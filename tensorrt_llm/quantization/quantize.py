--- conflicted
+++ resolved
@@ -19,13 +19,22 @@
     quant_map,
     preprocess_init_params=None,
 ):
-    exclude_modules = quant_config.exclude_modules or [
-        'lm_head',
-        'router',
-        'vocab_embedding',
-        'position_embedding',
-        'block_embedding',
-    ]
+    enable_quantize_lm_head = os.getenv("ENABLE_QUANTIZE_LM_HEAD", 'False').lower() in ('true', '1', 't')
+    if enable_quantize_lm_head:
+        exclude_modules = quant_config.exclude_modules or [
+            'router',
+            'vocab_embedding',
+            'position_embedding',
+            'block_embedding',
+        ]
+    else:
+        exclude_modules = quant_config.exclude_modules or [
+            'lm_head',
+            'router',
+            'vocab_embedding',
+            'position_embedding',
+            'block_embedding',
+        ]
 
     for name, module, parent in model.named_modules_with_parent():
         module_name = name.rsplit('.', 1)[-1]
@@ -163,57 +172,13 @@
         return smooth_quantize_ootb(model, quant_config)
 
 
-<<<<<<< HEAD
 def fp8_quantize(model, quant_config: QuantConfig, current_key_name=None):
-    import os
-=======
-def fp8_quantize(model, quant_config: QuantConfig):
->>>>>>> b777bd64
     assert quant_config.quant_mode.has_fp8_qdq()
-    enable_quantize_lm_head = os.getenv("ENABLE_QUANTIZE_LM_HEAD", 'False').lower() in ('true', '1', 't')
-    if enable_quantize_lm_head:
-        exclude_modules = quant_config.exclude_modules or ['router']
-    else:
-        exclude_modules = quant_config.exclude_modules or ['lm_head', 'router']
-
-<<<<<<< HEAD
+
     for name, module in model.named_children():
         if current_key_name is None:
             current_key_name = []
         current_key_name.append(name)
-
-        if len(list(module.children())) > 0:
-            fp8_quantize(module, quant_config, current_key_name)
-
-        if isinstance(module, ColumnLinear) and name not in exclude_modules:
-            if not any(key in '.'.join(current_key_name)
-                       for key in exclude_modules):
-                model._modules[name] = FP8Linear(
-                    in_features=module.in_features,
-                    out_features=module.out_features * module.tp_size,
-                    bias=module.bias is not None,
-                    dtype=module.dtype,
-                    tp_group=module.tp_group,
-                    tp_size=module.tp_size,
-                    gather_output=module.gather_output)
-        elif isinstance(module, RowLinear) and name not in exclude_modules:
-            if not any(key in '.'.join(current_key_name)
-                       for key in exclude_modules):
-                model._modules[name] = FP8RowLinear(
-                    in_features=module.in_features * module.tp_size,
-                    out_features=module.out_features,
-                    bias=module.bias is not None,
-                    dtype=module.dtype,
-                    tp_group=module.tp_group,
-                    tp_size=module.tp_size)
-
-        current_key_name.pop(-1)
-=======
-    quant_map = {
-        ColumnLinear: FP8Linear,
-        RowLinear: FP8RowLinear,
-    }
->>>>>>> b777bd64
 
     quantize_layers(
         model,
