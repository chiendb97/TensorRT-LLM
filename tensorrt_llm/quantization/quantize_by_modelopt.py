--- conflicted
+++ resolved
@@ -526,17 +526,13 @@
         if model_type == "gemma" and "int8_sq" in qformat.split(","):
             quant_cfg["algorithm"] = {"method": "smoothquant", "alpha": 0.5}
 
-<<<<<<< HEAD
         import os
         enable_quantize_lm_head = os.getenv("ENABLE_QUANTIZE_LM_HEAD", 'False').lower() in ('true', '1', 't')
         if enable_quantize_lm_head:
             quant_cfg["quant_cfg"]["*lm_head*"]["enable"] = True
 
-        model = quantize_model(model, quant_cfg, calib_dataloader)
-=======
         model = quantize_model(model, quant_cfg, calib_dataloader, batch_size,
                                qformat, weight_compression)
->>>>>>> 8681b3a4
 
     with torch.inference_mode():
         if model_type is None:
