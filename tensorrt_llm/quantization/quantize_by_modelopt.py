--- conflicted
+++ resolved
@@ -243,17 +243,11 @@
     return model
 
 
-<<<<<<< HEAD
-def quantize_and_export(*, model_dir, dtype, device, qformat, kv_cache_dtype,
-                        calib_size, batch_size, awq_block_size, output_dir,
-                        tp_size, pp_size, seed, max_seq_length,
-                        max_draft_len):
-=======
 def quantize_and_export(*, model_dir, calib_dataset, dtype, qformat,
                         kv_cache_dtype, calib_size, batch_size,
                         calib_max_seq_length, awq_block_size, output_dir,
-                        tp_size, pp_size, seed, tokenizer_max_seq_length):
->>>>>>> bf0a5afc
+                        tp_size, pp_size, seed, tokenizer_max_seq_length,
+                        max_draft_len):
     '''
         Load model from the model_dir, call Modelopt to quantize the model, and then export
         the quantized model as TRT-LLM checkpoint
