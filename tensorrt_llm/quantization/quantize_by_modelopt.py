--- conflicted
+++ resolved
@@ -121,7 +121,6 @@
     "Bloom": "bloom",
     "ChatGLM": "chatglm",
     "QWen": "qwen",
-    "KiLM": "kilm",
     "Gemma": "gemma",
     "MixtralForCausalLM": "llama",
     "ArcticForCausalLM": "llama",
@@ -139,24 +138,7 @@
         padding_side="left",
         trust_remote_code=True,
     )
-<<<<<<< HEAD
-    if model_type and model_type == "qwen":
-        # qwen use token id 151643 as pad and eos tokens
-        tokenizer.pad_token = tokenizer.convert_ids_to_tokens(151643)
-        tokenizer.eos_token = tokenizer.convert_ids_to_tokens(151643)
-
-        if tokenizer.pad_token is None:
-            tokenizer.pad_token = "<pad>"
-
-        if tokenizer.eos_token is None:
-            tokenizer.eos_token = "</s>"
-
-    # can't set attribute 'pad_token' for "<unk>"
-    if tokenizer.pad_token != "<unk>":  # nosec B105
-        tokenizer.pad_token = tokenizer.eos_token
-=======
-
->>>>>>> 0d5ffae9
+
     if tokenizer.pad_token is None:
         if model_type and model_type == "qwen":
             # qwen use token id 151643 as pad and eos tokens
@@ -528,20 +510,6 @@
                 tensorrt_llm_config["rotary_base"] = qwen_config.rope_theta
             tensorrt_llm_config[
                 "intermediate_size"] = qwen_config.intermediate_size
-            with open(f"{export_path}/config.json", "w") as f:
-                json.dump(tensorrt_llm_config, f, indent=4)
-
-        if model_type == 'kilm':
-            with open(f"{export_path}/config.json", "r") as f:
-                tensorrt_llm_config = json.load(f)
-            kilm_config = AutoConfig.from_pretrained(model_dir,
-                                                     trust_remote_code=True)
-            tensorrt_llm_config["kilm_type"] = kilm_config.model_type
-            if kilm_config.model_type == "kilm2":
-                tensorrt_llm_config["norm_epsilon"] = kilm_config.rms_norm_eps
-                tensorrt_llm_config["rotary_base"] = kilm_config.rope_theta
-            tensorrt_llm_config[
-                "intermediate_size"] = kilm_config.intermediate_size
             with open(f"{export_path}/config.json", "w") as f:
                 json.dump(tensorrt_llm_config, f, indent=4)
 
