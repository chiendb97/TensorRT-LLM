# SPDX-FileCopyrightText: Copyright (c) 2022-2024 NVIDIA CORPORATION & AFFILIATES. All rights reserved.
# SPDX-License-Identifier: Apache-2.0
#
# Licensed under the Apache License, Version 2.0 (the "License");
# you may not use this file except in compliance with the License.
# You may obtain a copy of the License at
#
# http://www.apache.org/licenses/LICENSE-2.0
#
# Unless required by applicable law or agreed to in writing, software
# distributed under the License is distributed on an "AS IS" BASIS,
# WITHOUT WARRANTIES OR CONDITIONS OF ANY KIND, either express or implied.
# See the License for the specific language governing permissions and
# limitations under the License.
"""
Adapted from examples/quantization/hf_ptq.py
"""

import copy
import json
import os
import random
import sys
import time

import numpy as np
import safetensors
import torch
from accelerate.hooks import remove_hook_from_module
from datasets import load_dataset
from safetensors.torch import load_file, save_file
from torch.utils.data import DataLoader
from transformers import AutoConfig, AutoModelForCausalLM, AutoTokenizer

from .._utils import release_gc
from ..logger import logger
from ..mapping import Mapping
from .mode import QuantAlgo

EMPTY_CFG = {
    "quant_cfg": {
        "*weight_quantizer": {
            "enable": False,
        },
        "*input_quantizer": {
            "enable": False
        },
        "*lm_head*": {
            "enable": False
        },
        "*output_layer*": {
            "enable": False
        },
        "default": {
            "enable": False
        },
    },
    "algorithm": "max",
}

KV_CACHE_CFG = {
    "*.query_key_value.output_quantizer": {
        "num_bits": 8,
        "axis": None,
        "enable": True
    },
    "*.Wqkv.output_quantizer": {
        "num_bits": 8,
        "axis": None,
        "enable": True
    },
    "*.W_pack.output_quantizer": {
        "num_bits": 8,
        "axis": None,
        "enable": True
    },
    "*.c_attn.output_quantizer": {
        "num_bits": 8,
        "axis": None,
        "enable": True
    },
    "*.k_proj.output_quantizer": {
        "num_bits": 8,
        "axis": None,
        "enable": True
    },
    "*.v_proj.output_quantizer": {
        "num_bits": 8,
        "axis": None,
        "enable": True
    },
}


def quant_cfg_choices():
    import modelopt.torch.quantization as mtq
    QUANT_CFG_CHOICES = {
        "int8_sq": mtq.INT8_SMOOTHQUANT_CFG,
        "fp8": mtq.FP8_DEFAULT_CFG,
        "int4_awq": mtq.INT4_AWQ_CFG,
        "w4a8_awq": mtq.W4A8_AWQ_BETA_CFG,
        "int8_wo": EMPTY_CFG,
        "int4_wo": EMPTY_CFG,
        "full_prec": EMPTY_CFG,
    }
    return QUANT_CFG_CHOICES


MODEL_NAME_PATTERN_MAP = {
    "GPT2": "gpt2",
    "Xverse": "llama",
    "Llama": "llama",
    "Mistral": "llama",
    "GPTJ": "gptj",
    "FalconForCausalLM": "falcon",
    "RWForCausalLM": "falcon",
    "baichuan": "baichuan",
    "MPT": "mpt",
    "Bloom": "bloom",
    "ChatGLM": "chatglm",
    "QWen": "qwen",
    "Gemma": "gemma",
    "MixtralForCausalLM": "llama",
    "ArcticForCausalLM": "llama",
    "Phi3SmallForCausalLM": "phi3small",
    "Phi3ForCausalLM": "phi3",
    "Starcoder2ForCausalLM": "gptnext",
    "GPTBigCodeForCausalLM": "gptnext",
    "GLM": "glm",
    "Exaone": "exaone",
    "DeciLMForCausalLM": "deci",
    "DeepseekForCausalLM": "deepseek",
}


class _CustomDataset(torch.utils.data.Dataset):

    def __init__(self, encodings):
        self.encodings = encodings

    def __getitem__(self, idx):
        item = {
            key: torch.tensor(val[idx])
            for key, val in self.encodings.items()
        }
        return item

    def __len__(self):
        return len(self.encodings["input_ids"])


def get_tokenizer(ckpt_path, max_seq_length=2048, model_type=None):
    logger.info(f"Initializing tokenizer from {ckpt_path}")
    tokenizer = AutoTokenizer.from_pretrained(
        ckpt_path,
        model_max_length=max_seq_length,
        padding_side="left",
        trust_remote_code=True,
    )

    if tokenizer.pad_token is None:
        if model_type and model_type == "qwen":
            # qwen use token id 151643 as pad and eos tokens
            tokenizer.eos_token = tokenizer.convert_ids_to_tokens(151643)
            tokenizer.pad_token = tokenizer.convert_ids_to_tokens(151643)
        else:
            tokenizer.pad_token = tokenizer.eos_token
    assert tokenizer.pad_token is not None, f"Pad token for {model_type} cannot be set!"

    return tokenizer


def _get_vila_model(model_dir):
    sys.path.append(model_dir + "/../VILA")
    from llava.model import LlavaLlamaConfig, LlavaLlamaModel  # noqa
    from transformers import AutoModel
    model = AutoModel.from_pretrained(
        model_dir,
        device_map='auto',
        trust_remote_code=True,
    )
    return model.llm


def get_model(ckpt_path, dtype="fp16", device="cuda"):
    logger.info(f"Initializing model from {ckpt_path}")
    if dtype == "bf16" or dtype == "bfloat16":
        dtype = torch.bfloat16
    elif dtype == "fp16" or dtype == "float16":
        dtype = torch.float16
    elif dtype == "fp32" or dtype == "float32":
        dtype = torch.float32
    else:
        raise NotImplementedError(f"Unknown dtype {dtype}")

    # Note: VILA model is not in public HF model zoo yet. We need to explicitly import from the git repo
    hf_config = AutoConfig.from_pretrained(ckpt_path, trust_remote_code=True)
    model_cls = AutoModelForCausalLM
    if hf_config.model_type == "llava":
        from transformers import LlavaForConditionalGeneration
        model_cls = LlavaForConditionalGeneration
    if "vila" in ckpt_path:
        model = _get_vila_model(ckpt_path)
    elif hf_config.model_type == "glm":
        from transformers import AutoModelForSeq2SeqLM
        model = AutoModelForSeq2SeqLM.from_pretrained(ckpt_path,
                                                      device_map="cuda",
                                                      torch_dtype=dtype,
                                                      trust_remote_code=True)
    else:
        model = model_cls.from_pretrained(
            ckpt_path,
            device_map="auto" if device != "cpu" else "cpu",
            torch_dtype="auto",
            trust_remote_code=True)
        if hf_config.model_type == "llava":
            model = model.language_model
    model.eval()

    model_dtype = next(model.parameters()).dtype
    if dtype != model_dtype:
        logger.info(
            f"[TensorRT-LLM][WARNING] The manually set model data type is {dtype}, "
            f"but the data type of the HuggingFace model is {model_dtype}.")

    return model


def get_model_type(model):
    for k, v in MODEL_NAME_PATTERN_MAP.items():
        if k.lower() in type(model).__name__.lower():
            return v
    return None


def get_calib_dataloader(dataset_name_or_dir="cnn_dailymail",
                         tokenizer=None,
                         batch_size=1,
                         calib_size=512,
                         block_size=512,
                         device=None,
                         include_labels=False):
    logger.info("Loading calibration dataset")
    if dataset_name_or_dir == "pileval":
        dataset = load_dataset(
            "json",
            data_files="https://the-eye.eu/public/AI/pile/val.jsonl.zst",
            split="train")
        dataset = dataset["text"][:calib_size]
    elif "cnn_dailymail" in dataset_name_or_dir:
        dataset = load_dataset(
            dataset_name_or_dir,
            name="3.0.0",
            split="train",
        )
        dataset = dataset["article"][:calib_size]
    elif os.path.isdir(dataset_name_or_dir):
        logger.info(
            f"Recognized local dataset repo {dataset_name_or_dir} for calibration; "
            "assuming the calibration data are in the train split and text column."
        )
        dataset = load_dataset(dataset_name_or_dir, split="train")
        dataset = dataset["text"][:calib_size]
    else:
        raise NotImplementedError(
            f"Unsupported dataset name or local repo directory: {dataset_name_or_dir}."
        )

    batch_encoded = tokenizer.batch_encode_plus(dataset,
                                                return_tensors="pt",
                                                padding=True,
                                                truncation=True,
                                                max_length=block_size)

    if device:
        batch_encoded = batch_encoded.to(device)

    if include_labels:
        # Labels are needed when backward is called in the model.
        # The labels should be a shifted version of the input_ids.
        # However, we should not shift the input_ids here since the labels are shifted by
        # Huggingface models during loss calculation as shown here -
        # https://github.com/huggingface/transformers/blob/7f79a97399bb52aad8460e1da2f36577d5dccfed/src/transformers/models/llama/modeling_llama.py#L1093-L1095
        batch_encoded["labels"] = torch.where(
            batch_encoded["attention_mask"] > 0.5, batch_encoded["input_ids"],
            -100)
        batch_encoded = _CustomDataset(batch_encoded)
    else:
        # For backward compatibility, if labels are not needed, we only return input_ids.
        batch_encoded = _CustomDataset(
            {"input_ids": batch_encoded["input_ids"]})

    calib_dataloader = DataLoader(batch_encoded,
                                  batch_size=batch_size,
                                  shuffle=False)

    return calib_dataloader


def quantize_model(model, quant_cfg, calib_dataloader, batch_size, qformat,
                   auto_quantize_bits):
    import modelopt.torch.quantization as mtq

    # NOTE: for ModelOpt v0.19 release
    # calibrate_loop = dataset_utils.create_forward_loop(
    #     calib_dataloader, dataloader=calib_dataloader)

    def calibrate_loop():
        if calib_dataloader is None:
            return
        with torch.no_grad():
            low_mem_mode = False
            for _, data in enumerate(calib_dataloader):
                batch_size = data[list(data.keys())[0]].shape[0]
                if batch_size == 1:
                    model(**data)
                elif not low_mem_mode:
                    # Try running the forward once.
                    # If output memory, we try running inference with split input tensors
                    try:
                        model(**data)
                    except torch.OutOfMemoryError:
                        print(
                            "Warning: torch.OutOfMemoryError detected, try reducing the batch size..."
                        )
                        low_mem_mode = True

                if low_mem_mode:
                    split_data_1 = {
                        key: data[key][:batch_size // 2, ...]
                        for key in data
                    }
                    model(**split_data_1)

                    split_data_2 = {
                        key: data[key][batch_size // 2:, ...]
                        for key in data
                    }
                    model(**split_data_2)

    QUANT_CFG_CHOICES = {
        "int8": "INT8_DEFAULT_CFG",
        "int8_sq": "INT8_SMOOTHQUANT_CFG",
        "fp8": "FP8_DEFAULT_CFG",
        "int4_awq": "INT4_AWQ_CFG",
        "w4a8_awq": "W4A8_AWQ_BETA_CFG",
    }

    logger.info("Starting quantization...")
    start_time = time.time()
    if auto_quantize_bits:
        logger.info("Starting mixed precision quantization...")
        model, search_history = mtq.auto_quantize(
            model,
            data_loader=calib_dataloader,
            loss_func=lambda output, batch: output.loss,
            constraints={"effective_bits": auto_quantize_bits},
            forward_step=lambda model, batch: model(**batch),
            quantization_formats=[
                QUANT_CFG_CHOICES[item] for item in qformat.split(",")
            ] + [None],
            num_calib_steps=len(calib_dataloader),
            num_score_steps=min(
                len(calib_dataloader), 128 // batch_size
            ),  # Limit the number of score steps to avoid long calibration time
            verbose=True,
        )
        mtq.print_quant_summary(model)

        # We need to explicitly calibrate for kv cache quantization
        enable_kv_cache_quantization = "int8" not in qformat
        if enable_kv_cache_quantization:
            mtq.set_quantizer_by_cfg(
                model,
                quant_cfg={
                    "*output_quantizer": {
                        "num_bits": (4, 3),
                        "axis": None,
                        "enable": True
                    }
                },
            )
            # Lets calibrate only the output quantizer this time. Let's disable all other quantizers.
            with mtq.set_quantizer_by_cfg_context(model, {
                    "*": {
                        "enable": False
                    },
                    "*output_quantizer": {
                        "enable": True
                    }
            }):
                mtq.calibrate(model,
                              algorithm="max",
                              forward_loop=calibrate_loop)
    else:
        mtq.quantize(model, quant_cfg, forward_loop=calibrate_loop)
    end_time = time.time()
    logger.info(
        "Quantization done. Total time used: {:.2f} s.".format(end_time -
                                                               start_time))
    return model


def combine_medusa_weight(tp_size, pp_size, base_model_output_dir,
                          num_medusa_heads, num_medusa_layers, max_draft_len,
                          medusa_hidden_act, medusa_model_dir,
                          quant_medusa_head):

    with open(f"{medusa_model_dir}/config.json", "r") as fp:
        medusa_config = json.load(fp)

    num_medusa_heads_from_config = medusa_config.get('medusa_num_heads',
                                                     num_medusa_heads)
    num_medusa_layers = medusa_config.get('medusa_num_layers',
                                          num_medusa_layers)
    if num_medusa_heads is None:
        num_medusa_heads = num_medusa_heads_from_config

    assert max_draft_len > 0, "should have max_draft_len > 0"

    world_size = tp_size * pp_size
    # Process for each rank
    for rank in range(world_size):
        mapping = Mapping(world_size=world_size,
                          rank=rank,
                          tp_size=tp_size,
                          pp_size=pp_size)
        # 1. Load medusa weight for each rank
        from tensorrt_llm.models.medusa.weight import load_medusa_hf
        medusa_weights = load_medusa_hf(medusa_path=medusa_model_dir,
                                        num_medusa_heads=num_medusa_heads,
                                        num_medusa_layers=num_medusa_layers,
                                        mapping=mapping,
                                        dtype="float16")
        # 2. Load base model safetensors (after quant)
        base_model_weights = load_file(
            f"{base_model_output_dir}/rank{rank}.safetensors")

        # 3. Combine and save weight
        base_model_weights.update(medusa_weights)
        save_file(base_model_weights,
                  f"{base_model_output_dir}/rank{rank}.safetensors")

    # 4. Add medusa config into config.json
    with open(f"{base_model_output_dir}/config.json", 'r') as f:
        base_model_config = json.load(f)
        f.close()

    with open(f"{base_model_output_dir}/config.json", 'w') as f:
        base_model_config['architecture'] = "MedusaForCausalLM"
        base_model_config['quantization']['exclude_modules'] = [
            'lm_head',
            '*router',
            '*vocab_embedding',
            '*position_embedding',
            '*block_embedding',
        ]
        if not quant_medusa_head:
            base_model_config['quantization']['exclude_modules'].append(
                '*medusa_heads*')

        base_model_config['max_draft_len'] = max_draft_len
        base_model_config['num_medusa_heads'] = num_medusa_heads
        base_model_config['num_medusa_layers'] = num_medusa_layers
        json.dump(base_model_config, f, indent=4)

    torch.cuda.empty_cache()
    logger.info("Combine medusa heads' weight, done.")


def quantize_and_export(*,
                        model_dir,
                        device,
                        calib_dataset,
                        dtype,
                        qformat,
                        kv_cache_dtype,
                        calib_size,
                        batch_size,
                        calib_max_seq_length,
                        awq_block_size,
                        output_dir,
                        tp_size,
                        pp_size,
                        seed,
                        tokenizer_max_seq_length,
                        num_medusa_heads=None,
                        num_medusa_layers=None,
                        max_draft_len=None,
                        medusa_hidden_act=None,
                        medusa_model_dir=None,
                        quant_medusa_head=None,
                        auto_quantize_bits=None):
    '''
        Load model from the model_dir, call Modelopt to quantize the model, and then export
        the quantized model as TRT-LLM checkpoint
    '''
    try:
        import modelopt  # noqa
    except ImportError as e:
        logger.error(
            "Failed to import modelopt, pls check the Modelopt installation. Currently it is known to be unsupported on Windows OS"
        )
        raise e

    from modelopt.torch.export import export_tensorrt_llm_checkpoint

    if not torch.cuda.is_available():
        raise EnvironmentError("GPU is required for inference.")

    random.seed(seed)
    np.random.seed(seed)

    # Check that only one quantization format is provided for non auto_quant case
    if not auto_quantize_bits:
        assert (len(qformat.split(",")) == 1
                ), "Quantization supports only one quantization format."

    model = get_model(model_dir, dtype, device=device)
    model_type = get_model_type(model)
    if "vila" in model_dir:
        tokenizer = get_tokenizer(model_dir + "/llm",
                                  max_seq_length=tokenizer_max_seq_length,
                                  model_type=model_type)
    else:
        tokenizer = get_tokenizer(model_dir,
                                  max_seq_length=tokenizer_max_seq_length,
                                  model_type=model_type)

    if qformat in ["full_prec", "int8_wo", "int4_wo"
                   ] and kv_cache_dtype is None:
        logger.info(f"No quantization applied, export {dtype} model")
    else:
        if "awq" in qformat:
            if calib_size > 32:
                logger.info(
                    f"AWQ calibration could take longer with calib_size = {calib_size}, Using"
                    " calib_size=32 instead")
                calib_size = 32
            logger.info(
                "\nAWQ calibration could take longer than other calibration methods. Please"
                " increase the batch size to speed up the calibration process. Batch size can be"
                " set by adding the argument --batch_size <batch_size> to the command line.\n"
            )

        quant_cfg = None
        if not auto_quantize_bits:
            if qformat in quant_cfg_choices():
                quant_cfg = quant_cfg_choices()[qformat]
            else:
                raise ValueError(f"Unsupported quantization format: {qformat}")

            if "awq" in qformat:
                quant_cfg = copy.deepcopy(quant_cfg_choices()[qformat])
                weight_quantizer = quant_cfg["quant_cfg"]["*weight_quantizer"]
                if isinstance(weight_quantizer, list):
                    weight_quantizer = weight_quantizer[0]
                if awq_block_size:
                    weight_quantizer["block_sizes"][-1] = awq_block_size

                # Coarser optimal scale search seems to resolve the overflow in TRT-LLM for some models
                if "w4a8_awq" == qformat and model_type in ["gemma", "mpt"]:
                    quant_cfg["algorithm"] = {
                        "method": "awq_lite",
                        "alpha_step": 1
                    }

            # Always turn on FP8 kv cache to save memory footprint.
            # For int8_sq, we do not quantize kv cache to preserve accuracy.
            # We turn off FP8 kv cache for unified_hf checkpoint
            enable_quant_kv_cache = "int8_sq" not in qformat
            print(
                f'{"Enable" if enable_quant_kv_cache else "Disable"} KV cache quantization'
            )
            quant_cfg["quant_cfg"]["*output_quantizer"] = {
                "num_bits": 8 if qformat == "int8_sq" else (4, 3),
                "axis": None,
                "enable": enable_quant_kv_cache,
            }

            # Gemma 7B has accuracy regression using alpha 1. We set 0.5 instead.
            if model_type == "gemma" and "int8_sq" in qformat:
                quant_cfg["algorithm"] = {"method": "smoothquant", "alpha": 0.5}

        calib_dataloader = get_calib_dataloader(
            dataset_name_or_dir=calib_dataset,
            tokenizer=tokenizer,
            batch_size=batch_size,
            calib_size=calib_size,
            block_size=calib_max_seq_length,
            device=device,
            include_labels=auto_quantize_bits is not None,
        )

<<<<<<< HEAD
        # Always turn on FP8 kv cache to save memory footprint.
        # For int8_sq, we do not quantize kv cache to preserve accuracy.
        # We turn off FP8 kv cache for unified_hf checkpoint
        enable_quant_kv_cache = "int8" not in qformat
        print(
            f'{"Enable" if enable_quant_kv_cache else "Disable"} KV cache quantization'
        )
        quant_cfg["quant_cfg"]["*output_quantizer"] = {
            "num_bits": 8 if qformat == "int8_sq" else (4, 3),
            "axis": None,
            "enable": enable_quant_kv_cache,
        }

        # Gemma 7B has accuracy regression using alpha 1. We set 0.5 instead.
        if model_type == "gemma" and "int8_sq" in qformat.split(","):
            quant_cfg["algorithm"] = {"method": "smoothquant", "alpha": 0.5}

        import os
        enable_quantize_lm_head = os.getenv("ENABLE_QUANTIZE_LM_HEAD", 'False').lower() in ('true', '1', 't')
        if enable_quantize_lm_head:
            quant_cfg["quant_cfg"]["*lm_head*"]["enable"] = True

=======
>>>>>>> f6821ee3
        model = quantize_model(model, quant_cfg, calib_dataloader, batch_size,
                               qformat, auto_quantize_bits)

    with torch.inference_mode():
        if model_type is None:
            logger.info(
                f"Unknown model type {type(model).__name__}. Continue exporting..."
            )
            model_type = f"unknown:{type(model).__name__}"

        export_path = output_dir
        start_time = time.time()

        # Move meta tensor back to device before exporting.
        remove_hook_from_module(model, recurse=True)

        QUANT_ALGO = {
            "int8": "INT8",
            "int8_sq": "W8A8_SQ_PER_CHANNEL",
            "fp8": "FP8",
            "int4_awq": "W4A16_AWQ",
            "w4a8_awq": "W4A8_AWQ",
        }

        export_tensorrt_llm_checkpoint(
            model,
            model_type,
            getattr(torch, dtype),
            export_dir=export_path,
            inference_tensor_parallel=tp_size,
            inference_pipeline_parallel=pp_size,
        )

        with open(f"{export_path}/config.json", "r") as f:
            tensorrt_llm_config = json.load(f)

        tensorrt_llm_config["model_type"] = model_type

        # Workaround for wo quantization
        if qformat in ["int8_wo", "int4_wo", "full_prec"]:
            if qformat == "int8_wo":
                tensorrt_llm_config["quantization"][
                    "quant_algo"] = QuantAlgo.W8A16
            elif qformat == "int4_wo":
                tensorrt_llm_config["quantization"][
                    "quant_algo"] = QuantAlgo.W4A16
            else:
                tensorrt_llm_config["quantization"]["quant_algo"] = None

        # HF uses rope_scaling while tensorrt_llm uses rotary_scaling
        if hasattr(
                model.config,
                "rope_scaling") and "rotary_scaling" not in tensorrt_llm_config:
            tensorrt_llm_config["rotary_scaling"] = getattr(
                model.config, "rope_scaling")
        with open(f"{export_path}/config.json", "w") as f:
            json.dump(tensorrt_llm_config, f, indent=4)

        # Workaround for Modelopt 0.9.x fp8_kv_cache knob issue
        if qformat == 'fp8' and kv_cache_dtype is None:
            with open(f"{export_path}/config.json", "r") as f:
                tensorrt_llm_config = json.load(f)
            tensorrt_llm_config["quantization"]["kv_cache_quant_algo"] = None
            with open(f"{export_path}/config.json", "w") as f:
                json.dump(tensorrt_llm_config, f, indent=4)

        # Workaround for share_embedding_table
        if pp_size == 1:
            with safetensors.safe_open(f"{export_path}/rank0.safetensors",
                                       framework='pt',
                                       device='cpu') as f:
                share_embedding_table = 'lm_head.weight' not in f.keys()
            if share_embedding_table:
                with open(f"{export_path}/config.json", "r") as f:
                    tensorrt_llm_config = json.load(f)
                tensorrt_llm_config["share_embedding_table"] = True
                with open(f"{export_path}/config.json", "w") as f:
                    json.dump(tensorrt_llm_config, f, indent=4)

        # Workaround for qwen version
        if model_type == 'qwen':
            with open(f"{export_path}/config.json", "r") as f:
                tensorrt_llm_config = json.load(f)
            qwen_config = AutoConfig.from_pretrained(model_dir,
                                                     trust_remote_code=True)
            tensorrt_llm_config["qwen_type"] = qwen_config.model_type
            if qwen_config.model_type == "qwen2":
                tensorrt_llm_config["norm_epsilon"] = qwen_config.rms_norm_eps
                tensorrt_llm_config["rotary_base"] = qwen_config.rope_theta
            tensorrt_llm_config[
                "intermediate_size"] = qwen_config.intermediate_size
            with open(f"{export_path}/config.json", "w") as f:
                json.dump(tensorrt_llm_config, f, indent=4)

        # Set rotary parameters correctly for chatglm.
        if model_type == 'chatglm':
            rotary_base = 10000.0
            rotary_embedding_scaling = None
            chatglm_config = AutoConfig.from_pretrained(model_dir,
                                                        trust_remote_code=True)
            chatglm_version = tensorrt_llm_config['chatglm_version']
            rope_ratio = tensorrt_llm_config.get('rope_ratio', 1.0)
            if chatglm_version == 'chatglm2':
                if rope_ratio > 1:
                    rotary_embedding_scaling = {
                        'type': 'linear',
                        'factor': rope_ratio
                    }
            elif chatglm_version == 'chatglm3':
                rotary_base *= rope_ratio

            with open(f"{export_path}/config.json", "r") as f:
                tensorrt_llm_config = json.load(f)
            tensorrt_llm_config['rotary_base'] = rotary_base
            tensorrt_llm_config['rotary_scaling'] = rotary_embedding_scaling
            tensorrt_llm_config['rotary_pct'] = 0.5
            with open(f"{export_path}/config.json", "w") as f:
                json.dump(tensorrt_llm_config, f, indent=4)

        # Workaround for combining medusa head
        # TODO: move these integration into modelopt to avoid redundant reading and writing
        if medusa_model_dir is not None:
            combine_medusa_weight(tp_size, pp_size, export_path,
                                  num_medusa_heads, num_medusa_layers,
                                  max_draft_len, medusa_hidden_act,
                                  medusa_model_dir, quant_medusa_head)
        end_time = time.time()
        logger.info(
            "Quantized model exported to {} \nTotal time used {:.2f} s.".format(
                export_path, end_time - start_time))

        # Need to delete the model and release memory explicitly;
        # otherwise torch may retain its GPU memory until a delayed GC running,
        # which reduces the available GPU memory for subsequent stages.
        del model
        release_gc()


def unwrap_model(model, module_instances=None):
    # Reference: https://github.com/NVIDIA/Megatron-LM/blob/core_r0.8.0/megatron/training/utils.py
    from megatron.core import DistributedDataParallel as DDP
    from megatron.core.transformer.module import Float16Module

    if module_instances is None:
        module_instances = (DDP, Float16Module)

    return_list = True
    if not isinstance(model, list):
        model = [model]
        return_list = False
    unwrapped_model = []
    for model_module in model:
        while isinstance(model_module, module_instances):
            model_module = model_module.module
        unwrapped_model.append(model_module)
    if not return_list:
        return unwrapped_model[0]
    return unwrapped_model


def get_nemo_calib_dataloader(dataset_name_or_dir="cnn_dailymail",
                              batch_size=64,
                              calib_size=512,
                              max_sequence_length=512):
    if dataset_name_or_dir == "pileval":
        dataset = load_dataset(
            "json",
            data_files="https://the-eye.eu/public/AI/pile/val.jsonl.zst",
            split="train")
        text_column = "text"
    elif "wikitext" in dataset_name_or_dir:
        dataset = load_dataset(dataset_name_or_dir,
                               "wikitext-103-v1",
                               split="train")
        text_column = "text"
    elif "cnn_dailymail" in dataset_name_or_dir:
        dataset = load_dataset(dataset_name_or_dir, name="3.0.0", split="train")
        text_column = "article"
    elif os.path.isdir(dataset_name_or_dir):
        logger.info(
            f"Recognized local dataset repo {dataset_name_or_dir} for calibration; "
            "assuming the calibration data are in the train split and text column."
        )
        dataset = load_dataset(dataset_name_or_dir, split="train")
        text_column = "text"
    else:
        raise NotImplementedError(
            f"Unsupported dataset name or local repo directory: {dataset_name_or_dir}."
        )
    calib_size = max(min(len(dataset), calib_size), batch_size)
    for i in range(calib_size // batch_size):
        batch = dataset[i * batch_size:(i + 1) * batch_size][text_column]
        for j in range(len(batch)):
            batch[j] = batch[j][:max_sequence_length]
        yield batch


def quantize_nemo_and_export(*, nemo_ckpt_path, decoder_type, calib_dataset,
                             calib_tp_size, calib_pp_size, dtype, qformat,
                             kv_cache_dtype, calib_size, batch_size,
                             calib_max_seq_length, awq_block_size, output_dir,
                             tp_size, pp_size, seed):
    try:
        import modelopt  # noqa
    except ImportError as e:
        logger.error(
            "Failed to import modelopt, pls check the modelopt installation. Currently it is known to be unsupported on Windows OS"
        )
        raise e

    import modelopt.torch.quantization as mtq
    from megatron.core import parallel_state
    from megatron.core.transformer.module import Float16Module
    from modelopt.torch.export import export_tensorrt_llm_checkpoint
    from modelopt.torch.utils import print_rank_0
    from nemo.collections.nlp.models.language_modeling.megatron_gpt_model import \
        MegatronGPTModel
    from nemo.collections.nlp.modules.common.text_generation_strategy import \
        GPTModelTextGenerationStrategy
    from nemo.collections.nlp.parts.nlp_overrides import (
        NLPDDPStrategy, NLPSaveRestoreConnector)
    from nemo.utils.model_utils import load_config, save_artifacts
    from omegaconf.omegaconf import open_dict
    from pytorch_lightning.trainer.trainer import Trainer

    if not torch.cuda.is_available():
        raise EnvironmentError("GPU is required for the inference.")

    random.seed(seed)
    np.random.seed(seed)

    # dtype is used for non-quantized layers
    supported_dtype = ["float16", "bfloat16"]
    assert (dtype in supported_dtype
            ), f"{dtype} not supported. Supported dtypes are {supported_dtype}"
    torch_dtype = getattr(torch, dtype)

    model_cfg = load_config(nemo_ckpt_path)

    with open_dict(model_cfg):
        model_cfg.activations_checkpoint_method = None
        model_cfg.activations_checkpoint_granularity = None
        model_cfg.tensor_model_parallel_size = calib_tp_size
        model_cfg.pipeline_model_parallel_size = calib_pp_size
        model_cfg.sequence_parallel = False
        # Only custom modelopt spec is supported for PTQ: this custom spec is largely based on local Megatron-LM
        # layer definitions to avoid Transformer Engine implementations that are currently not supported.
        model_cfg.name = "modelopt"

    # trainer required for restoring model parallel models
    trainer_config = {
        'devices': calib_tp_size * calib_pp_size,
        'num_nodes': 1,
        'accelerator': 'gpu',
        'logger': False,
        'precision': model_cfg.precision,
        'enable_checkpointing': False,
    }
    trainer = Trainer(strategy=NLPDDPStrategy(), **trainer_config)
    connector = NLPSaveRestoreConnector()

    model = MegatronGPTModel.restore_from(
        restore_path=nemo_ckpt_path,
        trainer=trainer,
        override_config_path=model_cfg,
        save_restore_connector=connector,
    )
    model.freeze()

    print_rank_0(model)
    # Have to turn off activations_checkpoint_method for inference
    try:
        model.model.module.language_model.encoder.activations_checkpoint_method = None
    except AttributeError:
        pass

    # Check whether the DDP is initialized
    if parallel_state.is_unitialized():

        def dummy():
            return

        if model.trainer.strategy.launcher is not None:
            model.trainer.strategy.launcher.launch(dummy, trainer=model.trainer)
        model.trainer.strategy.setup_environment()

    inference_config = {
        'greedy': False,
        'top_k': 0,
        'top_p': 0.9,
        'temperature': 1.0,
        'add_BOS': True,
        'tokens_to_generate': 30,
        'all_probs': False,
        'repetition_penalty': 1.2,
        'min_tokens_to_generate': 0,
        'compute_logprob': False,
        'batch_size': batch_size,
        'max_context_length': calib_max_seq_length,
        'strategy': GPTModelTextGenerationStrategy(model),
    }
    model.set_inference_config(inference_config)

    if qformat in ["full_prec", "int8_wo", "int4_wo"
                   ] and kv_cache_dtype is None:
        print_rank_0(f"No quantization applied, export {dtype} model")
    else:
        if "awq" in qformat:
            if calib_size > 32:
                print_rank_0(
                    "AWQ calibration could take longer with calib_size ="
                    f" {calib_size}, Using calib_size=32 instead")
                calib_size = 32
            print_rank_0(
                "\nAWQ calibration could take longer than other calibration methods. Please"
                " increase the batch size to speed up the calibration process. Batch size can be"
                " set by adding the argument inference.batch_size=<batch_size> to the command"
                " line.\n")

        dataloader = get_nemo_calib_dataloader(
            dataset_name_or_dir=calib_dataset,
            batch_size=batch_size,
            calib_size=calib_size,
            max_sequence_length=calib_max_seq_length,
        )

        # =================== Start Quantization ====================
        if qformat in quant_cfg_choices():
            quant_cfg = quant_cfg_choices()[qformat]
        else:
            raise ValueError(f"Unsupported quantization format: {qformat}")

        if "awq" in qformat:
            quant_cfg = copy.deepcopy(quant_cfg_choices()[qformat])
            weight_quantizer = quant_cfg["quant_cfg"][
                "*weight_quantizer"]  # type: ignore
            if isinstance(weight_quantizer, list):
                weight_quantizer = weight_quantizer[0]
            weight_quantizer["block_sizes"][-1] = awq_block_size

        if kv_cache_dtype is not None:
            if kv_cache_dtype == "fp8":
                for value in KV_CACHE_CFG.values():
                    value.update({"num_bits": (4, 3)})  # type: ignore
            quant_cfg["quant_cfg"].update(KV_CACHE_CFG)  # type: ignore

        print_rank_0(quant_cfg)

        # Always turn on FP8 kv cache to save memory footprint.
        # For int8_sq, we use int8 kv cache.
        # TODO: Investigate why enabling FP8 kv cache will cause accuracy regressions for nemotron.
        # quant_cfg["quant_cfg"]["*output_quantizer"] = {  # type: ignore[index]
        #     "num_bits": 8 if args.qformat == "int8_sq" else (4, 3),
        #     "axis": None,
        #     "enable": args.decoder_type != "gptnext",
        # }

        dataloader = [data for data in dataloader]

        def forward_loop(model):
            for i, batch in enumerate(dataloader):
                print_rank_0(f"Calibrating batch {i}")
                model.predict_step(batch, i)

        start_time = time.time()
        model = mtq.quantize(model, quant_cfg,
                             forward_loop)  # type: ignore[arg-type]
        end_time = time.time()
        tot_time = end_time - start_time
        tput = calib_size / tot_time
        print_rank_0(
            f"Quantization done. Total time used {tot_time}s. Throughput {tput} samples/s"
        )
        # =================== End Quantization ======================

        if decoder_type == "gptnext":
            # We found squared_relu may have an under-calibration problem.
            # Clamp the scaling_factor with a min threshold to avoid under-calibration.
            maxbound = 0
            if qformat == "fp8":
                maxbound = 448
            elif qformat == "int8_sq":
                maxbound = 127
            model = mtq.postprocess_amax(
                model, "*input_quantizer",
                lambda amax: torch.clamp(amax, min=0.01 * maxbound))

        if torch.distributed.get_rank() == 0:
            mtq.print_quant_summary(model)

    if model_cfg.megatron_amp_O2:
        model.model = unwrap_model(model.model, Float16Module)

    start_time = time.time()
    export_tensorrt_llm_checkpoint(
        model,
        decoder_type,
        torch_dtype,
        export_dir=output_dir,
        inference_tensor_parallel=tp_size,
        inference_pipeline_parallel=pp_size,
    )

    end_time = time.time()
    print_rank_0(
        f"Model config exported to: {output_dir}. Total time used {end_time - start_time}s"
    )
    if torch.distributed.get_rank() == 0:
        save_artifacts(model, output_dir, use_abspath=True)

    # Need to delete the model and release memory explicitly;
    # otherwise torch may retain its GPU memory until a delayed GC running,
    # which reduces the available GPU memory for subsequent stages.
    del model
    release_gc()<|MERGE_RESOLUTION|>--- conflicted
+++ resolved
@@ -592,31 +592,12 @@
             include_labels=auto_quantize_bits is not None,
         )
 
-<<<<<<< HEAD
-        # Always turn on FP8 kv cache to save memory footprint.
-        # For int8_sq, we do not quantize kv cache to preserve accuracy.
-        # We turn off FP8 kv cache for unified_hf checkpoint
-        enable_quant_kv_cache = "int8" not in qformat
-        print(
-            f'{"Enable" if enable_quant_kv_cache else "Disable"} KV cache quantization'
-        )
-        quant_cfg["quant_cfg"]["*output_quantizer"] = {
-            "num_bits": 8 if qformat == "int8_sq" else (4, 3),
-            "axis": None,
-            "enable": enable_quant_kv_cache,
-        }
-
-        # Gemma 7B has accuracy regression using alpha 1. We set 0.5 instead.
-        if model_type == "gemma" and "int8_sq" in qformat.split(","):
-            quant_cfg["algorithm"] = {"method": "smoothquant", "alpha": 0.5}
-
         import os
         enable_quantize_lm_head = os.getenv("ENABLE_QUANTIZE_LM_HEAD", 'False').lower() in ('true', '1', 't')
         if enable_quantize_lm_head:
             quant_cfg["quant_cfg"]["*lm_head*"]["enable"] = True
 
-=======
->>>>>>> f6821ee3
+
         model = quantize_model(model, quant_cfg, calib_dataloader, batch_size,
                                qformat, auto_quantize_bits)
 
