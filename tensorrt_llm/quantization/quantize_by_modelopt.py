# SPDX-FileCopyrightText: Copyright (c) 2022-2024 NVIDIA CORPORATION & AFFILIATES. All rights reserved.
# SPDX-License-Identifier: Apache-2.0
#
# Licensed under the Apache License, Version 2.0 (the "License");
# you may not use this file except in compliance with the License.
# You may obtain a copy of the License at
#
# http://www.apache.org/licenses/LICENSE-2.0
#
# Unless required by applicable law or agreed to in writing, software
# distributed under the License is distributed on an "AS IS" BASIS,
# WITHOUT WARRANTIES OR CONDITIONS OF ANY KIND, either express or implied.
# See the License for the specific language governing permissions and
# limitations under the License.
"""
Adapted from examples/quantization/hf_ptq.py
"""

import copy
import json
import os
import random
import sys
import time
from importlib.metadata import version

import numpy as np
import torch
from accelerate.hooks import remove_hook_from_module
from datasets import load_dataset
from modelopt.torch.utils import print_rank_0
from safetensors.torch import load_file, save_file
from torch.utils.data import DataLoader
from transformers import (AutoConfig, AutoModelForCausalLM, AutoProcessor,
                          AutoTokenizer)

from .._utils import release_gc, str_dtype_to_torch
from ..logger import logger
from ..mapping import Mapping
from .image_processing import MllamaImageProcessor
from .mode import QuantAlgo

EMPTY_CFG = {
    "quant_cfg": {
        "*weight_quantizer": {
            "enable": False,
        },
        "*input_quantizer": {
            "enable": False
        },
        "*lm_head*": {
            "enable": False
        },
        "*output_layer*": {
            "enable": False
        },
        "default": {
            "enable": False
        },
    },
    "algorithm": "max",
}

KV_CACHE_CFG = {
    "*.query_key_value.output_quantizer": {
        "num_bits": 8,
        "axis": None,
        "enable": True
    },
    "*.Wqkv.output_quantizer": {
        "num_bits": 8,
        "axis": None,
        "enable": True
    },
    "*.W_pack.output_quantizer": {
        "num_bits": 8,
        "axis": None,
        "enable": True
    },
    "*.c_attn.output_quantizer": {
        "num_bits": 8,
        "axis": None,
        "enable": True
    },
    "*.k_proj.output_quantizer": {
        "num_bits": 8,
        "axis": None,
        "enable": True
    },
    "*.v_proj.output_quantizer": {
        "num_bits": 8,
        "axis": None,
        "enable": True
    },
    "*.k.output_quantizer": {
        "num_bits": 8,
        "axis": None,
        "enable": True
    },
    "*.v.output_quantizer": {
        "num_bits": 8,
        "axis": None,
        "enable": True
    },
}


def quant_cfg_choices():
    import modelopt.torch.quantization as mtq
    QUANT_CFG_CHOICES = {
        "int8_sq": mtq.INT8_SMOOTHQUANT_CFG,
        "fp8": mtq.FP8_DEFAULT_CFG,
        "int4_awq": mtq.INT4_AWQ_CFG,
        "w4a8_awq": mtq.W4A8_AWQ_BETA_CFG,
        "int8_wo": EMPTY_CFG,
        "int4_wo": EMPTY_CFG,
        "full_prec": EMPTY_CFG,
    }
    if hasattr(mtq, "NVFP4_DEFAULT_CFG"):
        QUANT_CFG_CHOICES["nvfp4"] = mtq.NVFP4_DEFAULT_CFG
    return QUANT_CFG_CHOICES


def model_type_is_enc_dec(model_type):
    return model_type in ["t5", "bart"]


MODEL_NAME_PATTERN_MAP = {
    "GPT2": "gpt2",
    "Xverse": "llama",
    "MllamaForConditionalGeneration": "mllama",
    "Llama": "llama",
    "MllamaForCausalLM": "mllama",
    "Mistral": "llama",
    "GPTJ": "gptj",
    "FalconForCausalLM": "falcon",
    "RWForCausalLM": "falcon",
    "baichuan": "baichuan",
    "MPT": "mpt",
    "Bloom": "bloom",
    "ChatGLM": "chatglm",
    "QWen": "qwen",
    "Qwen2VLForConditionalGeneration": "qwen2_vl",
    "RecurrentGemma": "recurrentgemma",
    "Gemma2": "gemma2",
    "Gemma": "gemma",
    "MixtralForCausalLM": "llama",
    "NemotronForCausalLM": "nemotron",
    "GPTBigCodeForCausalLM": "gpt_bigcode",
    "ArcticForCausalLM": "llama",
    "PhiMoEForCausalLM": "phi3",
    "Phi3SmallForCausalLM": "phi3small",
    "Phi3ForCausalLM": "phi3",
    "Phi3VForCausalLM": "phi3",
    "Starcoder2ForCausalLM": "gptnext",
    "GPTBigCodeForCausalLM": "gptnext",
    "GLM": "glm",
    "Exaone": "exaone",
    "DeciLMForCausalLM": "deci",
    "DeepseekForCausalLM": "deepseek",
    "GraniteForCausalLM": "granite",
    "GraniteMoeForCausalLM": "granitemoe",
    "T5": "t5",
    "Bart": "bart"
}

MULTIMODAL_DATASETS = ['scienceqa', 'science_qa']


class _CustomDataset(torch.utils.data.Dataset):

    def __init__(self, encodings):
        self.encodings = encodings

    def __getitem__(self, idx):
        item = {
            key: val[idx].clone().detach().requires_grad_(False)
            for key, val in self.encodings.items()
        }
        return item

    def __len__(self):
        return len(self.encodings["input_ids"])


class EncDecModelWrapper(torch.nn.Module):

    def __init__(self, hf_model=None):
        super().__init__()
        self.hf_model = hf_model
        self.model_type = get_model_type(hf_model)

    def forward(self, **kwargs):
        self.hf_model.generate(**kwargs)

    def __getattr__(self, name):
        try:
            return super().__getattr__(name)
        except AttributeError:
            return getattr(self.hf_model, name)


def get_tokenizer(ckpt_path, max_seq_length=2048, model_type=None):
    logger.info(f"Initializing tokenizer from {ckpt_path}")
    tokenizer = AutoTokenizer.from_pretrained(
        ckpt_path,
        model_max_length=max_seq_length,
        padding_side="left",
        trust_remote_code=True,
    )

    if tokenizer.pad_token is None:
        if model_type and model_type == "qwen":
            # qwen use token id 151643 as pad and eos tokens
            tokenizer.eos_token = tokenizer.convert_ids_to_tokens(151643)
            tokenizer.pad_token = tokenizer.convert_ids_to_tokens(151643)
        elif model_type and model_type == "qwen2_vl":
            # qwen use token id 151643 as pad and 151643 and 151645 as eos tokens
            tokenizer.eos_token = [
                tokenizer.convert_ids_to_tokens(151643),
                tokenizer.convert_ids_to_tokens(151645)
            ]
            tokenizer.pad_token = tokenizer.convert_ids_to_tokens(151643)
        else:
            tokenizer.pad_token = tokenizer.eos_token
    assert tokenizer.pad_token is not None, f"Pad token for {model_type} cannot be set!"

    return tokenizer


def get_processor(ckpt_path, max_seq_length=2048, model_type=None, device=None):
    logger.info(f"Initializing tokenizer from {ckpt_path}")
    processor = AutoProcessor.from_pretrained(
        ckpt_path,
        model_max_length=max_seq_length,
        padding_side="left",
        trust_remote_code=True,
    )

    if processor.tokenizer.pad_token is None:
        if model_type and model_type == "qwen":
            # qwen use token id 151643 as pad and eos tokens
            processor.tokenizer.eos_token = processor.tokenizer.convert_ids_to_tokens(
                151643)
            processor.tokenizer.pad_token = processor.tokenizer.convert_ids_to_tokens(
                151643)
        else:
            processor.tokenizer.pad_token = processor.tokenizer.eos_token
    assert processor.tokenizer.pad_token is not None, f"Pad token for {model_type} cannot be set!"

    if model_type == 'mllama':
        processor = MllamaImageProcessor(processor, device)
    return processor


def _get_vila_model(model_dir):
    sys.path.append(model_dir + "/../VILA")
    from llava.model import LlavaLlamaConfig, LlavaLlamaModel  # noqa
    from transformers import AutoModel
    model = AutoModel.from_pretrained(
        model_dir,
        device_map='auto',
        trust_remote_code=True,
    )
    return model.llm


def get_hf_config(ckpt_path):
    if "mpt" in ckpt_path:
        # MPT-7B cannot get initialized from AutoConfig
        from transformers import MptConfig
        return MptConfig.from_pretrained(ckpt_path)
    else:
        return AutoConfig.from_pretrained(ckpt_path, trust_remote_code=True)


def _get_llava_qwen_model(model_dir, dtype, device):
    if "hf" in model_dir:
        from transformers import LlavaOnevisionForConditionalGeneration
        model = LlavaOnevisionForConditionalGeneration.from_pretrained(
            model_dir, torch_dtype=dtype, device_map=device)
        model = model.language_model
    else:
        from llava.model.builder import load_pretrained_model
        _, model, _, _ = load_pretrained_model(model_dir,
                                               None,
                                               'llava_qwen',
                                               torch_dtype=dtype,
                                               device_map=device)
    return model


def get_model(ckpt_path: str,
              dtype: str = 'bfloat16',
              device: str = 'cuda',
              device_map: str = "auto"):
    logger.info(f"Initializing model from {ckpt_path}")
    # Note: VILA model is not in public HF model zoo yet. We need to explicitly import from the git repo
    hf_config = get_hf_config(ckpt_path)
    torch_dtype = str_dtype_to_torch(dtype)

    model_cls = AutoModelForCausalLM
    if hf_config.model_type == "llava":
        from transformers import LlavaForConditionalGeneration
        model_cls = LlavaForConditionalGeneration
    elif hf_config.model_type == "mpt":
        from transformers import MptForCausalLM
        model_cls = MptForCausalLM
    elif hf_config.model_type == 'mllama':
        from transformers import MllamaForConditionalGeneration
        model_cls = MllamaForConditionalGeneration
    elif hf_config.model_type == 'qwen2_vl':
        from transformers import Qwen2VLForConditionalGeneration
        model_cls = Qwen2VLForConditionalGeneration

    if "vila" in ckpt_path:
        model = _get_vila_model(ckpt_path)
    elif "llava-onevision-qwen2" in ckpt_path:
        model = _get_llava_qwen_model(ckpt_path, dtype, device)
    elif hf_config.model_type == "glm":
        from transformers import AutoModelForSeq2SeqLM
        model = AutoModelForSeq2SeqLM.from_pretrained(ckpt_path,
                                                      device_map="cuda",
                                                      torch_dtype=torch_dtype,
                                                      trust_remote_code=True)
    elif model_type_is_enc_dec(hf_config.model_type):
        from transformers import AutoModelForSeq2SeqLM
        model = AutoModelForSeq2SeqLM.from_pretrained(ckpt_path,
                                                      device_map=device,
                                                      torch_dtype=torch_dtype,
                                                      trust_remote_code=True)
        model = EncDecModelWrapper(hf_model=model)
    else:
        model = model_cls.from_pretrained(
            ckpt_path,
            device_map=device_map if device != "cpu" else "cpu",
            torch_dtype="auto",
            trust_remote_code=True)
        if hf_config.model_type in ["llava", "internvl_chat"]:
            model = model.language_model
        elif hf_config.model_type == "qwen2_vl":
            #WAR for Qwen2-VL because its lm_head is outside of LLM
            lm_head = model.lm_head
            model = model.model
            model.lm_head = lm_head

    model.eval()

    model_dtype = next(model.parameters()).dtype
    if torch_dtype != model_dtype:
        logger.info(
            f"[TensorRT-LLM][WARNING] The manually set model data type is {dtype}, "
            f"but the data type of the HuggingFace model is {model_dtype}.")

    return model


def get_model_type(model):
    if type(model).__name__ == "EncDecModelWrapper":
        return model.model_type
    if type(model).__name__ in MODEL_NAME_PATTERN_MAP:
        return MODEL_NAME_PATTERN_MAP[type(model).__name__]
    for k, v in MODEL_NAME_PATTERN_MAP.items():
        if k.lower() in type(model).__name__.lower():
            return v
    return None


def get_calib_dataloader(dataset_name_or_dir="cnn_dailymail",
                         tokenizer=None,
                         batch_size=1,
                         calib_size=512,
                         block_size=512,
                         device=None,
                         include_labels=False):
    logger.info("Loading calibration dataset")
    if dataset_name_or_dir == "pileval":
        dataset = load_dataset(
            "json",
            data_files="https://the-eye.eu/public/AI/pile/val.jsonl.zst",
            split="train")
        dataset = dataset["text"][:calib_size]
    elif "scienceqa" in dataset_name_or_dir.lower(
    ) or "science_qa" in dataset_name_or_dir.lower():
        if os.path.isdir(dataset_name_or_dir):
            dataset = load_dataset(dataset_name_or_dir, split="train")
        else:
            dataset = load_dataset("derek-thomas/ScienceQA", split="train")
        dataset = dataset.select(range(calib_size))
    elif "cnn_dailymail" in dataset_name_or_dir:
        dataset = load_dataset(
            dataset_name_or_dir,
            name="3.0.0",
            split="train",
        )
        dataset = dataset["article"][:calib_size]
    elif os.path.isdir(dataset_name_or_dir):
        logger.info(
            f"Recognized local dataset repo {dataset_name_or_dir} for calibration; "
            "assuming the calibration data are in the train split and text column."
        )
        dataset = load_dataset(dataset_name_or_dir, split="train")
        dataset = dataset["text"][:calib_size]
    else:
        raise NotImplementedError(
            f"Unsupported dataset name or local repo directory: {dataset_name_or_dir}."
        )

    is_multimodal = False
    for dataset_name in MULTIMODAL_DATASETS:
        if dataset_name in dataset_name_or_dir:
            is_multimodal = True
    if is_multimodal:
        # Apply the preprocessing function to the dataset
        processed_dataset = dataset.map(tokenizer.preprocess_function,
                                        batched=False,
                                        remove_columns=dataset.column_names)

        # Create DataLoader with the custom collate function
        calib_dataloader = DataLoader(processed_dataset,
                                      batch_size=batch_size,
                                      shuffle=False,
                                      collate_fn=tokenizer.collate_function)
    else:
        batch_encoded = tokenizer.batch_encode_plus(dataset,
                                                    return_tensors="pt",
                                                    padding=True,
                                                    truncation=True,
                                                    max_length=block_size)
        if device:
            batch_encoded = batch_encoded.to(device)

        if include_labels:
            # Labels are needed when backward is called in the model.
            # The labels should be a shifted version of the input_ids.
            # However, we should not shift the input_ids here since the labels are shifted by
            # Huggingface models during loss calculation as shown here -
            # https://github.com/huggingface/transformers/blob/7f79a97399bb52aad8460e1da2f36577d5dccfed/src/transformers/models/llama/modeling_llama.py#L1093-L1095
            batch_encoded["labels"] = torch.where(
                batch_encoded["attention_mask"] > 0.5,
                batch_encoded["input_ids"], -100)
            batch_encoded = _CustomDataset(batch_encoded)
        else:
            # For backward compatibility, if labels are not needed, we only return input_ids.
            batch_encoded = _CustomDataset(
                {"input_ids": batch_encoded["input_ids"]})

        calib_dataloader = DataLoader(batch_encoded,
                                      batch_size=batch_size,
                                      shuffle=False)

    return calib_dataloader


def quantize_model(model, quant_cfg, calib_dataloader, batch_size, qformat,
                   auto_quantize_bits):
    import modelopt.torch.quantization as mtq

    # NOTE: for ModelOpt v0.19 release
    # calibrate_loop = dataset_utils.create_forward_loop(
    #     calib_dataloader, dataloader=calib_dataloader)

    def calibrate_loop():
        if calib_dataloader is None:
            return
        with torch.no_grad():
            low_mem_mode = False
            for idx, data in enumerate(calib_dataloader):
                logger.debug(f"Calibrating batch {idx}")
                batch_size = data[list(data.keys())[0]].shape[0]
                if batch_size == 1:
                    model(**data)
                elif not low_mem_mode:
                    # Try running the forward once.
                    # If output memory, we try running inference with split input tensors
                    try:
                        model(**data)
                    except torch.OutOfMemoryError:
                        print(
                            "Warning: torch.OutOfMemoryError detected, try reducing the batch size..."
                        )
                        low_mem_mode = True

                if low_mem_mode:
                    split_data_1 = {
                        key: data[key][:batch_size // 2, ...]
                        for key in data
                    }
                    model(**split_data_1)

                    split_data_2 = {
                        key: data[key][batch_size // 2:, ...]
                        for key in data
                    }
                    model(**split_data_2)

    QUANT_CFG_CHOICES = {
        "int8": "INT8_DEFAULT_CFG",
        "int8_sq": "INT8_SMOOTHQUANT_CFG",
        "fp8": "FP8_DEFAULT_CFG",
        "int4_awq": "INT4_AWQ_CFG",
        "w4a8_awq": "W4A8_AWQ_BETA_CFG",
    }

    logger.info("Starting quantization...")
    start_time = time.time()
    if auto_quantize_bits:
        logger.info("Starting mixed precision quantization...")

        from packaging import version as v
        opt_kwargs = {}
        modelopt_version = version('nvidia-modelopt')
        if v.parse(modelopt_version) > v.parse("0.21"):
            opt_kwargs['disabled_layers'] = ["*lm_head*"]

        model, search_history = mtq.auto_quantize(
            model,
            data_loader=calib_dataloader,
            loss_func=lambda output, batch: output.loss,
            constraints={"effective_bits": auto_quantize_bits},
            forward_step=lambda model, batch: model(**batch),
            quantization_formats=[
                QUANT_CFG_CHOICES[item] for item in qformat.split(",")
            ] + [None],
            num_calib_steps=len(calib_dataloader),
            num_score_steps=min(
                len(calib_dataloader), 128 // batch_size
            ),  # Limit the number of score steps to avoid long calibration time
            verbose=True,
            **opt_kwargs)
        mtq.print_quant_summary(model)

        # We need to explicitly calibrate for kv cache quantization
        enable_kv_cache_quantization = "int8" not in qformat
        if enable_kv_cache_quantization:
            mtq.set_quantizer_by_cfg(
                model,
                quant_cfg={
                    "*output_quantizer": {
                        "num_bits": (4, 3),
                        "axis": None,
                        "enable": True
                    }
                },
            )
            # Lets calibrate only the output quantizer this time. Let's disable all other quantizers.
            with mtq.set_quantizer_by_cfg_context(model, {
                    "*": {
                        "enable": False
                    },
                    "*output_quantizer": {
                        "enable": True
                    }
            }):
                mtq.calibrate(model,
                              algorithm="max",
                              forward_loop=calibrate_loop)
    else:
        mtq.quantize(model, quant_cfg, forward_loop=calibrate_loop)
    end_time = time.time()
    logger.info(
        "Quantization done. Total time used: {:.2f} s.".format(end_time -
                                                               start_time))
    return model


def combine_medusa_weight(tp_size, pp_size, base_model_output_dir,
                          num_medusa_heads, num_medusa_layers, max_draft_len,
                          medusa_hidden_act, medusa_model_dir,
                          quant_medusa_head):

    with open(f"{medusa_model_dir}/config.json", "r") as fp:
        medusa_config = json.load(fp)

    num_medusa_heads_from_config = medusa_config.get('medusa_num_heads',
                                                     num_medusa_heads)
    num_medusa_layers = medusa_config.get('medusa_num_layers',
                                          num_medusa_layers)
    if num_medusa_heads is None:
        num_medusa_heads = num_medusa_heads_from_config

    assert max_draft_len > 0, "should have max_draft_len > 0"

    world_size = tp_size * pp_size
    # Process for each rank
    for rank in range(world_size):
        mapping = Mapping(world_size=world_size,
                          rank=rank,
                          tp_size=tp_size,
                          pp_size=pp_size)
        # 1. Load medusa weight for each rank
        from tensorrt_llm.models.medusa.weight import load_medusa_hf
        medusa_weights = load_medusa_hf(medusa_path=medusa_model_dir,
                                        num_medusa_heads=num_medusa_heads,
                                        num_medusa_layers=num_medusa_layers,
                                        mapping=mapping,
                                        dtype="float16")
        # 2. Load base model safetensors (after quant)
        base_model_weights = load_file(
            f"{base_model_output_dir}/rank{rank}.safetensors")

        # 3. Combine and save weight
        base_model_weights.update(medusa_weights)
        save_file(base_model_weights,
                  f"{base_model_output_dir}/rank{rank}.safetensors")

    # 4. Add medusa config into config.json
    with open(f"{base_model_output_dir}/config.json", 'r') as f:
        base_model_config = json.load(f)
        f.close()

    with open(f"{base_model_output_dir}/config.json", 'w') as f:
        base_model_config['architecture'] = "MedusaForCausalLM"
        base_model_config['quantization']['exclude_modules'] = [
            'lm_head',
            '*router',
            '*vocab_embedding',
            '*position_embedding',
            '*block_embedding',
        ]
        if not quant_medusa_head:
            base_model_config['quantization']['exclude_modules'].append(
                '*medusa_heads*')

        base_model_config['max_draft_len'] = max_draft_len
        base_model_config['num_medusa_heads'] = num_medusa_heads
        base_model_config['num_medusa_layers'] = num_medusa_layers
        json.dump(base_model_config, f, indent=4)

    torch.cuda.empty_cache()
    logger.info("Combine medusa heads' weight, done.")


def quantize_and_export(*,
                        model_dir,
                        device,
                        calib_dataset,
                        dtype,
                        qformat,
                        kv_cache_dtype,
                        calib_size,
                        batch_size,
                        calib_max_seq_length,
                        awq_block_size,
                        output_dir,
                        tp_size,
                        pp_size,
                        cp_size,
                        seed,
                        tokenizer_max_seq_length,
                        num_medusa_heads=None,
                        num_medusa_layers=None,
                        max_draft_len=None,
                        medusa_hidden_act=None,
                        medusa_model_dir=None,
                        quant_medusa_head=None,
                        auto_quantize_bits=None,
                        device_map="auto",
                        quantize_lm_head=False):
    '''
        Load model from the model_dir, call Modelopt to quantize the model, and then export
        the quantized model as TRT-LLM checkpoint
    '''
    try:
        import modelopt  # noqa
    except ImportError as e:
        logger.error(
            "Failed to import modelopt, pls check the Modelopt installation. Currently it is known to be unsupported on Windows OS"
        )
        raise e

    from modelopt.torch.export import export_tensorrt_llm_checkpoint

    from tensorrt_llm.models.convert_utils import infer_dtype

    if not torch.cuda.is_available():
        raise EnvironmentError("GPU is required for inference.")

    random.seed(seed)
    np.random.seed(seed)

    # Check that only one quantization format is provided for non auto_quant case
    if not auto_quantize_bits:
        assert (len(qformat.split(",")) == 1
                ), "Quantization supports only one quantization format."

    hf_config = get_hf_config(model_dir)
    dtype = infer_dtype(dtype, getattr(hf_config, 'torch_dtype', None))

    model = get_model(model_dir, dtype, device=device, device_map=device_map)
    model_type = get_model_type(model)
    is_enc_dec = model_type_is_enc_dec(model_type)
    if "vila" in model_dir:
        tokenizer = get_tokenizer(model_dir + "/llm",
                                  max_seq_length=tokenizer_max_seq_length,
                                  model_type=model_type)
    elif model_type == "mllama":
        tokenizer = get_processor(model_dir,
                                  max_seq_length=tokenizer_max_seq_length,
                                  model_type=model_type,
                                  device=device)
    else:
        tokenizer = get_tokenizer(model_dir,
                                  max_seq_length=tokenizer_max_seq_length,
                                  model_type=model_type)

    if qformat in ["full_prec", "int8_wo", "int4_wo"
                   ] and kv_cache_dtype is None:
        logger.info(f"No quantization applied, export {dtype} model")
    else:
        if "awq" in qformat:
            if calib_size > 32:
                logger.info(
                    f"AWQ calibration could take longer with calib_size = {calib_size}, Using"
                    " calib_size=32 instead")
                calib_size = 32
            logger.info(
                "\nAWQ calibration could take longer than other calibration methods. Please"
                " increase the batch size to speed up the calibration process. Batch size can be"
                " set by adding the argument --batch_size <batch_size> to the command line.\n"
            )

        quant_cfg = None
        if not auto_quantize_bits:
            if qformat in quant_cfg_choices():
                quant_cfg = quant_cfg_choices()[qformat]
            else:
                raise ValueError(f"Unsupported quantization format: {qformat}")

            if "awq" in qformat:
                quant_cfg = copy.deepcopy(quant_cfg_choices()[qformat])
                weight_quantizer = quant_cfg["quant_cfg"]["*weight_quantizer"]
                if isinstance(weight_quantizer, list):
                    weight_quantizer = weight_quantizer[0]
                if awq_block_size:
                    weight_quantizer["block_sizes"][-1] = awq_block_size

                # Coarser optimal scale search seems to resolve the overflow in TRT-LLM for some models
                if "w4a8_awq" == qformat and model_type in ["gemma", "mpt"]:
                    quant_cfg["algorithm"] = {
                        "method": "awq_lite",
                        "alpha_step": 1
                    }

            if kv_cache_dtype is not None:
                if kv_cache_dtype == "fp8":
                    for value in KV_CACHE_CFG.values():
                        value.update({"num_bits": (4, 3)})  # type: ignore
                quant_cfg["quant_cfg"].update(KV_CACHE_CFG)  # type: ignore

            # Gemma 7B has accuracy regression using alpha 1. We set 0.5 instead.
            if model_type == "gemma" and "int8_sq" in qformat:
                quant_cfg["algorithm"] = {"method": "smoothquant", "alpha": 0.5}

            if qformat == 'fp8' and quantize_lm_head:
                print_rank_0("Quantizing lm_head layer")
                del quant_cfg["quant_cfg"]["*lm_head*"]

        calib_dataloader = get_calib_dataloader(
            dataset_name_or_dir=calib_dataset,
            tokenizer=tokenizer,
            batch_size=batch_size,
            calib_size=calib_size,
            block_size=calib_max_seq_length,
            device=model.device,
            include_labels=auto_quantize_bits is not None,
        )

        import os
        enable_quantize_lm_head = os.getenv("ENABLE_QUANTIZE_LM_HEAD", 'False').lower() in ('true', '1', 't')
        if enable_quantize_lm_head:
            quant_cfg["quant_cfg"]["*lm_head*"]["enable"] = True


        model = quantize_model(model, quant_cfg, calib_dataloader, batch_size,
                               qformat, auto_quantize_bits)

    with torch.inference_mode():
        if model_type is None:
            logger.info(
                f"Unknown model type {type(model).__name__}. Continue exporting..."
            )
            model_type = f"unknown:{type(model).__name__}"

        architecture = type(model).__name__

        export_path = output_dir
        start_time = time.time()

        # Move meta tensor back to device before exporting.
        remove_hook_from_module(model, recurse=True)

        QUANT_ALGO = {
            "int8": "INT8",
            "int8_sq": "W8A8_SQ_PER_CHANNEL",
            "fp8": "FP8",
            "int4_awq": "W4A16_AWQ",
            "w4a8_awq": "W4A8_AWQ",
        }

        if model_type == 'mllama':
            model = model.language_model

        export_tensorrt_llm_checkpoint(
            model.hf_model if is_enc_dec else model,
            model_type,
            getattr(torch, dtype),
            export_dir=export_path,
            inference_tensor_parallel=tp_size,
            inference_pipeline_parallel=pp_size,
        )

<<<<<<< HEAD
        with open(f"{export_path}/config.json", "r") as f:
            tensorrt_llm_config = json.load(f)

        tensorrt_llm_config["model_type"] = model_type

        # Workaround for wo quantization
        if qformat in ["int8_wo", "int4_wo", "full_prec"]:
            if qformat == "int8_wo":
                tensorrt_llm_config["quantization"][
                    "quant_algo"] = QuantAlgo.W8A16
            elif qformat == "int4_wo":
                tensorrt_llm_config["quantization"][
                    "quant_algo"] = QuantAlgo.W4A16
            else:
                tensorrt_llm_config["quantization"]["quant_algo"] = None

        # HF uses rope_scaling while tensorrt_llm uses rotary_scaling
        if hasattr(
                model.config,
                "rope_scaling") and "rotary_scaling" not in tensorrt_llm_config:
            tensorrt_llm_config["rotary_scaling"] = getattr(
                model.config, "rope_scaling")
        with open(f"{export_path}/config.json", "w") as f:
            json.dump(tensorrt_llm_config, f, indent=4)

        # Workaround for Modelopt 0.9.x fp8_kv_cache knob issue
        if qformat == 'fp8' and kv_cache_dtype is None:
            with open(f"{export_path}/config.json", "r") as f:
                tensorrt_llm_config = json.load(f)
            tensorrt_llm_config["quantization"]["kv_cache_quant_algo"] = None
            with open(f"{export_path}/config.json", "w") as f:
                json.dump(tensorrt_llm_config, f, indent=4)

        # Workaround for qwen version
        if model_type == 'qwen':
            with open(f"{export_path}/config.json", "r") as f:
                tensorrt_llm_config = json.load(f)
            qwen_config = AutoConfig.from_pretrained(model_dir,
                                                     trust_remote_code=True)
            # this means the llm is qwen but the multimodal is internvl_chat
            # need to get qwen config inside internvl config
            if qwen_config.model_type == "internvl_chat":
                qwen_config = qwen_config.llm_config

            try:
                from transformers import LlavaOnevisionConfig
                if isinstance(qwen_config, LlavaOnevisionConfig):
                    qwen_config = qwen_config.text_config
            except:
                pass

            tensorrt_llm_config["qwen_type"] = qwen_config.model_type
            if qwen_config.model_type == "qwen2":
                tensorrt_llm_config["norm_epsilon"] = qwen_config.rms_norm_eps
                tensorrt_llm_config["rotary_base"] = qwen_config.rope_theta
            tensorrt_llm_config[
                "intermediate_size"] = qwen_config.intermediate_size
            with open(f"{export_path}/config.json", "w") as f:
                json.dump(tensorrt_llm_config, f, indent=4)

        # Set rotary parameters correctly for chatglm.
        if model_type == 'chatglm':
            rotary_base = 10000.0
            rotary_embedding_scaling = None
            chatglm_config = AutoConfig.from_pretrained(model_dir,
                                                        trust_remote_code=True)
            chatglm_version = tensorrt_llm_config['chatglm_version']
            rope_ratio = tensorrt_llm_config.get('rope_ratio', 1.0)
            if chatglm_version == 'chatglm2':
                if rope_ratio > 1:
                    rotary_embedding_scaling = {
                        'type': 'linear',
                        'factor': rope_ratio
                    }
            elif chatglm_version == 'chatglm3':
                rotary_base *= rope_ratio

            with open(f"{export_path}/config.json", "r") as f:
                tensorrt_llm_config = json.load(f)
            tensorrt_llm_config['rotary_base'] = rotary_base
            tensorrt_llm_config['rotary_scaling'] = rotary_embedding_scaling
            tensorrt_llm_config['rotary_pct'] = 0.5
            with open(f"{export_path}/config.json", "w") as f:
                json.dump(tensorrt_llm_config, f, indent=4)

        # context parallel
        if cp_size > 1:
            with open(f"{export_path}/config.json", "r") as f:
                tensorrt_llm_config = json.load(f)
            tensorrt_llm_config["mapping"]["cp_size"] = cp_size
            tensorrt_llm_config["mapping"]["world_size"] *= cp_size
            with open(f"{export_path}/config.json", "w") as f:
                json.dump(tensorrt_llm_config, f, indent=4)

        if model_type == 'gptnext':
=======
        export_paths = []
        tensorrt_llm_configs = []
        if not is_enc_dec:
>>>>>>> 0bcfdca6
            with open(f"{export_path}/config.json", "r") as f:
                tensorrt_llm_config = json.load(f)
            tensorrt_llm_configs.append(tensorrt_llm_config)
            export_paths.append(export_path)
        else:
            for component in ["encoder", "decoder"]:
                with open(f"{export_path}/{component}/config.json", "r") as f:
                    tensorrt_llm_config = json.load(f)
                tensorrt_llm_configs.append(tensorrt_llm_config)
                export_paths.append(f"{export_path}/{component}")

        for export_path, tensorrt_llm_config in zip(export_paths,
                                                    tensorrt_llm_configs):

            tensorrt_llm_config["model_type"] = model_type
            if not is_enc_dec:
                tensorrt_llm_config["architecture"] = architecture

            # Workaround for wo quantization
            if qformat in ["int8_wo", "int4_wo", "full_prec"]:
                if qformat == "int8_wo":
                    tensorrt_llm_config["quantization"][
                        "quant_algo"] = QuantAlgo.W8A16
                elif qformat == "int4_wo":
                    tensorrt_llm_config["quantization"][
                        "quant_algo"] = QuantAlgo.W4A16
                else:
                    tensorrt_llm_config["quantization"]["quant_algo"] = None

            # HF uses rope_scaling while tensorrt_llm uses rotary_scaling
            if hasattr(model.config, "rope_scaling"
                       ) and "rotary_scaling" not in tensorrt_llm_config:
                tensorrt_llm_config["rotary_scaling"] = getattr(
                    model.config, "rope_scaling")
            with open(f"{export_path}/config.json", "w") as f:
                json.dump(tensorrt_llm_config, f, indent=4)

            # Workaround for Modelopt 0.9.x fp8_kv_cache knob issue
            if qformat in ['fp8', 'nvfp4'] and kv_cache_dtype is None:
                with open(f"{export_path}/config.json", "r") as f:
                    tensorrt_llm_config = json.load(f)
                tensorrt_llm_config["quantization"][
                    "kv_cache_quant_algo"] = None
                with open(f"{export_path}/config.json", "w") as f:
                    json.dump(tensorrt_llm_config, f, indent=4)

            # Workaround for qwen version
            if model_type == 'qwen' or model_type == 'qwen2_vl':
                with open(f"{export_path}/config.json", "r") as f:
                    tensorrt_llm_config = json.load(f)
                qwen_config = AutoConfig.from_pretrained(model_dir,
                                                         trust_remote_code=True)
                try:
                    from transformers import LlavaOnevisionConfig
                    if isinstance(qwen_config, LlavaOnevisionConfig):
                        qwen_config = qwen_config.text_config
                except:
                    pass
                tensorrt_llm_config["qwen_type"] = qwen_config.model_type
                if qwen_config.model_type == "qwen2":
                    tensorrt_llm_config[
                        "norm_epsilon"] = qwen_config.rms_norm_eps
                    tensorrt_llm_config["rotary_base"] = qwen_config.rope_theta
                tensorrt_llm_config[
                    "intermediate_size"] = qwen_config.intermediate_size
                with open(f"{export_path}/config.json", "w") as f:
                    json.dump(tensorrt_llm_config, f, indent=4)

            # Set rotary parameters correctly for chatglm.
            if model_type == 'chatglm':
                rotary_base = 10000.0
                rotary_embedding_scaling = None
                chatglm_config = AutoConfig.from_pretrained(
                    model_dir, trust_remote_code=True)
                chatglm_version = tensorrt_llm_config['chatglm_version']
                rope_ratio = tensorrt_llm_config.get('rope_ratio', 1.0)
                if chatglm_version == 'chatglm2':
                    if rope_ratio > 1:
                        rotary_embedding_scaling = {
                            'type': 'linear',
                            'factor': rope_ratio
                        }
                elif chatglm_version == 'chatglm3':
                    rotary_base *= rope_ratio

                with open(f"{export_path}/config.json", "r") as f:
                    tensorrt_llm_config = json.load(f)
                tensorrt_llm_config['rotary_base'] = rotary_base
                tensorrt_llm_config['rotary_scaling'] = rotary_embedding_scaling
                tensorrt_llm_config['rotary_pct'] = 0.5
                with open(f"{export_path}/config.json", "w") as f:
                    json.dump(tensorrt_llm_config, f, indent=4)

            # context parallel
            if cp_size > 1:
                with open(f"{export_path}/config.json", "r") as f:
                    tensorrt_llm_config = json.load(f)
                tensorrt_llm_config["mapping"]["cp_size"] = cp_size
                tensorrt_llm_config["mapping"]["world_size"] *= cp_size
                with open(f"{export_path}/config.json", "w") as f:
                    json.dump(tensorrt_llm_config, f, indent=4)

            if model_type == 'gptnext':
                with open(f"{export_path}/config.json", "r") as f:
                    tensorrt_llm_config = json.load(f)
                if tensorrt_llm_config['max_position_embeddings'] is None:
                    tensorrt_llm_config['max_position_embeddings'] = getattr(
                        model.config, "n_positions", None)
                with open(f"{export_path}/config.json", "w") as f:
                    json.dump(tensorrt_llm_config, f, indent=4)

            # Workaround for combining medusa head
            # TODO: move these integration into modelopt to avoid redundant reading and writing
            if medusa_model_dir is not None:
                combine_medusa_weight(tp_size, pp_size, export_path,
                                      num_medusa_heads, num_medusa_layers,
                                      max_draft_len, medusa_hidden_act,
                                      medusa_model_dir, quant_medusa_head)

            # Workaround for mllama
            if model_type == 'mllama':
                from tensorrt_llm.models.mllama.config import MLLaMAConfig
                config = MLLaMAConfig.from_hugging_face(
                    model_dir,
                    dtype=dtype,
                )
                for key, value in config.to_dict().items():
                    if key not in tensorrt_llm_config:
                        tensorrt_llm_config[key] = value

                with open(f"{export_path}/config.json", "w") as f:
                    json.dump(tensorrt_llm_config, f, indent=4)

            # Workaround for lm_head quantization
            # Can be removed after modelopt version is > 0.23
            if quantize_lm_head:
                with open(f"{export_path}/config.json", "r") as f:
                    tensorrt_llm_config = json.load(f)
                if 'lm_head' in tensorrt_llm_config['quantization'][
                        'exclude_modules']:
                    tensorrt_llm_config['quantization'][
                        'exclude_modules'].remove('lm_head')
                with open(f"{export_path}/config.json", "w") as f:
                    json.dump(tensorrt_llm_config, f, indent=4)

        end_time = time.time()
        logger.info(
            "Quantized model exported to {} \nTotal time used {:.2f} s.".format(
                export_path, end_time - start_time))

        # Need to delete the model and release memory explicitly;
        # otherwise torch may retain its GPU memory until a delayed GC running,
        # which reduces the available GPU memory for subsequent stages.
        del model
        release_gc()


def unwrap_model(model, module_instances=None):
    # Reference: https://github.com/NVIDIA/Megatron-LM/blob/core_r0.8.0/megatron/training/utils.py
    from megatron.core import DistributedDataParallel as DDP
    from megatron.core.transformer.module import Float16Module

    if module_instances is None:
        module_instances = (DDP, Float16Module)

    return_list = True
    if not isinstance(model, list):
        model = [model]
        return_list = False
    unwrapped_model = []
    for model_module in model:
        while isinstance(model_module, module_instances):
            model_module = model_module.module
        unwrapped_model.append(model_module)
    if not return_list:
        return unwrapped_model[0]
    return unwrapped_model


def get_nemo_calib_dataloader(dataset_name_or_dir="cnn_dailymail",
                              batch_size=64,
                              calib_size=512,
                              max_sequence_length=512):
    if dataset_name_or_dir == "pileval":
        dataset = load_dataset(
            "json",
            data_files="https://the-eye.eu/public/AI/pile/val.jsonl.zst",
            split="train")
        text_column = "text"
    elif "wikitext" in dataset_name_or_dir:
        dataset = load_dataset(dataset_name_or_dir,
                               "wikitext-103-v1",
                               split="train")
        text_column = "text"
    elif "cnn_dailymail" in dataset_name_or_dir:
        dataset = load_dataset(dataset_name_or_dir, name="3.0.0", split="train")
        text_column = "article"
    elif os.path.isdir(dataset_name_or_dir):
        logger.info(
            f"Recognized local dataset repo {dataset_name_or_dir} for calibration; "
            "assuming the calibration data are in the train split and text column."
        )
        dataset = load_dataset(dataset_name_or_dir, split="train")
        text_column = "text"
    else:
        raise NotImplementedError(
            f"Unsupported dataset name or local repo directory: {dataset_name_or_dir}."
        )
    calib_size = max(min(len(dataset), calib_size), batch_size)
    for i in range(calib_size // batch_size):
        batch = dataset[i * batch_size:(i + 1) * batch_size][text_column]
        for j in range(len(batch)):
            batch[j] = batch[j][:max_sequence_length]
        yield batch


def quantize_nemo_and_export(*, nemo_ckpt_path, decoder_type, calib_dataset,
                             calib_tp_size, calib_pp_size, dtype, qformat,
                             kv_cache_dtype, calib_size, batch_size,
                             calib_max_seq_length, awq_block_size, output_dir,
                             tp_size, pp_size, cp_size, seed):
    try:
        import modelopt  # noqa
    except ImportError as e:
        logger.error(
            "Failed to import modelopt, pls check the modelopt installation. Currently it is known to be unsupported on Windows OS"
        )
        raise e

    import modelopt.torch.quantization as mtq
    from megatron.core import parallel_state
    from megatron.core.transformer.module import Float16Module
    from modelopt.torch.export import export_tensorrt_llm_checkpoint
    from nemo.collections.nlp.models.language_modeling.megatron_gpt_model import \
        MegatronGPTModel
    from nemo.collections.nlp.modules.common.text_generation_strategy import \
        GPTModelTextGenerationStrategy
    from nemo.collections.nlp.parts.nlp_overrides import (
        NLPDDPStrategy, NLPSaveRestoreConnector)
    from nemo.utils.model_utils import load_config, save_artifacts
    from omegaconf.omegaconf import open_dict
    from pytorch_lightning.trainer.trainer import Trainer

    if not torch.cuda.is_available():
        raise EnvironmentError("GPU is required for the inference.")

    random.seed(seed)
    np.random.seed(seed)

    model_cfg = load_config(nemo_ckpt_path)

    # dtype is used for non-quantized layers
    supported_dtype = ["auto", "float16", "bfloat16"]
    assert dtype in supported_dtype, f"{dtype} not supported. Supported dtypes are {supported_dtype}"

    if dtype == 'auto':
        dtype = model_cfg.get('precision', None)
        if dtype is None:
            dtype = 'float16'
        elif 'bf16' in dtype or 'bfloat16' in dtype:
            dtype = 'bfloat16'
        else:
            dtype = 'float16'
        logger.info(f"Specified dtype 'auto'; inferred dtype {dtype!r}.")
    torch_dtype = getattr(torch, dtype)

    with open_dict(model_cfg):
        model_cfg.activations_checkpoint_method = None
        model_cfg.activations_checkpoint_granularity = None
        model_cfg.tensor_model_parallel_size = calib_tp_size
        model_cfg.pipeline_model_parallel_size = calib_pp_size
        model_cfg.sequence_parallel = False
        # Only custom modelopt spec is supported for PTQ: this custom spec is largely based on local Megatron-LM
        # layer definitions to avoid Transformer Engine implementations that are currently not supported.
        model_cfg.name = "modelopt"

    # trainer required for restoring model parallel models
    trainer_config = {
        'devices': calib_tp_size * calib_pp_size,
        'num_nodes': 1,
        'accelerator': 'gpu',
        'logger': False,
        'precision': model_cfg.precision,
        'enable_checkpointing': False,
    }
    trainer = Trainer(strategy=NLPDDPStrategy(), **trainer_config)
    connector = NLPSaveRestoreConnector()

    model = MegatronGPTModel.restore_from(
        restore_path=nemo_ckpt_path,
        trainer=trainer,
        override_config_path=model_cfg,
        save_restore_connector=connector,
    )
    model.freeze()

    print_rank_0(model)
    # Have to turn off activations_checkpoint_method for inference
    try:
        model.model.module.language_model.encoder.activations_checkpoint_method = None
    except AttributeError:
        pass

    # Check whether the DDP is initialized
    if parallel_state.is_unitialized():

        def dummy():
            return

        if model.trainer.strategy.launcher is not None:
            model.trainer.strategy.launcher.launch(dummy, trainer=model.trainer)
        model.trainer.strategy.setup_environment()

    inference_config = {
        'greedy': False,
        'top_k': 0,
        'top_p': 0.9,
        'temperature': 1.0,
        'add_BOS': True,
        'tokens_to_generate': 30,
        'all_probs': False,
        'repetition_penalty': 1.2,
        'min_tokens_to_generate': 0,
        'compute_logprob': False,
        'batch_size': batch_size,
        'max_context_length': calib_max_seq_length,
        'strategy': GPTModelTextGenerationStrategy(model),
    }
    model.set_inference_config(inference_config)

    if qformat in ["full_prec", "int8_wo", "int4_wo"
                   ] and kv_cache_dtype is None:
        print_rank_0(f"No quantization applied, export {dtype} model")
    else:
        if "awq" in qformat:
            if calib_size > 32:
                print_rank_0(
                    "AWQ calibration could take longer with calib_size ="
                    f" {calib_size}, Using calib_size=32 instead")
                calib_size = 32
            print_rank_0(
                "\nAWQ calibration could take longer than other calibration methods. Please"
                " increase the batch size to speed up the calibration process. Batch size can be"
                " set by adding the argument inference.batch_size=<batch_size> to the command"
                " line.\n")

        dataloader = get_nemo_calib_dataloader(
            dataset_name_or_dir=calib_dataset,
            batch_size=batch_size,
            calib_size=calib_size,
            max_sequence_length=calib_max_seq_length,
        )

        # =================== Start Quantization ====================
        if qformat in quant_cfg_choices():
            quant_cfg = quant_cfg_choices()[qformat]
        else:
            raise ValueError(f"Unsupported quantization format: {qformat}")

        if "awq" in qformat:
            quant_cfg = copy.deepcopy(quant_cfg_choices()[qformat])
            weight_quantizer = quant_cfg["quant_cfg"][
                "*weight_quantizer"]  # type: ignore
            if isinstance(weight_quantizer, list):
                weight_quantizer = weight_quantizer[0]
            weight_quantizer["block_sizes"][-1] = awq_block_size

        if kv_cache_dtype is not None:
            if kv_cache_dtype == "fp8":
                for value in KV_CACHE_CFG.values():
                    value.update({"num_bits": (4, 3)})  # type: ignore
            quant_cfg["quant_cfg"].update(KV_CACHE_CFG)  # type: ignore

        print_rank_0(quant_cfg)

        # Always turn on FP8 kv cache to save memory footprint.
        # For int8_sq, we use int8 kv cache.
        # TODO: Investigate why enabling FP8 kv cache will cause accuracy regressions for nemotron.
        # quant_cfg["quant_cfg"]["*output_quantizer"] = {  # type: ignore[index]
        #     "num_bits": 8 if args.qformat == "int8_sq" else (4, 3),
        #     "axis": None,
        #     "enable": args.decoder_type != "gptnext",
        # }

        dataloader = [data for data in dataloader]

        def forward_loop(model):
            for i, batch in enumerate(dataloader):
                print_rank_0(f"Calibrating batch {i}")
                model.predict_step(batch, i)

        start_time = time.time()
        model = mtq.quantize(model, quant_cfg,
                             forward_loop)  # type: ignore[arg-type]
        end_time = time.time()
        tot_time = end_time - start_time
        tput = calib_size / tot_time
        print_rank_0(
            f"Quantization done. Total time used {tot_time}s. Throughput {tput} samples/s"
        )
        # =================== End Quantization ======================

        if decoder_type == "gptnext":
            # We found squared_relu may have an under-calibration problem.
            # Clamp the scaling_factor with a min threshold to avoid under-calibration.
            maxbound = 0
            if qformat == "fp8":
                maxbound = 448
            elif qformat == "int8_sq":
                maxbound = 127
            model = mtq.postprocess_amax(
                model, "*input_quantizer",
                lambda amax: torch.clamp(amax, min=0.01 * maxbound))

        if torch.distributed.get_rank() == 0:
            mtq.print_quant_summary(model)

    if model_cfg.megatron_amp_O2:
        model.model = unwrap_model(model.model, Float16Module)

    start_time = time.time()
    export_tensorrt_llm_checkpoint(
        model,
        decoder_type,
        torch_dtype,
        export_dir=output_dir,
        inference_tensor_parallel=tp_size,
        inference_pipeline_parallel=pp_size,
    )

    # context parallel
    if cp_size > 1:
        with open(f"{export_path}/config.json", "r") as f:
            tensorrt_llm_config = json.load(f)
        tensorrt_llm_config["mapping"]["cp_size"] = cp_size
        tensorrt_llm_config["mapping"]["world_size"] *= cp_size
        with open(f"{export_path}/config.json", "w") as f:
            json.dump(tensorrt_llm_config, f, indent=4)

    end_time = time.time()
    print_rank_0(
        f"Model config exported to: {output_dir}. Total time used {end_time - start_time}s"
    )
    if torch.distributed.get_rank() == 0:
        save_artifacts(model, output_dir, use_abspath=True)

    # Need to delete the model and release memory explicitly;
    # otherwise torch may retain its GPU memory until a delayed GC running,
    # which reduces the available GPU memory for subsequent stages.
    del model
    release_gc()<|MERGE_RESOLUTION|>--- conflicted
+++ resolved
@@ -766,12 +766,6 @@
             include_labels=auto_quantize_bits is not None,
         )
 
-        import os
-        enable_quantize_lm_head = os.getenv("ENABLE_QUANTIZE_LM_HEAD", 'False').lower() in ('true', '1', 't')
-        if enable_quantize_lm_head:
-            quant_cfg["quant_cfg"]["*lm_head*"]["enable"] = True
-
-
         model = quantize_model(model, quant_cfg, calib_dataloader, batch_size,
                                qformat, auto_quantize_bits)
 
@@ -810,107 +804,9 @@
             inference_pipeline_parallel=pp_size,
         )
 
-<<<<<<< HEAD
-        with open(f"{export_path}/config.json", "r") as f:
-            tensorrt_llm_config = json.load(f)
-
-        tensorrt_llm_config["model_type"] = model_type
-
-        # Workaround for wo quantization
-        if qformat in ["int8_wo", "int4_wo", "full_prec"]:
-            if qformat == "int8_wo":
-                tensorrt_llm_config["quantization"][
-                    "quant_algo"] = QuantAlgo.W8A16
-            elif qformat == "int4_wo":
-                tensorrt_llm_config["quantization"][
-                    "quant_algo"] = QuantAlgo.W4A16
-            else:
-                tensorrt_llm_config["quantization"]["quant_algo"] = None
-
-        # HF uses rope_scaling while tensorrt_llm uses rotary_scaling
-        if hasattr(
-                model.config,
-                "rope_scaling") and "rotary_scaling" not in tensorrt_llm_config:
-            tensorrt_llm_config["rotary_scaling"] = getattr(
-                model.config, "rope_scaling")
-        with open(f"{export_path}/config.json", "w") as f:
-            json.dump(tensorrt_llm_config, f, indent=4)
-
-        # Workaround for Modelopt 0.9.x fp8_kv_cache knob issue
-        if qformat == 'fp8' and kv_cache_dtype is None:
-            with open(f"{export_path}/config.json", "r") as f:
-                tensorrt_llm_config = json.load(f)
-            tensorrt_llm_config["quantization"]["kv_cache_quant_algo"] = None
-            with open(f"{export_path}/config.json", "w") as f:
-                json.dump(tensorrt_llm_config, f, indent=4)
-
-        # Workaround for qwen version
-        if model_type == 'qwen':
-            with open(f"{export_path}/config.json", "r") as f:
-                tensorrt_llm_config = json.load(f)
-            qwen_config = AutoConfig.from_pretrained(model_dir,
-                                                     trust_remote_code=True)
-            # this means the llm is qwen but the multimodal is internvl_chat
-            # need to get qwen config inside internvl config
-            if qwen_config.model_type == "internvl_chat":
-                qwen_config = qwen_config.llm_config
-
-            try:
-                from transformers import LlavaOnevisionConfig
-                if isinstance(qwen_config, LlavaOnevisionConfig):
-                    qwen_config = qwen_config.text_config
-            except:
-                pass
-
-            tensorrt_llm_config["qwen_type"] = qwen_config.model_type
-            if qwen_config.model_type == "qwen2":
-                tensorrt_llm_config["norm_epsilon"] = qwen_config.rms_norm_eps
-                tensorrt_llm_config["rotary_base"] = qwen_config.rope_theta
-            tensorrt_llm_config[
-                "intermediate_size"] = qwen_config.intermediate_size
-            with open(f"{export_path}/config.json", "w") as f:
-                json.dump(tensorrt_llm_config, f, indent=4)
-
-        # Set rotary parameters correctly for chatglm.
-        if model_type == 'chatglm':
-            rotary_base = 10000.0
-            rotary_embedding_scaling = None
-            chatglm_config = AutoConfig.from_pretrained(model_dir,
-                                                        trust_remote_code=True)
-            chatglm_version = tensorrt_llm_config['chatglm_version']
-            rope_ratio = tensorrt_llm_config.get('rope_ratio', 1.0)
-            if chatglm_version == 'chatglm2':
-                if rope_ratio > 1:
-                    rotary_embedding_scaling = {
-                        'type': 'linear',
-                        'factor': rope_ratio
-                    }
-            elif chatglm_version == 'chatglm3':
-                rotary_base *= rope_ratio
-
-            with open(f"{export_path}/config.json", "r") as f:
-                tensorrt_llm_config = json.load(f)
-            tensorrt_llm_config['rotary_base'] = rotary_base
-            tensorrt_llm_config['rotary_scaling'] = rotary_embedding_scaling
-            tensorrt_llm_config['rotary_pct'] = 0.5
-            with open(f"{export_path}/config.json", "w") as f:
-                json.dump(tensorrt_llm_config, f, indent=4)
-
-        # context parallel
-        if cp_size > 1:
-            with open(f"{export_path}/config.json", "r") as f:
-                tensorrt_llm_config = json.load(f)
-            tensorrt_llm_config["mapping"]["cp_size"] = cp_size
-            tensorrt_llm_config["mapping"]["world_size"] *= cp_size
-            with open(f"{export_path}/config.json", "w") as f:
-                json.dump(tensorrt_llm_config, f, indent=4)
-
-        if model_type == 'gptnext':
-=======
         export_paths = []
         tensorrt_llm_configs = []
         if not is_enc_dec:
->>>>>>> 0bcfdca6
             with open(f"{export_path}/config.json", "r") as f:
                 tensorrt_llm_config = json.load(f)
             tensorrt_llm_configs.append(tensorrt_llm_config)
@@ -1003,6 +899,33 @@
                 tensorrt_llm_config['rotary_pct'] = 0.5
                 with open(f"{export_path}/config.json", "w") as f:
                     json.dump(tensorrt_llm_config, f, indent=4)
+
+        # Workaround for qwen version
+        if model_type == 'qwen':
+            with open(f"{export_path}/config.json", "r") as f:
+                tensorrt_llm_config = json.load(f)
+            qwen_config = AutoConfig.from_pretrained(model_dir,
+                                                     trust_remote_code=True)
+            # this means the llm is qwen but the multimodal is internvl_chat
+            # need to get qwen config inside internvl config
+            if qwen_config.model_type == "internvl_chat":
+                qwen_config = qwen_config.llm_config
+
+            try:
+                from transformers import LlavaOnevisionConfig
+                if isinstance(qwen_config, LlavaOnevisionConfig):
+                    qwen_config = qwen_config.text_config
+            except:
+                pass
+
+            tensorrt_llm_config["qwen_type"] = qwen_config.model_type
+            if qwen_config.model_type == "qwen2":
+                tensorrt_llm_config["norm_epsilon"] = qwen_config.rms_norm_eps
+                tensorrt_llm_config["rotary_base"] = qwen_config.rope_theta
+            tensorrt_llm_config[
+                "intermediate_size"] = qwen_config.intermediate_size
+            with open(f"{export_path}/config.json", "w") as f:
+                json.dump(tensorrt_llm_config, f, indent=4)
 
             # context parallel
             if cp_size > 1:
