# SPDX-FileCopyrightText: Copyright (c) 2022-2024 NVIDIA CORPORATION & AFFILIATES. All rights reserved.
# SPDX-License-Identifier: Apache-2.0
#
# Licensed under the Apache License, Version 2.0 (the "License");
# you may not use this file except in compliance with the License.
# You may obtain a copy of the License at
#
# http://www.apache.org/licenses/LICENSE-2.0
#
# Unless required by applicable law or agreed to in writing, software
# distributed under the License is distributed on an "AS IS" BASIS,
# WITHOUT WARRANTIES OR CONDITIONS OF ANY KIND, either express or implied.
# See the License for the specific language governing permissions and
# limitations under the License.
"""
Adapted from examples/quantization/hf_ptq.py
"""

import copy
import json
import random
import sys
import time

import numpy as np
import safetensors
import torch
from ammo.torch.export.tensorrt_llm_utils import MODEL_NAME_TO_HF_ARCH_MAP
from datasets import load_dataset
from torch.utils.data import DataLoader
from transformers import AutoConfig, AutoModelForCausalLM, AutoTokenizer

from .mode import QuantAlgo

MODEL_NAME_TO_HF_ARCH_MAP.update({"gpt2": "GPTForCausalLM"})

EMPTY_CFG = {
    "quant_cfg": {
        "*weight_quantizer": {
            "enable": False,
        },
        "*input_quantizer": {
            "enable": False
        },
        "*lm_head*": {
            "enable": False
        },
        "*output_layer*": {
            "enable": False
        },
        "default": {
            "enable": False
        },
    },
    "algorithm": "max",
}

KV_CACHE_CFG = {
    "*.query_key_value.output_quantizer": {
        "num_bits": 8,
        "axis": None,
        "enable": True
    },
    "*.Wqkv.output_quantizer": {
        "num_bits": 8,
        "axis": None,
        "enable": True
    },
    "*.W_pack.output_quantizer": {
        "num_bits": 8,
        "axis": None,
        "enable": True
    },
    "*.c_attn.output_quantizer": {
        "num_bits": 8,
        "axis": None,
        "enable": True
    },
    "*.k_proj.output_quantizer": {
        "num_bits": 8,
        "axis": None,
        "enable": True
    },
    "*.v_proj.output_quantizer": {
        "num_bits": 8,
        "axis": None,
        "enable": True
    },
}


def quant_cfg_choices():
    import ammo.torch.quantization as atq
    QUANT_CFG_CHOICES = {
        "int8_sq": atq.INT8_SMOOTHQUANT_CFG,
        "fp8": atq.FP8_DEFAULT_CFG,
        "int4_awq": atq.INT4_AWQ_CFG,
        "w4a8_awq": atq.W4A8_AWQ_BETA_CFG,
        "int8_wo": EMPTY_CFG,
        "int4_wo": EMPTY_CFG,
        "full_prec": EMPTY_CFG,
    }
    return QUANT_CFG_CHOICES


MODEL_NAME_PATTERN_MAP = {
    "GPT2": "gpt2",
    "Xverse": "llama",
    "Llama": "llama",
    "Mistral": "llama",
    "GPTJ": "gptj",
    "FalconForCausalLM": "falcon",
    "RWForCausalLM": "falcon",
    "baichuan": "baichuan",
    "MPT": "mpt",
    "Bloom": "bloom",
    "ChatGLM": "chatglm",
    "QWen": "qwen",
    "KiLM": "kilm",
    "Gemma": "gemma",
}


def get_tokenizer(ckpt_path, max_seq_length, model_type=None):
    print(f"Initializing tokenizer from {ckpt_path}")
    tokenizer = AutoTokenizer.from_pretrained(
        ckpt_path,
        model_max_length=max_seq_length,
        padding_side="left",
        trust_remote_code=True,
    )
    if model_type and model_type in ["qwen", "kilm"]:
        # qwen use token id 151643 as pad and eos tokens
        tokenizer.pad_token = tokenizer.convert_ids_to_tokens(151643)
        tokenizer.eos_token = tokenizer.convert_ids_to_tokens(151643)

    # can't set attribute 'pad_token' for "<unk>"
    if tokenizer.pad_token != "<unk>":  # nosec B105
        tokenizer.pad_token = tokenizer.eos_token
    if tokenizer.pad_token is None:
        tokenizer.pad_token = tokenizer.eos_token
    assert tokenizer.pad_token is not None, f"Pad token for {model_type} cannot be set!"

    return tokenizer


def get_model(ckpt_path, dtype="fp16", device="cuda"):
    print(f"Initializing model from {ckpt_path}")
    if dtype == "bf16" or dtype == "bfloat16":
        dtype = torch.bfloat16
    elif dtype == "fp16" or dtype == "float16":
        dtype = torch.float16
    elif dtype == "fp32" or dtype == "float32":
        dtype = torch.float32
    else:
        raise NotImplementedError(f"Unknown dtype {dtype}")

    # Note: VILA model is not in public HF model zoo yet. We need to explicitly import from the git repo
    if "vila" in ckpt_path:
        sys.path.append(args.model_dir + "/../VILA")
        from llava.model import LlavaConfig, LlavaLlamaForCausalLM
        AutoConfig.register("llava_llama", LlavaConfig)
        AutoModelForCausalLM.register(LlavaConfig, LlavaLlamaForCausalLM)

    model_kwargs = {"torch_dtype": "auto"}
    model = AutoModelForCausalLM.from_pretrained(ckpt_path,
                                                 device_map="auto",
                                                 **model_kwargs,
                                                 trust_remote_code=True)
    model.eval()

    model_dtype = next(model.parameters()).dtype
    if dtype != model_dtype:
        print(
            f"[TensorRT-LLM][WARNING] The manually set model data type is {dtype}, "
            f"but the data type of the HuggingFace model is {model_dtype}.")

    return model


def get_model_type(model):
    for k, v in MODEL_NAME_PATTERN_MAP.items():
        if k.lower() in type(model).__name__.lower():
            return v
    return None


def get_calib_dataloader(data="cnn_dailymail",
                         tokenizer=None,
                         batch_size=1,
                         calib_size=512,
                         block_size=512,
                         device=None):
    print("Loading calibration dataset")
    if data == "pileval":
        dataset = load_dataset(
            "json",
            data_files="https://the-eye.eu/public/AI/pile/val.jsonl.zst",
            split="train")
        dataset = dataset["text"][:calib_size]
    elif data == "cnn_dailymail":
        dataset = load_dataset("cnn_dailymail", name="3.0.0", split="train")
        dataset = dataset["article"][:calib_size]
    else:
        raise NotImplementedError

    batch_encoded = tokenizer.batch_encode_plus(dataset,
                                                return_tensors="pt",
                                                padding=True,
                                                truncation=True,
                                                max_length=block_size)
    if device:
        batch_encoded = batch_encoded.to(device)
    batch_encoded = batch_encoded["input_ids"]

    calib_dataloader = DataLoader(batch_encoded,
                                  batch_size=batch_size,
                                  shuffle=False)

    return calib_dataloader


def quantize_model(model, quant_cfg, calib_dataloader=None):
    import ammo.torch.quantization as atq

    def calibrate_loop():
        if calib_dataloader is None:
            return
        """Adjusts weights and scaling factors based on selected algorithms."""
        for idx, data in enumerate(calib_dataloader):
            print(f"Calibrating batch {idx}")
            # model might be mapped to different device because the device_map is auto
            data = data.to(model.device)
            model(data)

    print("Starting quantization...")
    start_time = time.time()
    atq.quantize(model, quant_cfg, forward_loop=calibrate_loop)
    end_time = time.time()
    print("Quantization done. Total time used: {:.2f} s.".format(end_time -
                                                                 start_time))

    return model


def quantize_and_export(*, model_dir, dtype, device, qformat, kv_cache_dtype,
                        calib_size, batch_size, awq_block_size, output_dir,
                        tp_size, pp_size, seed, max_seq_length):
    '''
        Load model from the model_dir, call AMMO to quantize the model, and then export
        the quantized model as TRT-LLM checkpoint
    '''
    from ammo.torch.export import export_model_config
    if not torch.cuda.is_available():
        raise EnvironmentError("GPU is required for inference.")

    random.seed(seed)
    np.random.seed(seed)

    model = get_model(model_dir, dtype, device)
    model_type = get_model_type(model)
    tokenizer = get_tokenizer(model_dir,
                              max_seq_length=max_seq_length,
                              model_type=model_type)

    if qformat in ["full_prec", "int8_wo", "int4_wo"
                   ] and kv_cache_dtype is None:
        print(f"No quantization applied, export {dtype} model")
    else:
        if "awq" in qformat:
            if calib_size > 32:
                print(
                    f"AWQ calibration could take longer with calib_size = {calib_size}, Using"
                    " calib_size=32 instead")
                calib_size = 32
            print(
                "\nAWQ calibration could take longer than other calibration methods. Please"
                " increase the batch size to speed up the calibration process. Batch size can be"
                " set by adding the argument --batch_size <batch_size> to the command line.\n"
            )

        calib_dataloader = get_calib_dataloader(
            tokenizer=tokenizer,
            batch_size=batch_size,
            calib_size=calib_size,
            device=device,
        )

        if qformat in quant_cfg_choices():
            quant_cfg = quant_cfg_choices()[qformat]
        else:
            raise ValueError(f"Unsupported quantization format: {qformat}")

        if "awq" in qformat:
            quant_cfg = copy.deepcopy(quant_cfg_choices()[qformat])
            weight_quantizer = quant_cfg["quant_cfg"][
                "*weight_quantizer"]  # type: ignore
            if isinstance(weight_quantizer, list):
                weight_quantizer = weight_quantizer[0]
            weight_quantizer["block_sizes"][-1] = awq_block_size

        if kv_cache_dtype is not None:
            if kv_cache_dtype == "fp8":
                for value in KV_CACHE_CFG.values():
                    value.update({"num_bits": (4, 3)})  # type: ignore
            quant_cfg["quant_cfg"].update(KV_CACHE_CFG)  # type: ignore

        print(quant_cfg)

        model = quantize_model(model, quant_cfg, calib_dataloader)

    with torch.inference_mode():
        if model_type is None:
            print(
                f"Unknown model type {type(model).__name__}. Continue exporting..."
            )
            model_type = f"unknown:{type(model).__name__}"

        export_path = output_dir
        start_time = time.time()

<<<<<<< HEAD
        export_npz = (model_type not in [
            'gpt2', 'gptj', 'falcon', 'chatglm', 'mpt', 'llama', 'baichuan',
            'gemma', 'qwen', 'kilm'
        ])
=======
>>>>>>> 118b3d7e
        export_model_config(model,
                            model_type,
                            getattr(torch, dtype),
                            export_dir=export_path,
                            inference_tensor_parallel=tp_size,
                            inference_pipeline_parallel=pp_size,
                            export_tensorrt_llm_config=True)

        # Workaround for wo quantization
        if qformat in ["int8_wo", "int4_wo", "full_prec"]:
            with open(f"{export_path}/config.json", "r") as f:
                tensorrt_llm_config = json.load(f)
            if qformat == "int8_wo":
                tensorrt_llm_config["quantization"][
                    "quant_algo"] = QuantAlgo.W8A16
            elif qformat == "int4_wo":
                tensorrt_llm_config["quantization"][
                    "quant_algo"] = QuantAlgo.W4A16
            else:
                tensorrt_llm_config["quantization"]["quant_algo"] = None
            with open(f"{export_path}/config.json", "w") as f:
                json.dump(tensorrt_llm_config, f, indent=4)

        # Workaround for share_embedding_table
        if pp_size == 1:
            with safetensors.safe_open(f"{export_path}/rank0.safetensors",
                                       framework='pt',
                                       device='cpu') as f:
                share_embedding_table = 'lm_head.weight' not in f.keys()
            if share_embedding_table:
                with open(f"{export_path}/config.json", "r") as f:
                    tensorrt_llm_config = json.load(f)
                tensorrt_llm_config["share_embedding_table"] = True
                with open(f"{export_path}/config.json", "w") as f:
                    json.dump(tensorrt_llm_config, f, indent=4)

        # Workaround for gpt2 position embedding
        if model_type == 'gpt2':
            for rank in range(tp_size):
                weights = {}
                with safetensors.safe_open(
                        f"{export_path}/rank{rank}.safetensors",
                        framework='pt',
                        device='cpu') as f:
                    for key in f.keys():
                        weights[key] = f.get_tensor(key)
                if 'transformer.positional_embedding.weight' in weights:
                    weights[
                        'transformer.position_embedding.weight'] = weights.pop(
                            'transformer.positional_embedding.weight')
                safetensors.torch.save_file(
                    weights, f"{export_path}/rank{rank}.safetensors")

        torch.cuda.empty_cache(
        )  # otherwise torch is keeping using GPU, other routine like build engine has less free GPU to use
        end_time = time.time()
        print(
            "Quantized model exported to {} \nTotal time used {:.2f} s.".format(
                export_path, end_time - start_time))<|MERGE_RESOLUTION|>--- conflicted
+++ resolved
@@ -319,13 +319,6 @@
         export_path = output_dir
         start_time = time.time()
 
-<<<<<<< HEAD
-        export_npz = (model_type not in [
-            'gpt2', 'gptj', 'falcon', 'chatglm', 'mpt', 'llama', 'baichuan',
-            'gemma', 'qwen', 'kilm'
-        ])
-=======
->>>>>>> 118b3d7e
         export_model_config(model,
                             model_type,
                             getattr(torch, dtype),
