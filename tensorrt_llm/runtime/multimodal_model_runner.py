--- conflicted
+++ resolved
@@ -1258,11 +1258,7 @@
                 torch.int32)
 
         if self.model_type in [
-<<<<<<< HEAD
-            'fuyu', 'kosmos-2', 'phi-3-vision', 'llava_next'
-=======
                 'fuyu', 'kosmos-2', 'phi-3-vision', 'llava_next', 'pixtral'
->>>>>>> ec0d9846
         ]:
             return input_ids, input_lengths, [
                 visual_features
@@ -1775,19 +1771,11 @@
         return input_ids, ptuning_args
 
     def get_rope_index(
-<<<<<<< HEAD
-            self,
-            input_ids: torch.LongTensor,
-            image_grid_thw: Optional[torch.LongTensor] = None,
-            video_grid_thw: Optional[torch.LongTensor] = None,
-            attention_mask: Optional[torch.Tensor] = None,
-=======
         self,
         input_ids: torch.IntTensor,
         image_grid_thw: Optional[torch.LongTensor] = None,
         video_grid_thw: Optional[torch.LongTensor] = None,
         attention_mask: Optional[torch.Tensor] = None,
->>>>>>> ec0d9846
     ) -> Tuple[torch.Tensor, torch.Tensor]:
         """
         Calculate the 3D rope index based on image and video's temporal, height and width in LLM.
