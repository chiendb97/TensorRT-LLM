--- conflicted
+++ resolved
@@ -16,15 +16,9 @@
 from huggingface_hub import hf_hub_download
 from PIL import Image
 from safetensors import safe_open
-<<<<<<< HEAD
-from transformers import AutoConfig, AutoProcessor, AutoTokenizer
-import torchvision.transforms as T
-from torchvision.transforms.functional import InterpolationMode
-=======
 from torch import nn
 from transformers import (AutoConfig, AutoModelForCausalLM, AutoProcessor,
                           AutoTokenizer)
->>>>>>> 535c9cc6
 
 from .. import profiler
 from .._utils import (mpi_rank, str_dtype_to_torch, str_dtype_to_trt,
@@ -174,87 +168,6 @@
         return image_feature
 
 
-<<<<<<< HEAD
-class InternVLUtils:
-    IMAGENET_MEAN = (0.485, 0.456, 0.406)
-    IMAGENET_STD = (0.229, 0.224, 0.225)
-
-    @staticmethod
-    def build_transform(input_size):
-        MEAN, STD = InternVLUtils.IMAGENET_MEAN, InternVLUtils.IMAGENET_STD
-        transform = T.Compose([
-            T.Lambda(lambda img: img.convert('RGB') if img.mode != 'RGB' else img),
-            T.Resize((input_size, input_size), interpolation=InterpolationMode.BICUBIC),
-            T.ToTensor(),
-            T.Normalize(mean=MEAN, std=STD)
-        ])
-        return transform
-
-    @staticmethod
-    def find_closest_aspect_ratio(aspect_ratio, target_ratios, width, height, image_size):
-        best_ratio_diff = float('inf')
-        best_ratio = (1, 1)
-        area = width * height
-        for ratio in target_ratios:
-            target_aspect_ratio = ratio[0] / ratio[1]
-            ratio_diff = abs(aspect_ratio - target_aspect_ratio)
-            if ratio_diff < best_ratio_diff:
-                best_ratio_diff = ratio_diff
-                best_ratio = ratio
-            elif ratio_diff == best_ratio_diff:
-                if area > 0.5 * image_size * image_size * ratio[0] * ratio[1]:
-                    best_ratio = ratio
-        return best_ratio
-
-    @staticmethod
-    def dynamic_preprocess(image, min_num=1, max_num=12, image_size=448, use_thumbnail=False):
-        orig_width, orig_height = image.size
-        aspect_ratio = orig_width / orig_height
-
-        # calculate the existing image aspect ratio
-        target_ratios = set(
-            (i, j) for n in range(min_num, max_num + 1) for i in range(1, n + 1) for j in range(1, n + 1) if
-            i * j <= max_num and i * j >= min_num)
-        target_ratios = sorted(target_ratios, key=lambda x: x[0] * x[1])
-
-        # find the closest aspect ratio to the target
-        target_aspect_ratio = InternVLUtils.find_closest_aspect_ratio(
-            aspect_ratio, target_ratios, orig_width, orig_height, image_size)
-
-        # calculate the target width and height
-        target_width = image_size * target_aspect_ratio[0]
-        target_height = image_size * target_aspect_ratio[1]
-        blocks = target_aspect_ratio[0] * target_aspect_ratio[1]
-
-        # resize the image
-        resized_img = image.resize((target_width, target_height))
-        processed_images = []
-        for i in range(blocks):
-            box = (
-                (i % (target_width // image_size)) * image_size,
-                (i // (target_width // image_size)) * image_size,
-                ((i % (target_width // image_size)) + 1) * image_size,
-                ((i // (target_width // image_size)) + 1) * image_size
-            )
-            # split the image
-            split_img = resized_img.crop(box)
-            processed_images.append(split_img)
-        assert len(processed_images) == blocks
-        if use_thumbnail and len(processed_images) != 1:
-            thumbnail_img = image.resize((image_size, image_size))
-            processed_images.append(thumbnail_img)
-        return processed_images
-
-    @staticmethod
-    def preprocess(image, input_size=448, max_num=12):
-        # image = Image.open(image_path).convert('RGB')
-        transform = InternVLUtils.build_transform(input_size=input_size)
-        images = InternVLUtils.dynamic_preprocess(image, image_size=input_size, use_thumbnail=True, max_num=max_num)
-        pixel_values = [transform(image) for image in images]
-        pixel_values = torch.stack(pixel_values)
-        print('pixel_values shape: ', pixel_values.shape)
-        return pixel_values
-=======
 class LlavaOnevisionUtils:
     # https://github.com/huggingface/transformers/blob/main/src/transformers/models/llava_onevision/modeling_llava_onevision.py
 
@@ -330,7 +243,7 @@
                         image_feature,
                         image_newline[:, None, None].expand(
                             *image_feature.shape[:-1], 1).to(
-                                image_feature.device, image_feature.dtype),
+                            image_feature.device, image_feature.dtype),
                     ),
                     dim=-1,
                 )
@@ -365,7 +278,6 @@
         image_features = image_features.permute(0, 2, 3, 1)
         image_features = image_features.view(batch_frames, -1, dim)
         return image_features
->>>>>>> 535c9cc6
 
 
 class MultimodalModelRunner:
@@ -390,8 +302,8 @@
         if self.model_type == 'pix2struct':
             self.vision_precision = 'float16'
         self.decoder_llm = not (
-            't5' in self.model_type
-            or self.model_type in ['nougat', 'pix2struct']
+                't5' in self.model_type
+                or self.model_type in ['nougat', 'pix2struct']
         )  # BLIP2-T5, pix2struct and Nougat are using encoder-decoder models as LLMs
 
         if self.model_type == 'video-neva':
@@ -516,9 +428,6 @@
                 self.args.hf_model_dir + "/llm",
                 use_fast=False,
                 use_legacy=False)
-        elif self.model_type == "internvl":
-            self.tokenizer = AutoTokenizer.from_pretrained(
-                self.args.hf_model_dir, use_fast=False, trust_remote_code=True)
         else:
             use_fast = self.model_type in ["phi-3-vision", "internvl"]
             self.tokenizer = AutoTokenizer.from_pretrained(
@@ -885,8 +794,8 @@
                     self.args.batch_size,
                     self.num_frames * visual_features.shape[1], -1)
                 image_newline = self.image_newlines["image_newline"][
-                    None, None, :].repeat(self.args.batch_size, 1,
-                                          1).to(visual_features.device)
+                                None, None, :].repeat(self.args.batch_size, 1,
+                                                      1).to(visual_features.device)
                 visual_features = torch.cat((visual_features, image_newline),
                                             dim=1)
 
@@ -923,7 +832,7 @@
             torch.int32)
 
         if self.model_type in [
-                'fuyu', 'kosmos-2', 'phi-3-vision', 'llava_next'
+            'fuyu', 'kosmos-2', 'phi-3-vision', 'llava_next'
         ]:
             return input_ids, input_lengths, [visual_features], visual_features
 
@@ -943,8 +852,8 @@
 
         def insert_separator(X, sep):
             return [
-                ele for sublist in zip(X, [sep] * len(X)) for ele in sublist
-            ][:-1]
+                       ele for sublist in zip(X, [sep] * len(X)) for ele in sublist
+                   ][:-1]
 
         input_ids = []
         offset = 0
@@ -1074,8 +983,8 @@
                 visual_features = torch.zeros([
                     self.args.batch_size, 1, 4, 1, self.model_config.hidden_size
                 ],
-                                              dtype=torch.bfloat16,
-                                              device=self.device)
+                    dtype=torch.bfloat16,
+                    device=self.device)
                 dummy_cross_attention_mask = torch.zeros(
                     [self.args.batch_size, input_ids.shape[1], 1, 4],
                     dtype=bool,
@@ -1116,7 +1025,7 @@
                 cross_attention_mask = cross_attention_mask.unsqueeze(1)
                 cross_attention_mask = cross_attention_mask.to(
                     visual_feature.device).to(torch.bool).reshape(
-                        [-1, cross_attention_mask.shape[-1]])
+                    [-1, cross_attention_mask.shape[-1]])
 
                 # prepare cross_attention_mask for generation phase and concat them
                 tmp_mask = [cross_attention_mask] + [
@@ -1217,7 +1126,7 @@
     def get_visual_features(self, image, other_vision_inputs):
         visual_features = {
             self.vision_input_names[0]:
-            image.to(str_dtype_to_torch(self.vision_precision)),
+                image.to(str_dtype_to_torch(self.vision_precision)),
         }
         if self.model_type == "qwen2_vl":
             other_vision_inputs['attention_mask'] = other_vision_inputs[
@@ -1318,7 +1227,7 @@
                 # entire batch, with values from 0 to bs * vision_embedding_len-1.
                 fake_prompt_id = torch.arange(
                     self.model_config.vocab_size, self.model_config.vocab_size +
-                    visual_features.shape[0] * visual_features.shape[1])
+                                                  visual_features.shape[0] * visual_features.shape[1])
                 fake_prompt_id = fake_prompt_id.reshape(
                     visual_features.shape[0], visual_features.shape[1])
             else:
@@ -1347,7 +1256,7 @@
             input_ids = torch.cat(input_ids, dim=1).contiguous().to(torch.int32)
 
         if (self.decoder_llm or self.runtime_mapping.is_first_pp_rank()
-            ) and self.model_type != "mllama":
+        ) and self.model_type != "mllama":
             ptuning_args = self.ptuning_setup(visual_features, input_ids,
                                               input_lengths)
         else:
@@ -1356,11 +1265,11 @@
         return input_ids, ptuning_args
 
     def get_rope_index(
-        self,
-        input_ids: torch.LongTensor,
-        image_grid_thw: Optional[torch.LongTensor] = None,
-        video_grid_thw: Optional[torch.LongTensor] = None,
-        attention_mask: Optional[torch.Tensor] = None,
+            self,
+            input_ids: torch.LongTensor,
+            image_grid_thw: Optional[torch.LongTensor] = None,
+            video_grid_thw: Optional[torch.LongTensor] = None,
+            attention_mask: Optional[torch.Tensor] = None,
     ) -> Tuple[torch.Tensor, torch.Tensor]:
         """
         Calculate the 3D rope index based on image and video's temporal, height and width in LLM.
@@ -1513,8 +1422,8 @@
             else:
                 position_ids = (torch.arange(input_ids.shape[1],
                                              device=input_ids.device).view(
-                                                 1, 1, -1).expand(
-                                                     3, input_ids.shape[0], -1))
+                    1, 1, -1).expand(
+                    3, input_ids.shape[0], -1))
                 mrope_position_deltas = torch.zeros(
                     [input_ids.shape[0], 1],
                     device=input_ids.device,
@@ -1538,8 +1447,8 @@
         )
 
         mask = (input_ids == self.image_token_id) | (
-            input_ids == self.vision_token_id) | (input_ids
-                                                  == self.video_token_id)
+                input_ids == self.vision_token_id) | (input_ids
+                                                      == self.video_token_id)
         indices = torch.nonzero(mask, as_tuple=False)
         value = self.model_config.vocab_size
         for idx in indices:
@@ -1561,7 +1470,7 @@
                                                  (max_position_embeddings, ),
                                                  dtype=torch.int32)
         mrope_position_ids_padding[:, :, :mrope_position_ids.
-                                   shape[-1]] = mrope_position_ids
+        shape[-1]] = mrope_position_ids
 
         rotary_embedding_base = float(self.rope_theta)
         rotary_embedding_scale = float(1.0)
@@ -1585,11 +1494,11 @@
         cos = torch.cat([
             m[:, i % 3] for i, m in enumerate(cos.split(mrope_section, dim=-1))
         ],
-                        dim=-1).unsqueeze(unsqueeze_dim)
+            dim=-1).unsqueeze(unsqueeze_dim)
         sin = torch.cat([
             m[:, i % 3] for i, m in enumerate(sin.split(mrope_section, dim=-1))
         ],
-                        dim=-1).unsqueeze(unsqueeze_dim)
+            dim=-1).unsqueeze(unsqueeze_dim)
         concat_cos_sin = np.concatenate((cos, sin), axis=-1)
         concat_cos_sin = concat_cos_sin.reshape(concat_cos_sin.shape[0], -1)
         concat_cos_sin = torch.from_numpy(concat_cos_sin)
@@ -1612,7 +1521,7 @@
                 non_zero_mask,
                 cur_image_patches_indices[non_zero_mask] +
                 self.model_config.vocab_size,
-            )
+                )
             res_input_ids.append(cur_input_ids)
         return res_input_ids
 
@@ -1624,7 +1533,7 @@
                   self.model_config.vocab_size + visual_features.shape[0]))
         input_ids = self.tokenizer.encode(
             pre_prompt[0]) + fake_prompt_ids + self.tokenizer.encode(
-                post_prompt[0])[self.tokenizer.add_bos_token:]
+            post_prompt[0])[self.tokenizer.add_bos_token:]
         input_ids = [input_ids] * len(pre_prompt)
         input_ids = torch.tensor(input_ids)
         return input_ids
@@ -1639,7 +1548,7 @@
         idx = 0
         for _, cnt in enumerate(num_img_tokens):
             input_ids[positions[idx, 0], positions[idx, 1]:positions[idx, 1] +
-                      cnt] = fake_prompt_id[idx:idx + cnt]
+                                                           cnt] = fake_prompt_id[idx:idx + cnt]
             idx += cnt
         return input_ids
 
@@ -1655,7 +1564,7 @@
                  prompt_table.shape[2]))
 
             assert prompt_table.shape[
-                1] == hidden_size, "Prompt table dimensions do not match hidden size"
+                       1] == hidden_size, "Prompt table dimensions do not match hidden size"
 
             if hasattr(self.model_config, 'dtype'):
                 prompt_table = prompt_table.cuda().to(
@@ -1698,9 +1607,9 @@
         if "vila" in self.model_type:
             if self.args.image_path is None:
                 img_urls = [
-                    'https://github.com/Efficient-Large-Model/VILA/raw/main/demo_images/av.png',
-                    'https://storage.googleapis.com/sfr-vision-language-research/LAVIS/assets/merlion.png'
-                ] * 4
+                               'https://github.com/Efficient-Large-Model/VILA/raw/main/demo_images/av.png',
+                               'https://storage.googleapis.com/sfr-vision-language-research/LAVIS/assets/merlion.png'
+                           ] * 4
                 img_urls = img_urls[:self.args.batch_size]
                 self.args.image_path = ",".join(img_urls)
                 images = load_images(img_urls)
@@ -1800,7 +1709,7 @@
                 input_text = "Question: Describe this image. Answer:"
             messages = [{
                 "role":
-                "user",
+                    "user",
                 "content": [
                     {
                         "type": "image",
@@ -1839,7 +1748,7 @@
                                              dtype=torch.bool)
             for i in range(1, len(cu_seqlens)):
                 attention_mask_vit[..., cu_seqlens[i - 1]:cu_seqlens[i],
-                                   cu_seqlens[i - 1]:cu_seqlens[i]] = True
+                cu_seqlens[i - 1]:cu_seqlens[i]] = True
 
             decoder_input_ids = None
             post_prompt = None
@@ -1994,16 +1903,16 @@
                                         return_tensors="pt")
                 other_vision_inputs = {
                     "aspect_ratio_ids":
-                    inputs["aspect_ratio_ids"].to(self.device).expand(
-                        self.args.batch_size, -1).contiguous(),
+                        inputs["aspect_ratio_ids"].to(self.device).expand(
+                            self.args.batch_size, -1).contiguous(),
                     "aspect_ratio_mask":
-                    inputs["aspect_ratio_mask"].to(self.device).expand(
-                        self.args.batch_size, -1, -1).contiguous(),
+                        inputs["aspect_ratio_mask"].to(self.device).expand(
+                            self.args.batch_size, -1, -1).contiguous(),
                 }
                 other_decoder_inputs = {
                     "cross_attention_mask":
-                    inputs["cross_attention_mask"].to(self.device).expand(
-                        self.args.batch_size, -1, -1, -1).contiguous(),
+                        inputs["cross_attention_mask"].to(self.device).expand(
+                            self.args.batch_size, -1, -1, -1).contiguous(),
                 }
                 pre_prompt = input_text
                 post_prompt = None
@@ -2033,17 +1942,12 @@
                                   text=prompt,
                                   return_tensors="pt")
 
-        elif self.model_type == 'internvl2':
-            pre_prompt = '<|im_start|>system\n你是由上海人工智能实验室联合商汤科技开发的书生多模态大模型，英文名叫InternVL, 是一个有用无害的人工智能助手。<|im_end|><|im_start|>user\n<img>'
-            post_prompt = '</img>\n' + input_text + '<|im_end|><|im_start|>assistant\n'
-            image = InternVLUtils.preprocess(raw_image, max_num=1)#.unsqueeze(0)
-
         # Repeat inputs to match batch size
         pre_prompt = [pre_prompt] * self.args.batch_size
         post_prompt = [post_prompt] * self.args.batch_size
         if self.model_type not in [
-                'fuyu', 'pix2struct', 'kosmos-2', 'vila', 'phi-3-vision',
-                'llava_next', 'internvl', 'llava_onevision'
+            'fuyu', 'pix2struct', 'kosmos-2', 'vila', 'phi-3-vision',
+            'llava_next', 'internvl', 'llava_onevision'
         ]:
             if image is not None:
                 if image.dim() == 5:
