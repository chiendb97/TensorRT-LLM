# SPDX-FileCopyrightText: Copyright (c) 2022-2024 NVIDIA CORPORATION & AFFILIATES. All rights reserved.
# SPDX-License-Identifier: Apache-2.0
#
# Licensed under the Apache License, Version 2.0 (the "License");
# you may not use this file except in compliance with the License.
# You may obtain a copy of the License at
#
# http://www.apache.org/licenses/LICENSE-2.0
#
# Unless required by applicable law or agreed to in writing, software
# distributed under the License is distributed on an "AS IS" BASIS,
# WITHOUT WARRANTIES OR CONDITIONS OF ANY KIND, either express or implied.
# See the License for the specific language governing permissions and
# limitations under the License.import functools

import copy
import functools
import json
import os
import time
from collections import defaultdict
from typing import List, Optional

import numpy as np
import safetensors
import torch
import torch.nn as nn
from tqdm import tqdm
from transformers import AutoConfig, AutoModelForCausalLM, AutoTokenizer
from transformers.pytorch_utils import Conv1D

from ..._utils import pad_vocab_size, str_dtype_to_torch
from ...logger import logger
from ...mapping import Mapping
from ...quantization import QuantAlgo
from ..convert_utils import load_calib_dataset
from .config import QWenConfig
from .utils import get_qwen_key_list, make_context


def generate_int8(weights, act_range, is_qkv=False, multi_query_mode=False):
    """
     This function has two purposes:
      - compute quantized weights, scaled either per-tensor or per-column
      - compute scaling factors

      Depending on the GEMM API (CUTLASS/CUBLAS) the required scaling factors differ.
      CUTLASS uses two sets of scaling factors. One for the activation X, one for the weight W.
      CUBLAS only has one (we can't do per-row scaling). So we must provide pre-multiplied scaling factor.

      Here is the list of what we need (T means per-tensor, C per-column):
        - scale_x_orig_quant puts fp activation into the quantized range (i.e. [-128, 127], for int8). Used before the GEMM. (T)
        - scale_y_quant_orig puts quantized activation into the fp range. Used if the GEMM outputs int8. (T)
        - scale_w_quant_orig puts weights from quant range to fp range (used with CUTLASS) (T, C)
        - scale_y_accum_quant puts the GEMM result (XW) from accumulation range (int32)
          to quant range (int8) (used for CUBLAS) (T, C)

      Note that we don't do anything special about row-parallel GEMM. Theoretically, we could have per-GPU scaling factors too,
      but then the model would change depending on the number of GPUs used.

      For QKV projection, the behavior is special. Even if we have a single matrix to perform QKV projection, we consider it
      as three different matrices: Q, K, and V. So per-tensor actually means one scaling factor for each Q, K and V.
      For our GEMM implementation to respect this behavior, we use per-column mode and replicate values along columns.
    """
    weights = weights.detach().cpu().numpy()

    # compute weight scaling factors for fp->int8 and int8->fp
    if is_qkv and not multi_query_mode:
        scale_w_orig_quant_t = 127. / act_range["w"].reshape(3, -1).max(
            dim=-1, keepdims=True)[0].cpu().numpy()
        scale_w_orig_quant_c = 127. / act_range["w"].reshape(3,
                                                             -1).cpu().numpy()
    elif is_qkv and multi_query_mode:
        hidden_dim = weights.shape[0]
        local_dim = act_range["w"].shape[0]
        kv_dim = (local_dim - hidden_dim) // 2
        scale_w_q = act_range["w"][0:hidden_dim]
        scale_w_k = act_range["w"][hidden_dim:hidden_dim + kv_dim]
        scale_w_v = act_range["w"][-kv_dim:]

        scale_w_qkv_t = torch.concat([
            scale_w_q.max(dim=0, keepdim=True)[0],
            scale_w_k.max(dim=0, keepdim=True)[0],
            scale_w_v.max(dim=0, keepdim=True)[0]
        ])

        scale_w_orig_quant_t = 127. / scale_w_qkv_t.cpu().numpy()
        scale_w_orig_quant_c = 127. / act_range["w"].cpu().numpy()
    else:
        scale_w_orig_quant_t = 127. / act_range["w"].max().cpu().numpy()
        scale_w_orig_quant_c = 127. / act_range["w"].cpu().numpy()
    scale_w_quant_orig_t = 1.0 / scale_w_orig_quant_t
    scale_w_quant_orig_c = 1.0 / scale_w_orig_quant_c

    scale_w_orig_quant_c = scale_w_orig_quant_c.astype(np.float32)
    scale_w_orig_quant_t = scale_w_orig_quant_t.astype(np.float32)

    # compute the rest of needed scaling factors
    scale_x_orig_quant_t = np.array(127. / act_range["x"].max().item())
    scale_y_orig_quant_t = np.array(127. / act_range["y"].max().item())
    scale_y_quant_orig_t = np.array(act_range["y"].max().item() / 127.)
    scale_y_accum_quant_t = scale_y_orig_quant_t / (scale_x_orig_quant_t *
                                                    scale_w_orig_quant_t)
    scale_y_accum_quant_c = scale_y_orig_quant_t / (scale_x_orig_quant_t *
                                                    scale_w_orig_quant_c)
    if is_qkv and not multi_query_mode:
        scale_y_accum_quant_t = np.broadcast_to(scale_y_accum_quant_t,
                                                scale_w_orig_quant_c.shape)
        scale_w_quant_orig_t = np.broadcast_to(scale_w_quant_orig_t,
                                               scale_w_orig_quant_c.shape)
    if is_qkv and multi_query_mode:
        scale_q_y_accum_t = np.broadcast_to(scale_y_accum_quant_t[0],
                                            scale_w_q.shape)
        scale_k_y_accum_t = np.broadcast_to(scale_y_accum_quant_t[1],
                                            scale_w_k.shape)
        scale_v_y_accum_t = np.broadcast_to(scale_y_accum_quant_t[2],
                                            scale_w_v.shape)
        scale_y_accum_quant_t = np.concatenate(
            [scale_q_y_accum_t, scale_k_y_accum_t, scale_v_y_accum_t])
        scale_w_quant_orig_t = np.concatenate([
            np.broadcast_to(scale_w_quant_orig_t[0], scale_w_q.shape),
            np.broadcast_to(scale_w_quant_orig_t[1], scale_w_k.shape),
            np.broadcast_to(scale_w_quant_orig_t[2], scale_w_v.shape)
        ])

    to_i8 = lambda x: x.round().clip(-127, 127).astype(np.int8)

    if is_qkv and multi_query_mode:
        weight_int8 = to_i8(weights / scale_w_quant_orig_t)
    else:
        weight_int8 = to_i8(weights * scale_w_orig_quant_t)
    return {
        "weight.int8": weight_int8,
        "weight.int8.col": to_i8(weights * scale_w_orig_quant_c),
        "scale_x_orig_quant": scale_x_orig_quant_t.astype(np.float32),
        "scale_w_quant_orig": scale_w_quant_orig_t.astype(np.float32),
        "scale_w_quant_orig.col": scale_w_quant_orig_c.astype(np.float32),
        "scale_y_accum_quant": scale_y_accum_quant_t.astype(np.float32),
        "scale_y_accum_quant.col": scale_y_accum_quant_c.astype(np.float32),
        "scale_y_quant_orig": scale_y_quant_orig_t.astype(np.float32),
    }


@torch.no_grad()
def apply_smoothing(scales,
                    gemm_weights,
                    layernorm_weights=None,
                    layernorm_bias=None,
                    dtype=torch.float32,
                    layernorm_1p=False):
    if not isinstance(gemm_weights, list):
        gemm_weights = [gemm_weights]

    if layernorm_weights is not None:
        assert layernorm_weights.numel() == scales.numel()
        layernorm_weights.div_(scales).to(dtype)
    if layernorm_bias is not None:
        assert layernorm_bias.numel() == scales.numel()
        layernorm_bias.div_(scales).to(dtype)
    if layernorm_1p:
        layernorm_weights += (1 / scales) - 1

    for gemm in gemm_weights:
        gemm.mul_(scales.view(1, -1)).to(dtype)


@torch.no_grad()
def smooth_gemm(gemm_weights,
                act_scales,
                layernorm_weights=None,
                layernorm_bias=None,
                alpha=0.5,
                weight_scales=None):
    if not isinstance(gemm_weights, list):
        gemm_weights = [gemm_weights]
    orig_dtype = gemm_weights[0].dtype

    for gemm in gemm_weights:
        # gemm_weights are expected to be transposed
        assert gemm.shape[1] == act_scales.numel()

    if weight_scales is None:
        weight_scales = torch.cat(
            [gemm.abs().max(dim=0, keepdim=True)[0] for gemm in gemm_weights],
            dim=0)
        weight_scales = weight_scales.max(dim=0)[0]
    weight_scales.to(float).clamp(min=1e-5)
    scales = (act_scales.to(gemm_weights[0].device).to(float).pow(alpha) /
              weight_scales.pow(1 - alpha)).clamp(min=1e-5)

    apply_smoothing(scales, gemm_weights, layernorm_weights, layernorm_bias,
                    orig_dtype)

    return scales


@torch.no_grad()
def smooth_gemm_fc1_gate(fc1_weights,
                         gate_weights,
                         act_scales,
                         layernorm_weights=None,
                         layernorm_bias=None,
                         alpha=0.5,
                         weight_scales=None):
    gemm_weights = []
    if not isinstance(fc1_weights, list):
        fc1_weights = [fc1_weights]
    if not isinstance(gate_weights, list):
        gate_weights = [gate_weights]

    for i in range(len(fc1_weights)):
        gemm_weight = torch.cat([fc1_weights[i], gate_weights[i]], dim=0)
        gemm_weights.append(gemm_weight)

    orig_dtype = gemm_weights[0].dtype

    for gemm in gemm_weights:
        # gemm_weights are expected to be transposed
        assert gemm.shape[1] == act_scales.numel()

    if weight_scales is None:
        weight_scales = torch.cat(
            [gemm.abs().max(dim=0, keepdim=True)[0] for gemm in gemm_weights],
            dim=0)
        weight_scales = weight_scales.max(dim=0)[0]
    weight_scales.to(float).clamp(min=1e-5)
    scales = (act_scales.to(gemm_weights[0].device).to(float).pow(alpha) /
              weight_scales.pow(1 - alpha)).clamp(min=1e-5)

    apply_smoothing(scales, fc1_weights + gate_weights, layernorm_weights,
                    layernorm_bias, orig_dtype)

    return scales


@torch.no_grad()
def smooth_qwen_model(model, scales, alpha, qwen_qkv_para, qwen_smoother):
    # Smooth the activation and weights with smoother = $\diag{s}$
    for name, module in model.named_modules():
        if not module._get_name() == "QWenBlock":
            continue
        # qkv_proj
        layer_name = name + ".attn.c_attn"
        smoother = smooth_gemm(module.attn.c_attn.weight,
                               scales[layer_name]["x"], module.ln_1.weight,
                               None, alpha)

        scales[layer_name]["x"] = scales[layer_name]["x"] / smoother
        scales[layer_name]["w"] = module.attn.c_attn.weight.abs().max(dim=1)[0]

        # see transpose_weights function
        qwen_qkv_para[layer_name] = module.attn.c_attn.weight.transpose(0, 1)

        # =================================================================
        layer_name = name + ".attn.c_proj"
        smoother = smooth_gemm(
            module.attn.c_proj.weight,
            scales[layer_name]["x"],
            None,
            None,
            alpha=alpha,
        )
        qwen_smoother[layer_name] = smoother.float()

        scales[layer_name]["x"] = scales[layer_name]["x"] / smoother
        scales[layer_name]["w"] = module.attn.c_proj.weight.abs().max(dim=1)[0]
        # ==================================================================
        fc1_layer_name = name + ".mlp.w1"
        gate_layer_name = name + ".mlp.w2"

        smoother = smooth_gemm_fc1_gate(module.mlp.w1.weight,
                                        module.mlp.w2.weight,
                                        scales[fc1_layer_name]["x"],
                                        module.ln_2.weight, None, alpha)

        scales[fc1_layer_name]["x"] = scales[fc1_layer_name]["x"] / smoother
        scales[fc1_layer_name]["w"] = module.mlp.w1.weight.abs().max(dim=1)[0]

        scales[gate_layer_name]["x"] = scales[gate_layer_name]["x"] / smoother
        scales[gate_layer_name]["w"] = module.mlp.w2.weight.abs().max(dim=1)[0]

        # ==================================================================
        layer_name = name + ".mlp.c_proj"
        smoother = smooth_gemm(module.mlp.c_proj.weight,
                               scales[layer_name]["x"], None, None, alpha)
        qwen_smoother[layer_name] = smoother.float()
        scales[layer_name]["x"] = scales[layer_name]["x"] / smoother
        scales[layer_name]["w"] = module.mlp.c_proj.weight.abs().max(dim=1)[0]


@torch.no_grad()
def smooth_qwen2_model(model, scales, alpha, qwen_qkv_para, qwen_smoother):
    # Smooth the activation and weights with smoother = $\diag{s}$
    from transformers.models.qwen2.modeling_qwen2 import Qwen2DecoderLayer
    for name, module in model.named_modules():
        if not isinstance(module, Qwen2DecoderLayer):
            continue
        # qkv_proj
        layer_name_q = name + ".self_attn.q_proj"
        layer_name_k = name + ".self_attn.k_proj"
        layer_name_v = name + ".self_attn.v_proj"
        layer_name_qkv = name + ".self_attn.qkv_proj"

        weight = torch.cat([
            module.self_attn.q_proj.weight, module.self_attn.k_proj.weight,
            module.self_attn.v_proj.weight
        ],
                           dim=0)

        smoother = smooth_gemm(weight, scales[layer_name_q]["x"],
                               module.input_layernorm.weight, None, alpha)

        scales[layer_name_qkv]["x"] = scales[layer_name_q]["x"] / smoother
        scales[layer_name_qkv]["w"] = weight.abs().max(dim=1)[0]
        scales[layer_name_qkv]["y"] = torch.cat([
            scales[layer_name_q]["y"], scales[layer_name_k]["y"],
            scales[layer_name_v]["y"]
        ],
                                                dim=0)

        # see transpose_weights function
        qwen_qkv_para[layer_name_qkv] = weight.transpose(0, 1)

        # =================================================================
        layer_name = name + ".self_attn.o_proj"
        smoother = smooth_gemm(module.self_attn.o_proj.weight,
                               scales[layer_name]["x"], None, None, alpha)
        qwen_smoother[layer_name] = smoother.float()

        scales[layer_name]["x"] = scales[layer_name]["x"] / smoother
        scales[layer_name]["w"] = module.self_attn.o_proj.weight.abs().max(
            dim=1)[0]

        # ==================================================================
        fc1_layer_name = name + ".mlp.gate_proj"
        gate_layer_name = name + ".mlp.up_proj"

        smoother = smooth_gemm_fc1_gate(module.mlp.gate_proj.weight,
                                        module.mlp.up_proj.weight,
                                        scales[fc1_layer_name]["x"],
                                        module.post_attention_layernorm.weight,
                                        None, alpha)

        scales[fc1_layer_name]["x"] = scales[fc1_layer_name]["x"] / smoother
        scales[fc1_layer_name]["w"] = module.mlp.gate_proj.weight.abs().max(
            dim=1)[0]

        scales[gate_layer_name]["x"] = scales[gate_layer_name]["x"] / smoother
        scales[gate_layer_name]["w"] = module.mlp.up_proj.weight.abs().max(
            dim=1)[0]

        # ==================================================================
        layer_name = name + ".mlp.down_proj"
        smoother = smooth_gemm(module.mlp.down_proj.weight,
                               scales[layer_name]["x"], None, None, alpha)
        qwen_smoother[layer_name] = smoother.float()
        scales[layer_name]["x"] = scales[layer_name]["x"] / smoother
        scales[layer_name]["w"] = module.mlp.down_proj.weight.abs().max(
            dim=1)[0]


@torch.no_grad()
def capture_activation_range(model,
                             qwen_type,
                             tokenizer,
                             dataset,
                             system_prompt,
                             chat_format,
                             num_samples=512,
                             seq_len=512):
    model.eval()
    device = next(model.parameters()).device
    act_scales = defaultdict(lambda: {"x": None, "y": None, "w": None})

    if qwen_type == 'qwen':
        tokenizer.pad_token_id = tokenizer.encode('<|im_end|>', add_special_tokens=False)[0]
    else:
        tokenizer.pad_token_id = tokenizer.eos_token_id

    def stat_tensor(name, tensor, act_scales, key):
        hidden_dim = tensor.shape[-1]
        tensor = tensor.view(-1, hidden_dim).abs().detach()
        comming_max = torch.max(tensor, dim=0)[0].float()

        if act_scales[name][key] is None:
            act_scales[name][key] = comming_max
        else:
            act_scales[name][key] = torch.max(act_scales[name][key],
                                              comming_max)

    def stat_input_hook(m, x, y, name):
        if isinstance(x, tuple):
            x = x[0]
        stat_tensor(name, x, act_scales, "x")
        stat_tensor(name, y, act_scales, "y")

        if act_scales[name]["w"] is None:
            act_scales[name]["w"] = m.weight.abs().clip(1e-8,
                                                        None).max(dim=1)[0]

    hooks = []
    for name, m in model.named_modules():
        if isinstance(m, nn.Linear) or isinstance(m, Conv1D):
            hooks.append(
                m.register_forward_hook(
                    functools.partial(stat_input_hook, name=name)))

    for i in tqdm(range(num_samples), desc="calibrating model"):
        line = dataset[i]
        line = line + ' TL;DR: '
        line = line.strip()
        line = line.replace(" n't", "n't")
        if qwen_type == 'qwen':
            _, input_id_list = make_context(tokenizer=tokenizer,
                                            query=line,
                                            history=[],
                                            system=system_prompt,
                                            chat_format=chat_format,
                                            max_input_length=seq_len)
            line_encoded = torch.from_numpy(
                np.array(input_id_list,
                         dtype=np.int32)).type(torch.int32).unsqueeze(0)
            line_encoded = line_encoded.to(device)
        else:
            line_encoded = tokenizer(line,
                                     return_tensors="pt",
                                     max_length=seq_len,
                                     padding=True,
                                     truncation=True).input_ids.to(device)
        model(line_encoded)
    for h in hooks:
        h.remove()
    return act_scales


def split(v, tp_size, idx, dim=0):
    if tp_size == 1:
        return v
    if len(v.shape) == 1:
        return torch.chunk(v, tp_size)[idx].contiguous()
    else:
        return torch.chunk(v, tp_size, dim=dim)[idx].contiguous()


def split_qkv_tp(v, n_head, n_hidden, tensor_parallel, rank):
    """
    Splits the QKV matrix according to tensor parallelism
    """
    v = v.reshape(3, n_hidden, n_hidden)
    split_v = split(v, tensor_parallel, rank, dim=1)
    split_v = split_v.reshape(3 * (n_hidden // tensor_parallel), n_hidden)
    return split_v.contiguous()


def split_qkv_bias_tp(v, n_head, n_hidden, tensor_parallel, rank):
    """
    Splits the QKV bias according to tensor parallelism
    """
    v = v.reshape(3, n_hidden)
    split_v = split(v, tensor_parallel, rank, dim=1)
    split_v = split_v.reshape(3 * (n_hidden // tensor_parallel))
    return split_v.contiguous()


def split_matrix_tp(v, tensor_parallel, rank, dim):
    return split(v, tensor_parallel, rank, dim=dim)


def get_weight(config, prefix, dtype):
    if config[prefix + '.weight'].dtype != dtype:
        config[prefix + '.weight'].data = config[prefix + '.weight'].to(dtype)
    return config[prefix + '.weight'].detach()


def get_bias(config, prefix, dtype):
    if config[prefix + '.bias'].dtype != dtype:
        config[prefix + '.bias'].data = config[prefix + '.bias'].to(dtype)
    return config[prefix + '.bias'].detach()


def get_weight_and_bias(config, prefix, dtype):
    return get_weight(config, prefix, dtype), get_bias(config, prefix, dtype)


def get_tllm_linear_weight(weight,
                           prefix,
                           bias=None,
                           use_weight_only=False,
                           plugin_weight_only_quant_type=torch.int8,
                           dtype='float32',
                           use_gemm_woq_plugin=True,
                           postfix='weight',
                           quant_scale_name=None):
    results = {}
    if use_weight_only:
        if weight.dim() > 2:
            v = weight.transpose(1, 2).contiguous().clone()
        else:
            v = weight.t().contiguous().clone()
        processed_torch_weights, torch_weight_scales = \
            torch.ops.trtllm.symmetric_quantize_last_axis_of_batched_matrix(
                v.cpu(), plugin_weight_only_quant_type)
        if not use_gemm_woq_plugin:
            results[prefix + postfix] = v.to(dtype)
        else:
            results[prefix + postfix] = processed_torch_weights
        if quant_scale_name is not None:
            results[quant_scale_name] = torch_weight_scales
        else:
            results[prefix + 'per_channel_scale'] = torch_weight_scales
    else:
        results[prefix + postfix] = weight.clone()

    if bias is not None:
        results[prefix + 'bias'] = bias

    return results


def dup_kv_weight(v, num_head, tp_size):
    assert tp_size % num_head == 0
    reps = tp_size // num_head
    head_size = v.shape[0] // num_head
    v = v.reshape(num_head, head_size,
                  -1)[:, None, :, :].expand(num_head, reps, head_size,
                                            v.shape[1])
    return v.reshape(num_head * reps * head_size, -1).clone().detach()


def get_tllm_linear_sq_weight(vals,
                              prefix,
                              shape,
                              tensor_parallel,
                              is_qkv=False,
                              per_token=False,
                              per_channel=False,
                              last_prefix=None,
                              bias=None,
                              smoother_value=None,
                              smoother_shape=None,
                              rank=0,
                              cat_dim=0,
                              multi_query_mode=False):
    results = {}

    def multi_query_split(data, local_dim, head_size, tp_size, cur_rank):
        q, k, v = np.split(data, [local_dim, local_dim + head_size], axis=-1)
        q_split = np.split(q, tp_size, axis=-1)
        k_split = np.split(k, tp_size, axis=-1)
        v_split = np.split(v, tp_size, axis=-1)
        return [
            np.concatenate((q_split[ii], k_split[ii], v_split[ii]), axis=-1)
            for ii in range(tp_size)
        ][cur_rank]

    col_shape = shape if (is_qkv or per_channel) else [1, 1]

    if per_token:
        if per_channel:
            original_weights = np.array(vals["weight.int8.col"])
        else:
            original_weights = np.array(vals["weight.int8"])
        local_dim = original_weights.shape[0]
        head_size = (original_weights.shape[1] - local_dim) // 2

        if multi_query_mode:
            cur_weights = multi_query_split(original_weights, local_dim,
                                            head_size, tensor_parallel, rank)
        else:
            cur_weights = np.split(original_weights,
                                   tensor_parallel,
                                   axis=cat_dim)[rank]
        if is_qkv:
            hidden_dim = cur_weights.shape[0]
            cur_weights = cur_weights.reshape(hidden_dim, -1)
        results[prefix + 'weight'] = torch.from_numpy(
            cur_weights).t().clone().contiguous()
        if smoother_value is None:
            results[last_prefix] = torch.from_numpy(
                np.array([1.0], dtype=np.float32))

        if per_channel:
            cur_per_channel_value = vals["scale_w_quant_orig.col"]
            if smoother_value is None:
                if multi_query_mode:
                    cur_per_channel_value = multi_query_split(
                        vals["scale_w_quant_orig.col"], local_dim, head_size,
                        tensor_parallel, rank)
                else:
                    cur_per_channel_value = np.split(
                        vals["scale_w_quant_orig.col"],
                        tensor_parallel,
                        axis=cat_dim)[rank]
        else:
            cur_per_channel_value = vals["scale_w_quant_orig"]
            if is_qkv:
                if multi_query_mode:
                    cur_per_channel_value = multi_query_split(
                        vals["scale_w_quant_orig"], local_dim, head_size,
                        tensor_parallel, rank)
                else:
                    cur_per_channel_value = np.split(vals["scale_w_quant_orig"],
                                                     tensor_parallel,
                                                     axis=cat_dim)[rank]

        results[prefix + 'per_channel_scale'] = torch.from_numpy(
            np.array(cur_per_channel_value,
                     dtype=np.float32).reshape(col_shape)).contiguous()
    else:
        if per_channel:
            original_weights = np.array(vals["weight.int8.col"])
        else:
            original_weights = np.array(vals["weight.int8"])
        local_dim = original_weights.shape[0]
        head_size = (original_weights.shape[1] - local_dim) // 2

        if multi_query_mode:
            cur_weights = multi_query_split(original_weights, local_dim,
                                            head_size, tensor_parallel, rank)
        else:
            cur_weights = np.split(original_weights,
                                   tensor_parallel,
                                   axis=cat_dim)[rank]
        if is_qkv:
            hidden_dim = cur_weights.shape[0]
            cur_weights = cur_weights.reshape(hidden_dim, -1)
        results[prefix + 'weight'] = torch.from_numpy(
            cur_weights).t().clone().contiguous()

        if per_channel:
            cur_per_channel_value = vals["scale_y_accum_quant.col"]
            if smoother_value is None:
                if multi_query_mode:
                    cur_per_channel_value = multi_query_split(
                        vals["scale_y_accum_quant.col"], local_dim, head_size,
                        tensor_parallel, rank)
                else:
                    cur_per_channel_value = np.split(
                        vals["scale_y_accum_quant.col"],
                        tensor_parallel,
                        axis=cat_dim)[rank]
        else:
            cur_per_channel_value = vals["scale_y_accum_quant"]
            # QKV is always per_channel
            if is_qkv:
                if multi_query_mode:
                    cur_per_channel_value = multi_query_split(
                        vals["scale_y_accum_quant"], local_dim, head_size,
                        tensor_parallel, rank)
                else:
                    cur_per_channel_value = np.split(
                        vals["scale_y_accum_quant"],
                        tensor_parallel,
                        axis=cat_dim)[rank]

        results[prefix + 'per_channel_scale'] = torch.from_numpy(
            np.array([cur_per_channel_value],
                     dtype=np.float32).reshape(col_shape)).contiguous()

        results[last_prefix] = torch.from_numpy(
            np.array([vals['scale_x_orig_quant']],
                     dtype=np.float32)).contiguous()

        results[prefix + 'act_scale'] = torch.from_numpy(
            np.array([[vals["scale_y_quant_orig"]]],
                     dtype=np.float32)).contiguous()

    if smoother_value is not None:
        cur_smoother_value = np.split(smoother_value,
                                      tensor_parallel,
                                      axis=cat_dim)[rank]
        results[prefix + 'smoother'] = cur_smoother_value.reshape(
            smoother_shape).contiguous().to(torch.float32)

    if bias is not None:
        results[prefix + 'bias'] = bias

    return results


def load_hf_qwen(model_dir: str, load_model_on_cpu: bool = False):
    from transformers import AutoModelForCausalLM
    model = AutoModelForCausalLM.from_pretrained(
        model_dir,
        device_map='auto' if not load_model_on_cpu else 'cpu',
        torch_dtype='auto',
        trust_remote_code=True)
    return model


def convert_hf_qwen(hf_model,
                    qwen_type,
                    mapping: Mapping,
                    vocab_size=32000,
                    dtype='float32',
                    use_parallel_embedding=False,
                    sharding_dim=0,
                    use_weight_only=False,
                    share_embedding_table=False,
                    use_gemm_woq_plugin=False,
                    plugin_weight_only_quant_type=torch.int8,
                    use_smooth_quant=False,
                    per_channel=False,
                    per_token=False,
                    int8_kv_cache=False,
                    act_range=[],
                    qkv_para=[],
                    smoother=[],
                    moe_config=None):
    weights = {}
    tik = time.time()
    tensor_parallel = mapping.tp_size
    model_params = dict(hf_model.named_parameters())
    dtype = getattr(torch, dtype)
    num_attention_heads = hf_model.config.num_attention_heads
    hidden_size = hf_model.config.hidden_size
    head_size = hidden_size // num_attention_heads
    if qwen_type == 'qwen':
        intermediate_size = hf_model.config.intermediate_size // 2  # Qwen version 1 has actual intermediate_size one half of what's in hf_config
    else:
        intermediate_size = hf_model.config.intermediate_size
    num_key_value_heads = hf_model.config.num_key_value_heads if hasattr(
        hf_model.config, "num_key_value_heads") else num_attention_heads
    mha_mode = (num_key_value_heads == num_attention_heads)
    layers_range = mapping.pp_layers(hf_model.config.num_hidden_layers)

    layer_prefix = "transformer.h." if qwen_type == 'qwen' else "model.layers."
    key_list = get_qwen_key_list(qwen_type)

    for l in layers_range:
        prefix = layer_prefix + f'{l}.'
        tllm_prex = f'transformer.layers.{l - layers_range[0]}.'
        if qwen_type == 'qwen':
            qkv_weight, qkv_bias = get_weight_and_bias(model_params,
                                                       prefix + key_list[0],
                                                       dtype)
            qkv_w = split_qkv_tp(qkv_weight, num_attention_heads, hidden_size,
                                 tensor_parallel, mapping.tp_rank)
            qkv_b = split_qkv_bias_tp(qkv_bias, num_attention_heads,
                                      hidden_size, tensor_parallel,
                                      mapping.tp_rank)
        else:
            q_weight, q_bias = get_weight_and_bias(
                model_params, prefix + key_list[0] + 'q_proj', dtype)
            k_weight, k_bias = get_weight_and_bias(
                model_params, prefix + key_list[0] + 'k_proj', dtype)
            v_weight, v_bias = get_weight_and_bias(
                model_params, prefix + key_list[0] + 'v_proj', dtype)
            if not mha_mode:
                if num_key_value_heads < tensor_parallel:
                    # duplicate the KV heads up to tensor_parallel
                    k_weight = dup_kv_weight(k_weight, num_key_value_heads,
                                             tensor_parallel)
                    v_weight = dup_kv_weight(v_weight, num_key_value_heads,
                                             tensor_parallel)
                    k_bias = dup_kv_weight(k_bias, num_key_value_heads,
                                           tensor_parallel)
                    v_bias = dup_kv_weight(v_bias, num_key_value_heads,
                                           tensor_parallel)
                assert (k_weight.shape[0] % (mapping.tp_size * head_size)) == 0
                assert (v_weight.shape[0] % (mapping.tp_size * head_size)) == 0
                assert (k_bias.shape[0] % (mapping.tp_size * head_size)) == 0
                assert (v_bias.shape[0] % (mapping.tp_size * head_size)) == 0

                wq = split(q_weight, mapping.tp_size, mapping.tp_rank)
                wk = split(k_weight, mapping.tp_size, mapping.tp_rank)
                wv = split(v_weight, mapping.tp_size, mapping.tp_rank)

                bq = split(q_bias, mapping.tp_size, mapping.tp_rank)
                bk = split(k_bias, mapping.tp_size, mapping.tp_rank)
                bv = split(v_bias, mapping.tp_size, mapping.tp_rank)

                qkv_w = torch.concat((wq, wk, wv))
                qkv_b = torch.concat((bq, bk, bv))
            else:
                qkv_weight = torch.cat([q_weight, k_weight, v_weight], dim=0)
                qkv_bias = torch.cat([q_bias, k_bias, v_bias], dim=0)

                qkv_w = split_qkv_tp(qkv_weight, num_attention_heads,
                                     hidden_size, tensor_parallel,
                                     mapping.tp_rank)
                qkv_b = split_qkv_bias_tp(qkv_bias, num_attention_heads,
                                          hidden_size, tensor_parallel,
                                          mapping.tp_rank)

        if use_smooth_quant:
            qkv_proj_key = key_list[
                0] if qwen_type == 'qwen' else 'self_attn.qkv_proj'
            qkv_weight = qkv_para[prefix + qkv_proj_key]
            qkv_out_dim = qkv_weight.shape[1]

            if not mha_mode:
                local_dim = qkv_weight.shape[0]
                kv_hidden_size = (qkv_weight.shape[-1] - local_dim) // 2
                qkv_weight = qkv_weight.reshape(local_dim,
                                                local_dim + 2 * kv_hidden_size)
            else:
                qkv_weight = qkv_weight.reshape(hidden_size, 3, hidden_size)

            int8_weights = generate_int8(qkv_weight,
                                         act_range.get(prefix + qkv_proj_key),
                                         is_qkv=True,
                                         multi_query_mode=bool(not mha_mode))

            weights.update(
                get_tllm_linear_sq_weight(int8_weights,
                                          tllm_prex + 'attention.qkv.',
                                          [1, qkv_out_dim // tensor_parallel],
                                          tensor_parallel,
                                          is_qkv=True,
                                          per_token=per_token,
                                          per_channel=per_channel,
                                          last_prefix=tllm_prex +
                                          'input_layernorm.scale_to_int',
                                          bias=qkv_b,
                                          smoother_value=None,
                                          smoother_shape=None,
                                          rank=mapping.tp_rank,
                                          cat_dim=-1,
                                          multi_query_mode=bool(not mha_mode)))
        else:
            weights.update(
                get_tllm_linear_weight(qkv_w, tllm_prex + 'attention.qkv.',
                                       qkv_b, use_weight_only,
                                       plugin_weight_only_quant_type, dtype,
                                       use_gemm_woq_plugin))

        if int8_kv_cache:
            if qwen_type == 'qwen':
                qkv_y = act_range.get(prefix + key_list[0])["y"]
            else:
                qkv_y = torch.cat([
                    act_range.get(prefix + key_list[0] + 'q_proj')["y"],
                    act_range.get(prefix + key_list[0] + 'k_proj')["y"],
                    act_range.get(prefix + key_list[0] + 'v_proj')["y"]
                ],
                                  dim=0)

            int8_kv_scales = qkv_y.max() / 127.

            kv_cache_weights = {}

            kv_cache_weights[
                tllm_prex +
                'attention.kv_cache_scaling_factor'] = int8_kv_scales.reshape(
                    [1])

            weights.update(kv_cache_weights)

        attn_dense_weight = get_weight(model_params, prefix + key_list[1],
                                       dtype)
        split_v = split_matrix_tp(attn_dense_weight,
                                  tensor_parallel,
                                  mapping.tp_rank,
                                  dim=1)
        if use_smooth_quant:
            attn_dense_weight = attn_dense_weight.t()
            int8_weights = generate_int8(attn_dense_weight,
                                         act_range.get(prefix + key_list[1]))
            weights.update(
                get_tllm_linear_sq_weight(
                    int8_weights,
                    tllm_prex + 'attention.dense.', [1, hidden_size],
                    tensor_parallel,
                    is_qkv=False,
                    per_token=per_token,
                    per_channel=per_channel,
                    last_prefix=tllm_prex +
                    'attention.quantization_scaling_factor',
                    smoother_value=smoother[(prefix + key_list[1])],
                    smoother_shape=[1, hidden_size // tensor_parallel],
                    rank=mapping.tp_rank,
                    cat_dim=0))
        else:
            weights.update(
                get_tllm_linear_weight(split_v, tllm_prex + 'attention.dense.',
                                       None, use_weight_only,
                                       plugin_weight_only_quant_type, dtype,
                                       use_gemm_woq_plugin))

        if qwen_type == "qwen2_moe" and moe_config and moe_config.has_moe():

            # shared_expert for qwen2_moe
            shared_expert_up_proj = model_params[
                f'model.layers.{l}.mlp.shared_expert.up_proj.weight']
            shared_expert_down_proj = model_params[
                f'model.layers.{l}.mlp.shared_expert.down_proj.weight']
            shared_expert_gate = model_params[
                f'model.layers.{l}.mlp.shared_expert.gate_proj.weight']
            shared_expert_up_proj = split(shared_expert_up_proj,
                                          mapping.tp_size,
                                          mapping.tp_rank,
                                          dim=0)
            shared_expert_down_proj = split(shared_expert_down_proj,
                                            mapping.tp_size,
                                            mapping.tp_rank,
                                            dim=1)
            shared_expert_gate = split(shared_expert_gate,
                                       mapping.tp_size,
                                       mapping.tp_rank,
                                       dim=0)
            shared_expert_gate_up_proj = torch.concat(
                [shared_expert_up_proj, shared_expert_gate], dim=-2).to(dtype)

            ## mlp.shared_expert.gate_up_proj.weight
            weights.update(
                get_tllm_linear_weight(shared_expert_gate_up_proj,
                                       tllm_prex + 'shared_expert.fc.', None,
                                       use_weight_only,
                                       plugin_weight_only_quant_type, dtype,
                                       use_gemm_woq_plugin))

            ## mlp.shared_expert.down_proj.weight
            weights.update(
                get_tllm_linear_weight(shared_expert_down_proj.to(dtype),
                                       tllm_prex + 'shared_expert.proj.', None,
                                       use_weight_only,
                                       plugin_weight_only_quant_type, dtype,
                                       use_gemm_woq_plugin))

            moe_shared_expert_gate_weights = get_weight(
                model_params, prefix + 'mlp.shared_expert_gate', dtype)
            weights.update(
                get_tllm_linear_weight(
                    moe_shared_expert_gate_weights,
                    tllm_prex + 'shared_expert_gate.',
                    None,
                    False,  # Router should never be quantized
                    plugin_weight_only_quant_type,
                    dtype,
                    use_gemm_woq_plugin))

            ## fine-grained experts
            rank_experts = list(range(moe_config.num_experts))
            if mapping.has_moe_ep():
                rank_experts = mapping.ep_experts(moe_config.num_experts)
            for suffix in ["gate_proj", "down_proj", "up_proj"]:
                model_params[f'model.layers.{l}.mlp.experts.{suffix}.weight'] = \
                            torch.stack([model_params[f'model.layers.{l}.mlp.experts.{expert}.{suffix}.weight'].detach()
                                        for expert in rank_experts])
            w3 = model_params[f'model.layers.{l}.mlp.experts.up_proj.weight']
            w2 = model_params[f'model.layers.{l}.mlp.experts.down_proj.weight']
            w1 = model_params[f'model.layers.{l}.mlp.experts.gate_proj.weight']
            if mapping.has_moe_tp():
                w3 = split(w3, mapping.moe_tp_size, mapping.moe_tp_rank, dim=1)
                w2 = split(w2, mapping.moe_tp_size, mapping.moe_tp_rank, dim=2)
                w1 = split(w1, mapping.moe_tp_size, mapping.moe_tp_rank, dim=1)

            moe_experts_w3w1_weights = torch.concat([w3, w1], dim=-2).to(dtype)

            ## mlp.experts.w2.weight
            weights.update(
                get_tllm_linear_weight(w2.to(dtype), tllm_prex + 'mlp.proj.',
                                       None, use_weight_only,
                                       plugin_weight_only_quant_type, dtype,
                                       use_gemm_woq_plugin))

            ## mlp.experts.w3w1.weight
            weights.update(
                get_tllm_linear_weight(moe_experts_w3w1_weights,
                                       tllm_prex + 'mlp.fc.', None,
                                       use_weight_only,
                                       plugin_weight_only_quant_type, dtype,
                                       use_gemm_woq_plugin))

            moe_experts_gate_weights = get_weight(model_params,
                                                  prefix + 'mlp.gate',
                                                  torch.float32)
            weights.update(
                get_tllm_linear_weight(
                    moe_experts_gate_weights,
                    tllm_prex + 'mlp.router.',
                    None,
                    False,  # Router should never be quantized
                    plugin_weight_only_quant_type,
                    dtype,
                    use_gemm_woq_plugin))
        else:
            mlp_gate_weight = get_weight(model_params, prefix + key_list[2],
                                         dtype)
            split_v = split_matrix_tp(mlp_gate_weight,
                                      tensor_parallel,
                                      mapping.tp_rank,
                                      dim=0)
            if use_smooth_quant:
                mlp_gate_weight = mlp_gate_weight.t()
                int8_weights = generate_int8(
                    mlp_gate_weight, act_range.get(prefix + key_list[2]))

                weights.update(
                    get_tllm_linear_sq_weight(
                        int8_weights,
                        tllm_prex + 'mlp.gate.',
                        [1, intermediate_size // tensor_parallel],
                        tensor_parallel,
                        is_qkv=False,
                        per_token=per_token,
                        per_channel=per_channel,
                        last_prefix=tllm_prex + 'post_layernorm.scale_to_int',
                        smoother_value=None,
                        smoother_shape=None,
                        rank=mapping.tp_rank,
                        cat_dim=-1))
            else:
                weights.update(
                    get_tllm_linear_weight(split_v, tllm_prex + 'mlp.gate.',
                                           None, use_weight_only,
                                           plugin_weight_only_quant_type, dtype,
                                           use_gemm_woq_plugin))

            mlp_fc_weight = get_weight(model_params, prefix + key_list[3],
                                       dtype)
            split_v = split_matrix_tp(mlp_fc_weight,
                                      tensor_parallel,
                                      mapping.tp_rank,
                                      dim=0)

            if use_smooth_quant:
                mlp_fc_weight = mlp_fc_weight.t()  #verified
                int8_weights = generate_int8(
                    mlp_fc_weight, act_range.get(prefix + key_list[3]))
                weights.update(
                    get_tllm_linear_sq_weight(
                        int8_weights,
                        tllm_prex + 'mlp.fc.',
                        [1, intermediate_size // tensor_parallel],
                        tensor_parallel,
                        is_qkv=False,
                        per_token=per_token,
                        per_channel=per_channel,
                        last_prefix=tllm_prex + 'post_layernorm.scale_to_int',
                        smoother_value=None,
                        smoother_shape=None,
                        rank=mapping.tp_rank,
                        cat_dim=-1))
            else:
                weights.update(
                    get_tllm_linear_weight(split_v, tllm_prex + 'mlp.fc.', None,
                                           use_weight_only,
                                           plugin_weight_only_quant_type, dtype,
                                           use_gemm_woq_plugin))

            mlp_proj_weight = get_weight(model_params, prefix + key_list[4],
                                         dtype)
            split_v = split_matrix_tp(mlp_proj_weight,
                                      tensor_parallel,
                                      mapping.tp_rank,
                                      dim=1)

            if use_smooth_quant:
                mlp_proj_weight = mlp_proj_weight.t()
                int8_weights = generate_int8(
                    mlp_proj_weight, act_range.get(prefix + key_list[4]))
                weights.update(
                    get_tllm_linear_sq_weight(
                        int8_weights,
                        tllm_prex + 'mlp.proj.', [1, hidden_size],
                        tensor_parallel,
                        is_qkv=False,
                        per_token=per_token,
                        per_channel=per_channel,
                        last_prefix=tllm_prex +
                        'mlp.quantization_scaling_factor',
                        smoother_value=smoother[prefix + key_list[4]],
                        smoother_shape=[
                            1, intermediate_size // tensor_parallel
                        ],
                        rank=mapping.tp_rank,
                        cat_dim=0))
            else:
                weights.update(
                    get_tllm_linear_weight(split_v, tllm_prex + 'mlp.proj.',
                                           None, use_weight_only,
                                           plugin_weight_only_quant_type, dtype,
                                           use_gemm_woq_plugin))

        # Layer norms do not use tensor parallelism
        input_ln_weight = get_weight(model_params, prefix + key_list[5], dtype)
        weights[tllm_prex + 'input_layernorm.weight'] = input_ln_weight

        post_ln_weight = get_weight(model_params, prefix + key_list[6], dtype)
        weights[tllm_prex + 'post_layernorm.weight'] = post_ln_weight

    v = get_weight(model_params, key_list[7], dtype)

    if mapping.is_last_pp_rank():
        if hf_model.config.tie_word_embeddings:
            # lm_head.weight has the same weights as embedding
            lm_head_weights = v.clone()
        else:
            lm_head_weights = get_weight(model_params, 'lm_head', dtype)

        if vocab_size % mapping.tp_size != 0:
            # padding
            vocab_size_padded = pad_vocab_size(vocab_size, mapping.tp_size)
            pad_width = vocab_size_padded - vocab_size

            lm_head_weights = torch.from_numpy(
                np.pad(lm_head_weights.detach().cpu().numpy(),
                       ((0, pad_width), (0, 0)),
                       'constant',
                       constant_values=0))
        weights['lm_head.weight'] = split_matrix_tp(lm_head_weights,
                                                    tensor_parallel,
                                                    mapping.tp_rank,
                                                    dim=0)

    if use_parallel_embedding:
        v = split_matrix_tp(v,
                            mapping.tp_size,
                            mapping.tp_rank,
                            dim=sharding_dim)

    if mapping.is_first_pp_rank():
        weights['transformer.vocab_embedding.weight'] = v

    if mapping.is_last_pp_rank():
        ln_f_w = get_weight(model_params, key_list[8], dtype)
        weights['transformer.ln_f.weight'] = ln_f_w

    tok = time.time()
    t = time.strftime('%H:%M:%S', time.gmtime(tok - tik))
    print(f'Weights loaded. Total time: {t}')
    return weights


<<<<<<< HEAD
def smooth_quant(model,
                 qwen_type,
                 model_dir,
                 calib_dataset='cnn_dailymail',
                 smoothquant: Optional[float] = None):
    assert model is not None
    act_range = {}
    qwen_qkv_para = {}
    # smoother for inputs of self_attn.o_proj and mlp.down_proj
    qwen_smoother = {}

    os.environ["TOKENIZERS_PARALLELISM"] = os.environ.get(
        "TOKENIZERS_PARALLELISM", "false")
    tokenizer = AutoTokenizer.from_pretrained(model_dir,
                                              trust_remote_code=True,
                                              use_fast=False,
                                              padding_side='left')
    dataset = load_calib_dataset(calib_dataset)
    system_prompt = "You are a useful assistant, please directly output the corresponding summary according to the article entered by the user."
    gen_config_path = os.path.join(model_dir, 'generation_config.json')
    with open(gen_config_path, 'r') as f:
        gen_config = json.load(f)
    chat_format = getattr(gen_config, 'chat_format', 'raw')
    act_range = capture_activation_range(model, qwen_type, tokenizer, dataset,
                                         system_prompt, chat_format)
    if smoothquant is not None:
        if qwen_type == 'qwen':
            smooth_qwen_model(model, act_range, smoothquant, qwen_qkv_para,
                              qwen_smoother)
        else:
            smooth_qwen2_model(model, act_range, smoothquant, qwen_qkv_para,
                               qwen_smoother)
    return act_range, qwen_qkv_para, qwen_smoother


=======
>>>>>>> b8fc6633
def quantize(hf_model_dir: str,
             output_dir: str,
             config: QWenConfig,
             calib_dataset='cnn_dailymail'):
    '''
        Quantize the save the model as TRT-LLM checkpoint to output_dir
    '''
    os.makedirs(output_dir, exist_ok=True)
    config.to_json_file(os.path.join(output_dir, 'config.json'))

    mapping = config.mapping
    assert mapping.rank == 0, "quantize should be called at rank 0 only"

    quant_config = config.quantization
    use_smooth_quant = quant_config.use_plugin_sq
    int8_kv_cache = quant_config.kv_cache_quant_algo == "INT8"

    assert use_smooth_quant or int8_kv_cache, "Call from_hugging_face when there is no quantization"
    assert hf_model_dir is not None
    ## only load and call smooth quant routine once for all ranks
    hf_config = AutoConfig.from_pretrained(hf_model_dir, trust_remote_code=True)
    hf_model = AutoModelForCausalLM.from_pretrained(
        hf_model_dir,
        device_map='auto',
        torch_dtype='auto' if not use_smooth_quant else torch.float16,
        trust_remote_code=True).half()

    os.environ["TOKENIZERS_PARALLELISM"] = os.environ.get(
        "TOKENIZERS_PARALLELISM", "false")
    tokenizer = AutoTokenizer.from_pretrained(hf_model_dir,
                                              trust_remote_code=True,
                                              use_fast=False,
                                              padding_side='left')
    dataset = load_calib_dataset(calib_dataset)

    system_prompt = "You are a useful assistant, please directly output the corresponding summary according to the article entered by the user."
    gen_config_path = os.path.join(hf_model_dir, 'generation_config.json')
    with open(gen_config_path, 'r') as f:
        gen_config = json.load(f)
    chat_format = getattr(gen_config, 'chat_format', 'chatml')
    act_range = capture_activation_range(hf_model, config.qwen_type, tokenizer,
                                         dataset, system_prompt, chat_format)
    qkv_para = {}
    # smoother for inputs of self_attn.o_proj and mlp.down_proj
    smoother = {}
    if use_smooth_quant:
        if config.qwen_type == 'qwen':
            smooth_qwen_model(hf_model, act_range, quant_config.smoothquant_val,
                              qkv_para, smoother)
        else:
            smooth_qwen2_model(hf_model, act_range,
                               quant_config.smoothquant_val, qkv_para, smoother)

    for rank in range(mapping.world_size):
        # To avoid changing the mapping arg in-place, also the given mapping from caller is rank agnostic, since quantize is called from only one rank
        config = copy.deepcopy(config)
        config.set_rank(rank)
        weights = load_weights_from_hf_model(hf_model,
                                             config=config,
                                             act_range=act_range,
                                             qkv_para=qkv_para,
                                             smoother=smoother)
        safetensors.torch.save_file(
            weights, os.path.join(output_dir, f'rank{rank}.safetensors'))
        del weights


def load_weights_from_hf_model(hf_model,
                               config: QWenConfig,
                               act_range: Optional[dict] = None,
                               qkv_para: Optional[dict] = None,
                               smoother: Optional[dict] = None):
    #TODO: simplify the parameters here

    assert hf_model is not None
    plugin_weight_only_quant_type = None  # the value does not matter when use_weight_only is False
    quant_algo = config.quantization.quant_algo
    if quant_algo == QuantAlgo.W8A16:
        plugin_weight_only_quant_type = torch.int8
    elif quant_algo == QuantAlgo.W4A16:
        plugin_weight_only_quant_type = torch.quint4x2
    else:
        plugin_weight_only_quant_type = None
    use_gemm_woq_plugin = (not config.disable_weight_only_quant_plugin)

    mapping = config.mapping
    moe_config = config.moe

    use_weight_only = quant_algo in [QuantAlgo.W8A16, QuantAlgo.W4A16]
    use_smooth_quant = config.quantization.use_plugin_sq
    per_channel = use_smooth_quant and 'PER_CHANNEL' in quant_algo
    per_token = use_smooth_quant and 'PER_TOKEN' in quant_algo
    int8_kv_cache = config.quantization.kv_cache_quant_algo == QuantAlgo.INT8
    qwen_type = config.qwen_type
    weights = convert_hf_qwen(
        hf_model,
        qwen_type,
        mapping,
        vocab_size=config.vocab_size,
        dtype=config.dtype,
        use_weight_only=use_weight_only,
        use_gemm_woq_plugin=use_gemm_woq_plugin,
        plugin_weight_only_quant_type=plugin_weight_only_quant_type,
        use_parallel_embedding=config.use_parallel_embedding,
        sharding_dim=config.embedding_sharding_dim,
        share_embedding_table=config.share_embedding_table,
        use_smooth_quant=use_smooth_quant,
        per_channel=per_channel,
        per_token=per_token,
        int8_kv_cache=int8_kv_cache,
        act_range=act_range,
        qkv_para=qkv_para,
        smoother=smoother,
        moe_config=moe_config)
    return weights


def load_weights_from_hf_gptq_model(hf_model, config: QWenConfig):
    logger.info("loading weights from groupwise GPTQ QWen safetensors...")
    weights = {}
    tik = time.time()

    qwen_type = config.qwen_type
    num_hidden_layers = config.num_hidden_layers
    mapping = config.mapping
    dtype = config.dtype

    model_params = {k: v for k, v in hf_model.state_dict().items()}
    torch.cuda.empty_cache()
    valid_types = ('qwen', 'qwen2')
    assert qwen_type in valid_types, f"Unsupported Qwen type: {qwen_type}, only {valid_types} are supported for GPTQ."
    layer_prefix = "transformer.h." if qwen_type == 'qwen' else "model.layers."
    key_list = get_qwen_key_list(qwen_type)

    def torch_split(v, dim):
        if v.shape[dim] % mapping.tp_size != 0:
            logger.error(
                "Current weight shape is invalid for mapping.tp_size=" +
                str(mapping.tp_size))
            assert False, "Invalid TP size"
        return v.split(v.shape[dim] // mapping.tp_size,
                       dim=dim)[mapping.tp_rank]

    def unpack_int32_into_int8(w_packed):
        # unpack inputs packed in int32/float32 into uint4 and store them in int8 format
        w_packed_int4x2 = w_packed.contiguous().view(torch.uint8)
        w_unpacked = torch.zeros(w_packed_int4x2.shape[0],
                                 w_packed_int4x2.shape[1] * 2,
                                 dtype=torch.int8)
        w_unpacked[:, ::2] = w_packed_int4x2 % 16
        w_unpacked[:, 1::2] = w_packed_int4x2 // 16
        return w_unpacked.contiguous()

    def process_and_assign_weight(v: List[torch.Tensor],
                                  tllm_prex: str,
                                  tp_dim: int = -1):
        if tp_dim == -1:
            qweight_int32, qzeros_int32, scales_fp16 = [
                item.cpu() for item in v
            ]
        else:
            qweight_int32, qzeros_int32, scales_fp16 = [
                torch_split(item, tp_dim).cpu() for item in v
            ]

        USE_UINT4_INPUT = 1  # Set to true if checkpoint store UINT4 weights
        USE_GPTQ_FOR_QWEN = 1  # GPTQ-for-QWEN added 1 to zeros

        qweight_unpacked_int8 = unpack_int32_into_int8(
            qweight_int32.T).T.contiguous() - 8
        qweight_interleaved = preprocessor(packer(qweight_unpacked_int8),
                                           torch.quint4x2,
                                           torch.float16).view(torch.float16)
        # zeros = zeros * scales
        qzeros_unpacked_int32 = unpack_int32_into_int8(qzeros_int32)
        if not USE_UINT4_INPUT:
            # Correcting UINT4 values back to INT4 order
            mask_negative = qzeros_unpacked_int32[qzeros_unpacked_int32 < 0]
            mask_positive = qzeros_unpacked_int32[qzeros_unpacked_int32 >= 0]
            qzeros_unpacked_int32 = qzeros_unpacked_int32 + 16 * mask_negative - 16 * mask_positive
        zeros_x_scales_fp16 = (-qzeros_unpacked_int32 + 8 * USE_UINT4_INPUT -
                               USE_GPTQ_FOR_QWEN) * scales_fp16
        zeros_x_scales_fp16 = zeros_x_scales_fp16.half()

        results = {
            f'{tllm_prex}.weight': qweight_interleaved,
            f'{tllm_prex}.weights_scaling_factor': scales_fp16,
            f'{tllm_prex}.zero': zeros_x_scales_fp16,
        }
        return results

    packer = torch.ops.trtllm.pack_int8_tensor_to_packed_int4
    preprocessor = torch.ops.trtllm.preprocess_weights_for_mixed_gemm
    torch_dtype = str_dtype_to_torch(dtype)

    # Load weights from GPTQ checkpoint into TRT-LLM module
    # 1. vocab_embedding
    v = model_params[key_list[7] + '.weight']
    if mapping.is_first_pp_rank():
        weights['transformer.vocab_embedding.weight'] = v.to(torch_dtype)

    # 2. ln_f
    v = model_params[key_list[8] + '.weight']
    if mapping.is_last_pp_rank():
        weights['transformer.ln_f.weight'] = v.to(torch_dtype)

    # 3. lm_head
    v = model_params['lm_head.weight']
    if mapping.is_last_pp_rank():
        weights['lm_head.weight'] = torch_split(v, 0).to(torch_dtype)

    # 4. Weights inside each layer
    layers_per_pipeline_stage = num_hidden_layers // mapping.pp_size
    layers_range = list(
        range(mapping.pp_rank * layers_per_pipeline_stage,
              (mapping.pp_rank + 1) * layers_per_pipeline_stage, 1))
    suffixs = [".qweight", ".qzeros", ".scales"]

    for l in tqdm(layers_range, desc="loading weight in each layer..."):
        layer_idx = l - mapping.pp_rank * layers_per_pipeline_stage
        prefix = layer_prefix + str(layer_idx) + "."
        tllm_prex = f'transformer.layers.{l-layers_range[0]}'
        # 4.1 attention.qkv
        qkv_weight_list = []
        if qwen_type == 'qwen':
            for suf in suffixs:
                qkv_part = model_params[prefix + key_list[0] + suf]
                q_emb = qkv_part.shape[1] // 3
                model_emb = qkv_part.shape[0]
                qkv_part = qkv_part.reshape(model_emb, 3, q_emb)
                qkv_part = torch_split(qkv_part, 2)
                qkv_part = qkv_part.reshape(model_emb,
                                            3 * (q_emb // mapping.tp_size))
                qkv_weight_list.append(qkv_part)
        else:
            for suf in suffixs:
                qkv_list = []
                for comp in ["q_proj", "k_proj", "v_proj"]:
                    comp_part = model_params[prefix + key_list[0] + comp + suf]
                    comp_part = torch_split(comp_part, 1)
                    qkv_list.append(comp_part)
                qkv_weight_list.append(torch.cat(qkv_list, dim=1))
        weights.update(
            process_and_assign_weight(qkv_weight_list,
                                      f'{tllm_prex}.attention.qkv'))
        # 4.2 attention.bias
        suf = ".bias"
        if qwen_type == 'qwen':
            qkv_bias = model_params[prefix + key_list[0] +
                                    suf].to(torch_dtype).cpu().contiguous()
            q_emb = qkv_bias.shape[0] // 3
            qkv_bias = qkv_bias.reshape(3, q_emb)
            split_v = split(qkv_bias, mapping.tp_size, mapping.rank, dim=1)
            qkv_bias = split_v.reshape(3 * (q_emb // mapping.tp_size))
        else:
            qkv_bias_list = []
            for comp in ["q_proj", "k_proj", "v_proj"]:
                comp_part = model_params[prefix + key_list[0] + comp + suf].to(
                    torch_dtype).cpu().contiguous()
                comp_part = torch_split(comp_part, dim=0)
                qkv_bias_list.append(comp_part)
            qkv_bias = torch.cat(qkv_bias_list, dim=0)
        weights[tllm_prex + ".attention.qkv.bias"] = qkv_bias
        # 4.3 attention.dense
        qkv_dense_list = []
        for suf in suffixs:
            qkv_dense_part = model_params[prefix + key_list[1] + suf]
            qkv_dense_list.append(qkv_dense_part)
        weights.update(
            process_and_assign_weight(qkv_dense_list,
                                      f'{tllm_prex}.attention.dense',
                                      tp_dim=0))
        # 4.4 mlp.gate
        mlp_gate_list = []
        for suf in suffixs:
            mlp_gate_part = model_params[prefix + key_list[2] + suf]
            mlp_gate_list.append(mlp_gate_part)
        weights.update(
            process_and_assign_weight(mlp_gate_list,
                                      f'{tllm_prex}.mlp.gate',
                                      tp_dim=1))
        # 4.5 mlp.fc
        mlp_fc_list = []
        for suf in suffixs:
            mlp_fc_part = model_params[prefix + key_list[3] + suf]
            mlp_fc_list.append(mlp_fc_part)
        weights.update(
            process_and_assign_weight(mlp_fc_list,
                                      f'{tllm_prex}.mlp.fc',
                                      tp_dim=1))
        # 4.6 mlp.proj
        mlp_proj_list = []
        for suf in suffixs:
            mlp_proj_part = model_params[prefix + key_list[4] + suf]
            mlp_proj_list.append(mlp_proj_part)
        weights.update(
            process_and_assign_weight(mlp_proj_list,
                                      f'{tllm_prex}.mlp.proj',
                                      tp_dim=0))
        # 4.7 input_layernorm
        v = model_params[prefix + key_list[5] + '.weight']
        weights[f'{tllm_prex}.input_layernorm.weight'] = v.to(torch_dtype)
        # 4.8 post_layernorm
        v = model_params[prefix + key_list[6] + '.weight']
        weights[f'{tllm_prex}.post_layernorm.weight'] = v.to(torch_dtype)

    tok = time.time()
    t = time.strftime("%H:%M:%S", time.gmtime(tok - tik))
    logger.info(f"weights loaded. total time: {t}")

    return weights<|MERGE_RESOLUTION|>--- conflicted
+++ resolved
@@ -1124,44 +1124,6 @@
     return weights
 
 
-<<<<<<< HEAD
-def smooth_quant(model,
-                 qwen_type,
-                 model_dir,
-                 calib_dataset='cnn_dailymail',
-                 smoothquant: Optional[float] = None):
-    assert model is not None
-    act_range = {}
-    qwen_qkv_para = {}
-    # smoother for inputs of self_attn.o_proj and mlp.down_proj
-    qwen_smoother = {}
-
-    os.environ["TOKENIZERS_PARALLELISM"] = os.environ.get(
-        "TOKENIZERS_PARALLELISM", "false")
-    tokenizer = AutoTokenizer.from_pretrained(model_dir,
-                                              trust_remote_code=True,
-                                              use_fast=False,
-                                              padding_side='left')
-    dataset = load_calib_dataset(calib_dataset)
-    system_prompt = "You are a useful assistant, please directly output the corresponding summary according to the article entered by the user."
-    gen_config_path = os.path.join(model_dir, 'generation_config.json')
-    with open(gen_config_path, 'r') as f:
-        gen_config = json.load(f)
-    chat_format = getattr(gen_config, 'chat_format', 'raw')
-    act_range = capture_activation_range(model, qwen_type, tokenizer, dataset,
-                                         system_prompt, chat_format)
-    if smoothquant is not None:
-        if qwen_type == 'qwen':
-            smooth_qwen_model(model, act_range, smoothquant, qwen_qkv_para,
-                              qwen_smoother)
-        else:
-            smooth_qwen2_model(model, act_range, smoothquant, qwen_qkv_para,
-                               qwen_smoother)
-    return act_range, qwen_qkv_para, qwen_smoother
-
-
-=======
->>>>>>> b8fc6633
 def quantize(hf_model_dir: str,
              output_dir: str,
              config: QWenConfig,
