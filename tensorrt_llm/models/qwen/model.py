--- conflicted
+++ resolved
@@ -68,14 +68,7 @@
 
         ClsMLP = GatedMLP
         mlp_kwargs = {}
-<<<<<<< HEAD
-
-        if config.qwen_type == 'qwen2_moe':
-            moe_config = MoeConfig(config.moe_num_experts, config.moe_top_k,
-                                   config.moe_normalization_mode).validate()
-=======
         if config.moe.has_moe():
->>>>>>> 0d5ffae9
             ClsMLP = MOE
             mlp_kwargs = {
                 "moe_config": config.moe,
