# SPDX-FileCopyrightText: Copyright (c) 2022-2024 NVIDIA CORPORATION & AFFILIATES. All rights reserved.
# SPDX-License-Identifier: Apache-2.0
#
# Licensed under the Apache License, Version 2.0 (the "License");
# you may not use this file except in compliance with the License.
# You may obtain a copy of the License at
#
# http://www.apache.org/licenses/LICENSE-2.0
#
# Unless required by applicable law or agreed to in writing, software
# distributed under the License is distributed on an "AS IS" BASIS,
# WITHOUT WARRANTIES OR CONDITIONS OF ANY KIND, either express or implied.
# See the License for the specific language governing permissions and
# limitations under the License.

from typing import Optional

from tensorrt_llm.lora_manager import LoraConfig, use_lora

from ..._utils import pad_vocab_size
from ...functional import Tensor, recv, send, sigmoid
from ...layers import (MLP, MOE, Attention, AttentionMaskType, ColumnLinear,
                       Embedding, GatedMLP, RmsNorm, RowLinear)
from ...module import Module
from ..modeling_utils import (DecoderLayerList, DecoderModelForCausalLM,
                              PretrainedConfig)


class QWenDecoderLayer(Module):

    def __init__(self, config: PretrainedConfig, layer_idx: int):
        super().__init__()
        self.layer_idx = layer_idx
        self.config = config

        dtype = config.dtype
        tp_group = config.mapping.tp_group
        tp_size = config.mapping.tp_size

        self.input_layernorm = RmsNorm(normalized_shape=config.hidden_size,
                                       eps=config.norm_epsilon,
                                       dtype=dtype)

        layers_range = config.mapping.pp_layers(config.num_hidden_layers)
        local_layer_idx = layer_idx - layers_range[0]
        self.attention = Attention(
            local_layer_idx=local_layer_idx,
            hidden_size=config.hidden_size,
            attention_head_size=config.head_size,
            num_attention_heads=config.num_attention_heads,
            num_kv_heads=config.num_key_value_heads,
            max_position_embeddings=config.max_position_embeddings,
            dtype=dtype,
            attention_mask_type=AttentionMaskType.causal,
            position_embedding_type=config.position_embedding_type,
            rotary_embedding_base=config.rotary_base,
            rotary_embedding_scaling=config.rotary_scaling,
            tp_group=tp_group,
            tp_size=tp_size,
            quant_mode=config.quant_mode,
            dense_bias=False)

        ClsMLP = GatedMLP
        mlp_kwargs = {}
        if config.qwen_type == 'qwen2_moe':
            ClsMLP = MOE
            mlp_kwargs = {
                "moe_config": config.moe,
                "mapping": config.mapping,
            }

        if config.qwen_type == 'qwen2_moe':
            self.shared_expert = MLP(
                hidden_size=config.hidden_size,
                ffn_hidden_size=config.moe_shared_expert_intermediate_size,
                hidden_act=config.hidden_act,
                dtype=dtype,
                bias=False,
                tp_group=tp_group,
                tp_size=tp_size,
                quant_mode=config.quant_mode)
            self.shared_expert_gate = RowLinear(config.hidden_size,
                                                1,
                                                bias=False,
                                                dtype=dtype,
                                                tp_group=None,
                                                tp_size=1)

        # Qwen's real inter_size depends on qwen_type
        if self.config.qwen_type == 'qwen':
            intermediate_size = config.intermediate_size // 2
        elif self.config.qwen_type == 'qwen2_moe':
            intermediate_size = config.moe_intermediate_size
        else:
            intermediate_size = config.intermediate_size

        self.mlp = ClsMLP(hidden_size=config.hidden_size,
                          ffn_hidden_size=intermediate_size,
                          hidden_act=config.hidden_act,
                          dtype=dtype,
                          bias=False,
                          tp_group=tp_group,
                          tp_size=tp_size,
                          quant_mode=config.quant_mode,
                          **mlp_kwargs)
        self.post_layernorm = RmsNorm(normalized_shape=config.hidden_size,
                                      eps=config.norm_epsilon,
                                      dtype=dtype)

    def forward(
        self,
        hidden_states: Tensor,
        attention_mask=None,
        use_cache=False,
        kv_cache_params=None,
        attention_params=None,
        lora_layer_params=None,
    ):
        residual = hidden_states
        hidden_states = self.input_layernorm(hidden_states)
        attention_output = self.attention(
            hidden_states,
            attention_mask=attention_mask,
            use_cache=use_cache,
            kv_cache_params=kv_cache_params,
            attention_params=attention_params,
            lora_layer_params=lora_layer_params,
        )
        if use_cache:
            attention_output, presents = attention_output

        hidden_states = residual + attention_output

        residual = hidden_states

        hidden_states = self.post_layernorm(hidden_states)

        shared_output = None
        if self.config.qwen_type == 'qwen2_moe':
            shared_output = self.shared_expert(hidden_states)
            if self.shared_expert_gate is not None:
                shared_output = sigmoid(
                    self.shared_expert_gate(hidden_states)) * shared_output

        hidden_states = self.mlp(hidden_states,
                                 lora_layer_params=lora_layer_params)

        if shared_output is not None:
            hidden_states = hidden_states + shared_output

        hidden_states = residual + hidden_states
        if use_cache:
            return (hidden_states, presents)
        return hidden_states


class QWenModel(Module):

    def __init__(self, config: PretrainedConfig):
        super().__init__()
        self.mapping = config.mapping
        if self.mapping.is_first_pp_rank():
            self.vocab_embedding = Embedding(config.vocab_size,
                                             config.hidden_size,
                                             dtype=config.dtype)

        self.layers = DecoderLayerList(QWenDecoderLayer, config)

        if self.mapping.is_last_pp_rank():
            self.ln_f = RmsNorm(normalized_shape=config.hidden_size,
                                eps=config.norm_epsilon,
                                dtype=config.dtype)

    def forward(self,
                input_ids: Tensor,
                position_ids=None,
                use_cache=False,
                attention_mask=None,
                kv_cache_params=None,
                attention_params=None,
                hidden_states=None,
                prompt_embedding_table: Optional[Tensor] = None,
                prompt_tasks: Optional[Tensor] = None,
                prompt_vocab_size: Optional[Tensor] = None,
                lora_params=None):

        ptuning_args = [
            prompt_embedding_table, prompt_tasks, prompt_vocab_size
        ] if prompt_embedding_table is not None else []

        if self.mapping.is_first_pp_rank():
            hidden_states = self.vocab_embedding(input_ids, *ptuning_args)
        else:
            hidden_states = recv(hidden_states, self.mapping.prev_pp_rank())

        hidden_states = self.layers.forward(hidden_states,
                                            use_cache=use_cache,
                                            attention_mask=attention_mask,
                                            kv_cache_params=kv_cache_params,
                                            attention_params=attention_params,
                                            lora_params=lora_params)

        if use_cache:
            hidden_states, presents = hidden_states

        if self.mapping.is_last_pp_rank():
            hidden_states = self.ln_f(hidden_states)
        else:
            hidden_states = send(hidden_states, self.mapping.next_pp_rank())

        if use_cache:
            return (hidden_states, tuple(presents))
        return hidden_states


class QWenForCausalLM(DecoderModelForCausalLM):

    def __init__(self, config: PretrainedConfig):
        self.check_config(config)
        transformer = QWenModel(config)
        vocab_size_padded = pad_vocab_size(config.vocab_size,
                                           config.mapping.tp_size)

        if config.mapping.is_last_pp_rank():
            lm_head = ColumnLinear(config.hidden_size,
                                   vocab_size_padded,
                                   bias=False,
                                   dtype=config.dtype,
                                   tp_group=config.mapping.tp_group,
                                   tp_size=config.mapping.tp_size,
                                   gather_output=True)
        else:
            lm_head = None
        self.quant_mode = config.quant_mode
        self.mapping = config.mapping
<<<<<<< HEAD
        self.trtllm_modules_to_hf_modules = {
            "attn_qkv": "attn.c_attn",
            "attn_dense": "attn.c_proj",
            "mlp_h_to_4h": "mlp.w2",
            "mlp_4h_to_h": "mlp.c_proj",
            "mlp_gate": "mlp.w1",
        }
=======
        if config.qwen_type == 'qwen':
            self.trtllm_modules_to_hf_modules = {
                "attn_qkv": "c_attn",
                "attn_dense": "attn.c_proj",
                "mlp_h_to_4h": "w2",
                "mlp_4h_to_h": "mlp.c_proj",
                "mlp_gate": "w1",
            }
        else:
            self.trtllm_modules_to_hf_modules = None
>>>>>>> 9dbc5b38
        super().__init__(config, transformer, lm_head)

    def check_config(self, config):
        config.set_if_not_exist('rotary_base', 10000.0)
        config.set_if_not_exist('rotary_scaling', None)

    def use_lora(self, lora_config: LoraConfig):
        use_lora(self, lora_config, self.trtllm_modules_to_hf_modules)<|MERGE_RESOLUTION|>--- conflicted
+++ resolved
@@ -233,26 +233,18 @@
             lm_head = None
         self.quant_mode = config.quant_mode
         self.mapping = config.mapping
-<<<<<<< HEAD
-        self.trtllm_modules_to_hf_modules = {
-            "attn_qkv": "attn.c_attn",
-            "attn_dense": "attn.c_proj",
-            "mlp_h_to_4h": "mlp.w2",
-            "mlp_4h_to_h": "mlp.c_proj",
-            "mlp_gate": "mlp.w1",
-        }
-=======
+
         if config.qwen_type == 'qwen':
             self.trtllm_modules_to_hf_modules = {
-                "attn_qkv": "c_attn",
+                "attn_qkv": "attn.c_attn",
                 "attn_dense": "attn.c_proj",
-                "mlp_h_to_4h": "w2",
+                "mlp_h_to_4h": "mlp.w2",
                 "mlp_4h_to_h": "mlp.c_proj",
-                "mlp_gate": "w1",
+                "mlp_gate": "mlp.w1",
             }
         else:
             self.trtllm_modules_to_hf_modules = None
->>>>>>> 9dbc5b38
+
         super().__init__(config, transformer, lm_head)
 
     def check_config(self, config):
