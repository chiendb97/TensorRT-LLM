--- conflicted
+++ resolved
@@ -248,11 +248,7 @@
     'ccdv/cnn_dailymail': ('3.0.0', 'train', 'article'),
     'cnn_dailymail': ('3.0.0', 'train', 'article'),
     'lambada': (None, 'validation', 'text'),
-<<<<<<< HEAD
-    '': (None, 'train', 'text'),
-=======
     '': (None, 'train', 'text'),  # Default value in HF
->>>>>>> 8681b3a4
 }
 
 
