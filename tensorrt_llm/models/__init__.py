# SPDX-FileCopyrightText: Copyright (c) 2022-2024 NVIDIA CORPORATION & AFFILIATES. All rights reserved.
# SPDX-License-Identifier: Apache-2.0
#
# Licensed under the Apache License, Version 2.0 (the "License");
# you may not use this file except in compliance with the License.
# You may obtain a copy of the License at
#
# http://www.apache.org/licenses/LICENSE-2.0
#
# Unless required by applicable law or agreed to in writing, software
# distributed under the License is distributed on an "AS IS" BASIS,
# WITHOUT WARRANTIES OR CONDITIONS OF ANY KIND, either express or implied.
# See the License for the specific language governing permissions and
# limitations under the License.
from .baichuan.model import BaichuanForCausalLM
from .bert.model import (BertForQuestionAnswering,
                         BertForSequenceClassification, BertModel)
from .bloom.model import BloomForCausalLM, BloomModel
from .chatglm.model import ChatGLMForCausalLM, ChatGLMModel
from .enc_dec.model import DecoderModel, EncoderModel, WhisperEncoder
from .falcon.model import FalconForCausalLM, FalconModel
from .gpt.model import GPTLMHeadModel, GPTModel
from .gptj.model import GPTJForCausalLM, GPTJModel
from .gptneox.model import GPTNeoXForCausalLM, GPTNeoXModel
from .llama.model import LLaMAForCausalLM, LLaMAModel
from .mamba.model import MambaLMHeadModel
from .medusa.model import MedusaForCausalLm
from .modeling_utils import PretrainedConfig, PretrainedModel
from .mpt.model import MPTForCausalLM, MPTModel
from .opt.model import OPTForCausalLM, OPTModel
from .phi.model import PhiForCausalLM, PhiModel
from .qwen.model import QWenForCausalLM
<<<<<<< HEAD
from .kilm.model import KiLMForCausalLM
=======
from .skywork.model import SkyworkForCausalLM
>>>>>>> 0ab9d17a

from .quantized.quant import quantize_model  # noqa # isort:skip

__all__ = [
    'BertModel',
    'BertForQuestionAnswering',
    'BertForSequenceClassification',
    'BloomModel',
    'BloomForCausalLM',
    'FalconForCausalLM',
    'FalconModel',
    'GPTModel',
    'GPTLMHeadModel',
    'OPTForCausalLM',
    'OPTModel',
    'LLaMAForCausalLM',
    'LLaMAModel',
    'MedusaForCausalLm',
    'GPTJModel',
    'GPTJForCausalLM',
    'GPTNeoXModel',
    'GPTNeoXForCausalLM',
    'PhiModel',
    'PhiForCausalLM',
    'quantize_model',
    'ChatGLMForCausalLM',
    'ChatGLMModel',
    'BaichuanForCausalLM',
    'QWenForCausalLM',
    'KiLMForCausalLM',
    'EncoderModel',
    'DecoderModel',
    'PretrainedConfig',
    'PretrainedModel',
    'WhisperEncoder',
    'MambaLMHeadModel',
    'MPTForCausalLM',
    'MPTModel',
    'SkyworkForCausalLM',
]

MODEL_MAP = {
    'OPTForCausalLM': OPTForCausalLM,
    'BloomForCausalLM': BloomForCausalLM,
    'FalconForCausalLM': FalconForCausalLM,
    'PhiForCausalLM': PhiForCausalLM,
    'MambaLMHeadModel': MambaLMHeadModel,
    'GPTNeoXForCausalLM': GPTNeoXForCausalLM,
    'GPTJForCausalLM': GPTJForCausalLM,
    'MPTForCausalLM': MPTForCausalLM,
    'ChatGLMForCausalLM': ChatGLMForCausalLM,
    'LlamaForCausalLM': LLaMAForCausalLM,
    'MistralForCausalLM': LLaMAForCausalLM,
    'MixtralForCausalLM': LLaMAForCausalLM,
    'InternLMForCausalLM': LLaMAForCausalLM,
    'MedusaForCausalLM': MedusaForCausalLm,
    'BaichuanForCausalLM': BaichuanForCausalLM,
    'SkyworkForCausalLM': SkyworkForCausalLM,
}<|MERGE_RESOLUTION|>--- conflicted
+++ resolved
@@ -30,11 +30,8 @@
 from .opt.model import OPTForCausalLM, OPTModel
 from .phi.model import PhiForCausalLM, PhiModel
 from .qwen.model import QWenForCausalLM
-<<<<<<< HEAD
 from .kilm.model import KiLMForCausalLM
-=======
 from .skywork.model import SkyworkForCausalLM
->>>>>>> 0ab9d17a
 
 from .quantized.quant import quantize_model  # noqa # isort:skip
 
