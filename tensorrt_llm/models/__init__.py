--- conflicted
+++ resolved
@@ -42,7 +42,6 @@
 from .phi3.model import Phi3ForCausalLM, Phi3Model
 from .phi.model import PhiForCausalLM, PhiModel
 from .qwen.model import QWenForCausalLM
-from .kilm.model import KiLMForCausalLM
 from .recurrentgemma.model import RecurrentGemmaForCausalLM
 from .redrafter.model import ReDrafterForCausalLM
 
@@ -79,11 +78,7 @@
     'BaichuanForCausalLM',
     'QWenConfig'
     'QWenForCausalLM',
-<<<<<<< HEAD
-    'KiLMForCausalLM',
-=======
     'QWenModel',
->>>>>>> 0d5ffae9
     'EncoderModel',
     'DecoderModel',
     'PretrainedConfig',
@@ -140,12 +135,8 @@
     'GemmaForCausalLM': GemmaForCausalLM,
     'QWenLMHeadModel': QWenForCausalLM,
     'QWenForCausalLM': QWenForCausalLM,
-<<<<<<< HEAD
-    'KiLMForCausalLM': KiLMForCausalLM,
-=======
     'Qwen2ForCausalLM': QWenForCausalLM,
     'Qwen2MoeForCausalLM': QWenForCausalLM,
->>>>>>> 0d5ffae9
     'WhisperEncoder': WhisperEncoder,
     'EncoderModel': EncoderModel,
     'DecoderModel': DecoderModel,
