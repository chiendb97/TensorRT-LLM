# SPDX-FileCopyrightText: Copyright (c) 2022-2024 NVIDIA CORPORATION & AFFILIATES. All rights reserved.
# SPDX-License-Identifier: Apache-2.0
#
# Licensed under the Apache License, Version 2.0 (the "License");
# you may not use this file except in compliance with the License.
# You may obtain a copy of the License at
#
# http://www.apache.org/licenses/LICENSE-2.0
#
# Unless required by applicable law or agreed to in writing, software
# distributed under the License is distributed on an "AS IS" BASIS,
# WITHOUT WARRANTIES OR CONDITIONS OF ANY KIND, either express or implied.
# See the License for the specific language governing permissions and
# limitations under the License.
from .baichuan.model import BaichuanForCausalLM
from .bert.model import (BertForQuestionAnswering,
                         BertForSequenceClassification, BertModel)
from .bloom.model import BloomForCausalLM, BloomModel
from .chatglm.model import ChatGLMForCausalLM, ChatGLMModel
from .dbrx.model import DbrxForCausalLM
from .enc_dec.model import DecoderModel, EncoderModel, WhisperEncoder
from .falcon.model import FalconForCausalLM, FalconModel
from .gemma.model import GemmaForCausalLM
from .gpt.model import GPTForCausalLM, GPTModel
from .gptj.model import GPTJForCausalLM, GPTJModel
from .gptneox.model import GPTNeoXForCausalLM, GPTNeoXModel
from .llama.model import LLaMAForCausalLM, LLaMAModel
from .mamba.model import MambaLMHeadModel
from .medusa.model import MedusaForCausalLm
from .modeling_utils import PretrainedConfig, PretrainedModel
from .mpt.model import MPTForCausalLM, MPTModel
from .opt.model import OPTForCausalLM, OPTModel
from .phi.model import PhiForCausalLM, PhiModel
from .qwen.model import QWenForCausalLM
<<<<<<< HEAD
from .kilm.model import KiLMForCausalLM
=======
from .recurrentgemma.model import RecurrentGemmaForCausalLM
>>>>>>> 06c0e9b1

__all__ = [
    'BertModel',
    'BertForQuestionAnswering',
    'BertForSequenceClassification',
    'BloomModel',
    'BloomForCausalLM',
    'FalconForCausalLM',
    'FalconModel',
    'GPTModel',
    'GPTForCausalLM',
    'OPTForCausalLM',
    'OPTModel',
    'LLaMAForCausalLM',
    'LLaMAModel',
    'MedusaForCausalLm',
    'GPTJModel',
    'GPTJForCausalLM',
    'GPTNeoXModel',
    'GPTNeoXForCausalLM',
    'PhiModel',
    'PhiForCausalLM',
    'ChatGLMForCausalLM',
    'ChatGLMModel',
    'BaichuanForCausalLM',
    'QWenForCausalLM',
    'KiLMForCausalLM',
    'EncoderModel',
    'DecoderModel',
    'PretrainedConfig',
    'PretrainedModel',
    'WhisperEncoder',
    'MambaLMHeadModel',
    'MPTForCausalLM',
    'MPTModel',
    'SkyworkForCausalLM',
    'GemmaForCausalLM',
    'DbrxForCausalLM',
    'RecurrentGemmaForCausalLM',
]

MODEL_MAP = {
    'GPTForCausalLM': GPTForCausalLM,
    'OPTForCausalLM': OPTForCausalLM,
    'BloomForCausalLM': BloomForCausalLM,
    'FalconForCausalLM': FalconForCausalLM,
    'PhiForCausalLM': PhiForCausalLM,
    'MambaLMHeadModel': MambaLMHeadModel,
    'GPTNeoXForCausalLM': GPTNeoXForCausalLM,
    'GPTJForCausalLM': GPTJForCausalLM,
    'MPTForCausalLM': MPTForCausalLM,
    'ChatGLMForCausalLM': ChatGLMForCausalLM,
    'LlamaForCausalLM': LLaMAForCausalLM,
    'MistralForCausalLM': LLaMAForCausalLM,
    'MixtralForCausalLM': LLaMAForCausalLM,
    'InternLMForCausalLM': LLaMAForCausalLM,
    'MedusaForCausalLM': MedusaForCausalLm,
    'BaichuanForCausalLM': BaichuanForCausalLM,
    'SkyworkForCausalLM': LLaMAForCausalLM,
    'GemmaForCausalLM': GemmaForCausalLM,
    'QWenForCausalLM': QWenForCausalLM,
    'KiLMForCausalLM': KiLMForCausalLM,
    'EncoderModel': EncoderModel,
    'DecoderModel': DecoderModel,
    'DbrxForCausalLM': DbrxForCausalLM,
    'RecurrentGemmaForCausalLM': RecurrentGemmaForCausalLM,
}<|MERGE_RESOLUTION|>--- conflicted
+++ resolved
@@ -32,11 +32,8 @@
 from .opt.model import OPTForCausalLM, OPTModel
 from .phi.model import PhiForCausalLM, PhiModel
 from .qwen.model import QWenForCausalLM
-<<<<<<< HEAD
 from .kilm.model import KiLMForCausalLM
-=======
 from .recurrentgemma.model import RecurrentGemmaForCausalLM
->>>>>>> 06c0e9b1
 
 __all__ = [
     'BertModel',
