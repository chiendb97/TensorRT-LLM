--- conflicted
+++ resolved
@@ -399,24 +399,14 @@
 
 def _smooth_quantize(model, quant_mode):
     from ...models import (BaichuanForCausalLM, BloomForCausalLM,
-<<<<<<< HEAD
-                           ChatGLMForCausalLM, GPTLMHeadModel, LLaMAForCausalLM,
+                           ChatGLMForCausalLM, GPTForCausalLM, LLaMAForCausalLM,
                            QWenForCausalLM, KiLMForCausalLM)
-    assert isinstance(model, GPTLMHeadModel) or isinstance(model, LLaMAForCausalLM) \
+    assert isinstance(model, GPTForCausalLM) or isinstance(model, LLaMAForCausalLM) \
             or isinstance(model, BloomForCausalLM) or isinstance(model, BaichuanForCausalLM) \
             or isinstance(model, QWenForCausalLM) or isinstance(model, KiLMForCausalLM) \
             or isinstance(model, ChatGLMForCausalLM), \
-            "Only GPTLMHeadModel, LLaMAForCausalLM BloomForCausalLM and BaichuanForCausalLM are well tested now"
-    if isinstance(model, GPTLMHeadModel):
-=======
-                           ChatGLMForCausalLM, GPTForCausalLM, LLaMAForCausalLM,
-                           QWenForCausalLM)
-    assert isinstance(model, GPTForCausalLM) or isinstance(model, LLaMAForCausalLM) \
-            or isinstance(model, BloomForCausalLM) or isinstance(model, BaichuanForCausalLM) \
-            or isinstance(model, QWenForCausalLM) or isinstance(model, ChatGLMForCausalLM), \
             "Only GPTForCausalLM, LLaMAForCausalLM BloomForCausalLM and BaichuanForCausalLM are well tested now"
     if isinstance(model, GPTForCausalLM):
->>>>>>> 66ca3378
         return _smooth_quantize_gpt(model, quant_mode)
     elif isinstance(model, LLaMAForCausalLM):
         return _smooth_quantize_llama(model, quant_mode)
