# SPDX-FileCopyrightText: Copyright (c) 2022-2024 NVIDIA CORPORATION & AFFILIATES. All rights reserved.
# SPDX-License-Identifier: Apache-2.0
#
# Licensed under the Apache License, Version 2.0 (the "License");
# you may not use this file except in compliance with the License.
# You may obtain a copy of the License at
#
# http://www.apache.org/licenses/LICENSE-2.0
#
# Unless required by applicable law or agreed to in writing, software
# distributed under the License is distributed on an "AS IS" BASIS,
# WITHOUT WARRANTIES OR CONDITIONS OF ANY KIND, either express or implied.
# See the License for the specific language governing permissions and
# limitations under the License.
from typing import Any

import numpy as np

from ...layers import ColumnLinear, RowLinear
<<<<<<< HEAD
from ...models import (BaichuanForCausalLM, BloomForCausalLM, ChatGLMHeadModel,
                       FalconForCausalLM, GPTJForCausalLM, GPTLMHeadModel,
                       LLaMAForCausalLM, QWenForCausalLM, KiLMForCausalLM)
=======
>>>>>>> 12e82e30
from ...module import Module
from ...quantization import QuantMode
from ...quantization.layers import FP8Linear, FP8RowLinear
from ...quantization.quantize import weight_only_quantize

# isort: off
from ...quantization.layers import (SmoothQuantAttention, SmoothQuantGatedMLP,
                                    SmoothQuantLayerNorm, SmoothQuantMLP,
                                    SmoothQuantRmsNorm,
                                    WeightOnlyGroupwiseQuantColumnLinear,
                                    WeightOnlyGroupwiseQuantRowLinear)
# isort: on


def _smooth_quantize_gpt(model, quant_mode):
    assert quant_mode.has_act_and_weight_quant()
    for layer in model.layers:
        assert hasattr(layer,
                       "input_layernorm"), "The layer has no input_layernorm"
        layer.input_layernorm = SmoothQuantLayerNorm(
            normalized_shape=layer.hidden_size,
            dtype=layer.dtype,
            quant_mode=quant_mode)
        assert hasattr(layer, "attention"), "The layer has no attention"
        layer.attention = SmoothQuantAttention(
            layer.hidden_size,
            num_attention_heads=layer.num_attention_heads,
            num_kv_heads=layer.attention.num_attention_kv_heads * layer.tp_size,
            max_position_embeddings=layer.max_position_embeddings,
            num_layers=layer.num_layers,
            apply_query_key_layer_scaling=layer.apply_query_key_layer_scaling,
            dtype=layer.dtype,
            attention_mask_type=layer.attention_mask_type,
            bias=(layer.attention.dense.bias != None),
            qkv_bias_only=(layer.attention.qkv.bias != None
                           and layer.attention.dense.bias == None),
            position_embedding_type=layer.position_embedding_type,
            tp_group=layer.tp_group,
            tp_size=layer.tp_size,
            tp_rank=layer.attention.tp_rank,
            quant_mode=quant_mode)
        assert hasattr(layer, "mlp"), "The layer has no mlp"
        layer.mlp = SmoothQuantMLP(hidden_size=layer.hidden_size,
                                   ffn_hidden_size=layer.hidden_size * 4,
                                   hidden_act=layer.hidden_act,
                                   bias=(layer.mlp.fc.bias != None),
                                   dtype=layer.dtype,
                                   tp_group=layer.tp_group,
                                   tp_size=layer.tp_size,
                                   quant_mode=quant_mode)
        assert hasattr(layer,
                       "post_layernorm"), "The layer has no post_layernorm"
        layer.post_layernorm = SmoothQuantLayerNorm(
            normalized_shape=layer.hidden_size,
            dtype=layer.dtype,
            quant_mode=quant_mode)

    return model


def _smooth_quantize_llama(model, quant_mode):
    assert quant_mode.has_act_and_weight_quant()
    for layer in model.layers:
        assert hasattr(layer,
                       "input_layernorm"), "The layer has no input_layernorm"
        layer.input_layernorm = SmoothQuantRmsNorm(
            normalized_shape=layer.hidden_size,
            dtype=layer.dtype,
            quant_mode=quant_mode)
        assert hasattr(layer, "attention"), "The layer has no attention"
        layer.attention = SmoothQuantAttention(
            layer.hidden_size,
            num_attention_heads=layer.num_attention_heads,
            num_kv_heads=layer.num_kv_heads,
            max_position_embeddings=layer.max_position_embeddings,
            num_layers=model.num_layers,
            dtype=layer.dtype,
            attention_mask_type=layer.attention_mask_type,
            position_embedding_type=layer.position_embedding_type,
            rotary_embedding_base=layer.attention.rotary_embedding_base,
            tp_group=layer.tp_group,
            tp_size=layer.tp_size,
            quant_mode=quant_mode,
            bias=layer.attention.qkv.bias is not None)

        assert hasattr(layer, "mlp"), "The layer has no mlp"
        if hasattr(model, "moe_config"):
            assert not model.moe_config.has_moe(
            ), "MOE does not support smooth quant"
        layer.mlp = SmoothQuantGatedMLP(hidden_size=model.hidden_size,
                                        ffn_hidden_size=layer.mlp_hidden_size,
                                        hidden_act=layer.hidden_act,
                                        dtype=layer.dtype,
                                        tp_group=layer.tp_group,
                                        tp_size=layer.tp_size,
                                        quant_mode=quant_mode,
                                        bias=layer.mlp.fc.bias is not None)
        assert hasattr(
            layer,
            "post_layernorm"), "The layer has no post_rmspost_layernormnorm"
        layer.post_layernorm = SmoothQuantRmsNorm(
            normalized_shape=layer.hidden_size,
            dtype=layer.dtype,
            quant_mode=quant_mode)

    return model


def _smooth_quantize_bloom(model, quant_mode):
    assert quant_mode.has_act_and_weight_quant()
    for layer in model.layers:
        assert hasattr(layer,
                       "input_layernorm"), "The layer has no input_layernorm"
        layer.input_layernorm = SmoothQuantLayerNorm(
            normalized_shape=layer.hidden_size,
            dtype=layer.dtype,
            quant_mode=quant_mode)
        assert hasattr(layer, "attention"), "The layer has no attention"
        layer.attention = SmoothQuantAttention(
            layer.hidden_size,
            num_attention_heads=layer.num_attention_heads,
            max_position_embeddings=layer.max_position_embeddings,
            num_layers=layer.num_layers,
            dtype=layer.dtype,
            attention_mask_type=layer.attention_mask_type,
            position_embedding_type=layer.position_embedding_type,
            tp_group=layer.tp_group,
            tp_size=layer.tp_size,
            tp_rank=layer.tp_rank,
            quant_mode=quant_mode)

        assert hasattr(layer, "mlp"), "The layer has no mlp"
        layer.mlp = SmoothQuantMLP(hidden_size=layer.hidden_size,
                                   ffn_hidden_size=layer.hidden_size * 4,
                                   hidden_act=layer.hidden_act,
                                   dtype=layer.dtype,
                                   tp_group=layer.tp_group,
                                   tp_size=layer.tp_size,
                                   quant_mode=quant_mode)
        assert hasattr(
            layer,
            "post_layernorm"), "The layer has no post_rmspost_layernormnorm"
        layer.post_layernorm = SmoothQuantLayerNorm(
            normalized_shape=layer.hidden_size,
            dtype=layer.dtype,
            quant_mode=quant_mode)

    setattr(model, 'quant_mode', quant_mode)
    return model


def _smooth_quantize_baichuan(model, quant_mode):
    # Baichuan models' structures are similar to LLaMA so we can reuse the impl
    return _smooth_quantize_llama(model, quant_mode)


def _smooth_quantize_internlm(model, quant_mode):
    assert quant_mode.has_act_and_weight_quant()
    for layer in model.layers:
        assert hasattr(layer,
                       "input_layernorm"), "The layer has no input_layernorm"
        layer.input_layernorm = SmoothQuantRmsNorm(
            normalized_shape=layer.hidden_size,
            dtype=layer.dtype,
            quant_mode=quant_mode)
        assert hasattr(layer, "attention"), "The layer has no attention"
        layer.attention = SmoothQuantAttention(
            layer.hidden_size,
            num_attention_heads=layer.num_attention_heads,
            num_kv_heads=layer.num_kv_heads,
            max_position_embeddings=layer.max_position_embeddings,
            num_layers=model.num_layers,
            dtype=layer.dtype,
            attention_mask_type=layer.attention_mask_type,
            position_embedding_type=layer.position_embedding_type,
            tp_group=layer.tp_group,
            tp_size=layer.tp_size,
            quant_mode=quant_mode,
            bias=model.attn_bias)

        assert hasattr(layer, "mlp"), "The layer has no mlp"
        layer.mlp = SmoothQuantGatedMLP(hidden_size=model.hidden_size,
                                        ffn_hidden_size=layer.mlp_hidden_size,
                                        hidden_act=layer.hidden_act,
                                        dtype=layer.dtype,
                                        tp_group=layer.tp_group,
                                        tp_size=layer.tp_size,
                                        quant_mode=quant_mode,
                                        bias=False)
        assert hasattr(
            layer,
            "post_layernorm"), "The layer has no post_rmspost_layernormnorm"
        layer.post_layernorm = SmoothQuantRmsNorm(
            normalized_shape=layer.hidden_size,
            dtype=layer.dtype,
            quant_mode=quant_mode)

    setattr(model, 'quant_mode', quant_mode)
    return model


def _smooth_quantize_qwen(model, quant_mode):
    assert quant_mode.has_act_and_weight_quant()
    for layer in model.layers:
        assert hasattr(layer, "ln_1"), "The layer has no ln_1"
        layer.ln_1 = SmoothQuantRmsNorm(normalized_shape=layer.hidden_size,
                                        dtype=layer.dtype,
                                        quant_mode=quant_mode)
        assert hasattr(layer, "attention"), "The layer has no attention"
        layer.attention = SmoothQuantAttention(
            layer.hidden_size,
            layer.num_attention_heads,
            max_position_embeddings=layer.max_position_embeddings,
            num_layers=layer.num_layers,
            apply_query_key_layer_scaling=layer.apply_query_key_layer_scaling,
            attention_mask_type=layer.attention_mask_type,
            bias=layer.bias,
            qkv_bias_only=True,
            dtype=layer.dtype,
            position_embedding_type=layer.position_embedding_type,
            tp_group=layer.tp_group,
            tp_size=layer.tp_size,
            quant_mode=quant_mode)
        assert hasattr(layer, "mlp"), "The layer has no mlp"
        layer.mlp = SmoothQuantGatedMLP(hidden_size=layer.hidden_size,
                                        ffn_hidden_size=layer.mlp_hidden_size //
                                        2,
                                        hidden_act=layer.hidden_act,
                                        dtype=layer.dtype,
                                        bias=layer.bias,
                                        tp_group=layer.tp_group,
                                        tp_size=layer.tp_size,
                                        quant_mode=quant_mode)
        assert hasattr(layer, "ln_2"), "The layer has no ln_2"
        layer.ln_2 = SmoothQuantRmsNorm(normalized_shape=layer.hidden_size,
                                        dtype=layer.dtype,
                                        quant_mode=quant_mode)

    setattr(model, 'quant_mode', quant_mode)
    return model


def _smooth_quantize_kilm(model, quant_mode):
    assert quant_mode.has_act_and_weight_quant()
    for layer in model.layers:
        assert hasattr(layer, "ln_1"), "The layer has no ln_1"
        layer.ln_1 = SmoothQuantRmsNorm(normalized_shape=layer.hidden_size,
                                        dtype=layer.dtype,
                                        quant_mode=quant_mode)
        assert hasattr(layer, "attention"), "The layer has no attention"
        layer.attention = SmoothQuantAttention(
            layer.hidden_size,
            layer.num_attention_heads,
            max_position_embeddings=layer.max_position_embeddings,
            num_layers=layer.num_layers,
            apply_query_key_layer_scaling=layer.apply_query_key_layer_scaling,
            attention_mask_type=layer.attention_mask_type,
            bias=layer.bias,
            qkv_bias_only=False,
            dtype=layer.dtype,
            position_embedding_type=layer.position_embedding_type,
            tp_group=layer.tp_group,
            tp_size=layer.tp_size,
            quant_mode=quant_mode)
        assert hasattr(layer, "mlp"), "The layer has no mlp"
        layer.mlp = SmoothQuantGatedMLP(hidden_size=layer.hidden_size,
                                        ffn_hidden_size=layer.mlp_hidden_size //
                                        2,
                                        hidden_act=layer.hidden_act,
                                        dtype=layer.dtype,
                                        bias=layer.bias,
                                        tp_group=layer.tp_group,
                                        tp_size=layer.tp_size,
                                        quant_mode=quant_mode)
        assert hasattr(layer, "ln_2"), "The layer has no ln_2"
        layer.ln_2 = SmoothQuantRmsNorm(normalized_shape=layer.hidden_size,
                                        dtype=layer.dtype,
                                        quant_mode=quant_mode)

    setattr(model, 'quant_mode', quant_mode)
    return model


def _smooth_quantize_chatglm(model, quant_mode):
    assert quant_mode.has_act_and_weight_quant()
    for layer in model.layers:
        assert hasattr(layer, "pre_norm"), "The layer has no pre_norm"
        layer.pre_norm = SmoothQuantRmsNorm(
            normalized_shape=layer.hidden_size,
            dtype=layer.dtype,
            quant_mode=quant_mode,
        )
        assert hasattr(layer, "attention"), "The layer has no attention"
        layer.attention = SmoothQuantAttention(
            hidden_size=layer.hidden_size,
            num_attention_heads=layer.num_heads,
            num_kv_heads=layer.num_kv_heads,
            max_position_embeddings=layer.max_seq_length,
            num_layers=layer.num_layers,
            apply_query_key_layer_scaling=layer.apply_query_key_layer_scaling,
            dtype=layer.dtype,
            attention_mask_type=layer.attention_mask_type,
            position_embedding_type=layer.position_embedding_type,
            rotary_embedding_base=layer.rotary_embedding_base,
            tp_group=layer.tp_group,
            tp_size=layer.tp_size,
            quant_mode=quant_mode,
            bias=layer.dense_bias,
            qkv_bias_only=layer.bias and not layer.dense_bias,
        )
        assert hasattr(layer, "mlp"), "The layer has no mlp"
        layer.mlp = SmoothQuantMLP(
            hidden_size=layer.hidden_size,
            ffn_hidden_size=layer.ffn_hidden_size,
            hidden_act=layer.hidden_act,
            dtype=layer.dtype,
            tp_group=layer.tp_group,
            tp_size=layer.tp_size,
            quant_mode=quant_mode,
            bias=layer.dense_bias,
        )
        assert hasattr(layer, "post_norm"), "The layer has no post_norm"
        layer.post_norm = SmoothQuantRmsNorm(
            normalized_shape=layer.hidden_size,
            dtype=layer.dtype,
            quant_mode=quant_mode,
        )
    return model


def _smooth_quantize(model, quant_mode):
    from ...models import (BaichuanForCausalLM, BloomForCausalLM,
                           ChatGLMHeadModel, GPTLMHeadModel, LLaMAForCausalLM,
                           QWenForCausalLM)
    assert isinstance(model, GPTLMHeadModel) or isinstance(model, LLaMAForCausalLM) \
            or isinstance(model, BloomForCausalLM) or isinstance(model, BaichuanForCausalLM) \
            or isinstance(model, QWenForCausalLM) or isinstance(model, KiLMForCausalLM) \
            or isinstance(model, ChatGLMHeadModel), \
            "Only GPTLMHeadModel, LLaMAForCausalLM BloomForCausalLM and BaichuanForCausalLM are well tested now"
    if isinstance(model, GPTLMHeadModel):
        return _smooth_quantize_gpt(model, quant_mode)
    elif isinstance(model, LLaMAForCausalLM):
        return _smooth_quantize_llama(model, quant_mode)
    elif isinstance(model, BloomForCausalLM):
        return _smooth_quantize_bloom(model, quant_mode)
    elif isinstance(model, BaichuanForCausalLM):
        return _smooth_quantize_baichuan(model, quant_mode)
    elif isinstance(model, QWenForCausalLM):
        return _smooth_quantize_qwen(model, quant_mode)
    elif isinstance(model, KiLMForCausalLM):
        return _smooth_quantize_kilm(model, quant_mode)
    elif isinstance(model, ChatGLMHeadModel):
        return _smooth_quantize_chatglm(model, quant_mode)
    else:
        assert False, f"Model {type(model).__name__} is not supported by SmoothQuant yet"


def _weight_only_groupwise_quantize(model,
                                    quant_mode,
                                    group_size=128,
                                    pre_quant_scale=False,
                                    zero=False,
                                    exclude_modules=None,
                                    current_key_name=None):
    exclude_modules = ['lm_head'
                       ] if exclude_modules is None else exclude_modules

    for name, module in model.named_children():
        if current_key_name is None:
            current_key_name = []
        current_key_name.append(name)

        if len(list(module.children())) > 0:
            _weight_only_groupwise_quantize(module, quant_mode, group_size,
                                            pre_quant_scale, zero,
                                            exclude_modules, current_key_name)

        if isinstance(module, ColumnLinear) and name not in exclude_modules:
            if not any(key in '.'.join(current_key_name)
                       for key in exclude_modules):
                model._modules[name] = WeightOnlyGroupwiseQuantColumnLinear(
                    in_features=module.in_features,
                    out_features=module.out_features * module.tp_size,
                    group_size=group_size,
                    pre_quant_scale=pre_quant_scale,
                    zero=zero,
                    bias=module.bias is not None,
                    dtype=module.dtype,
                    tp_group=module.tp_group,
                    tp_size=module.tp_size,
                    gather_output=module.gather_output)
        elif isinstance(module, RowLinear) and name not in exclude_modules:
            if not any(key in '.'.join(current_key_name)
                       for key in exclude_modules):
                model._modules[name] = WeightOnlyGroupwiseQuantRowLinear(
                    in_features=module.in_features * module.tp_size,
                    out_features=module.out_features,
                    group_size=group_size,
                    pre_quant_scale=pre_quant_scale,
                    zero=zero,
                    bias=module.bias is not None,
                    dtype=module.dtype,
                    tp_group=module.tp_group,
                    tp_size=module.tp_size)

        current_key_name.pop(-1)

    return model


def quantize_model(model: Module, quant_mode: QuantMode, **kwargs: Any):
    if quant_mode.is_weight_only():
        if quant_mode.has_per_group_scaling():
            model = _weight_only_groupwise_quantize(model, quant_mode, **kwargs)
        else:
            model = weight_only_quantize(model, quant_mode, **kwargs)
    elif quant_mode.has_fp8_qdq() or quant_mode.has_fp8_kv_cache():
        model = _fp8_quantize(model, quant_mode, **kwargs)
    elif quant_mode.has_act_and_weight_quant():
        model = _smooth_quantize(model, quant_mode)

    setattr(model, "quant_mode", quant_mode)
    return model


def get_dummy_quant_scales(num_layers):
    return {
        'lm_head_act': 0.99,
        'lm_head_weights': 0.99,
        'fc_act': [0.99 for _ in range(num_layers)],
        'fc_weights': [0.99 for _ in range(num_layers)],
        'gate_act': [0.99 for _ in range(num_layers)],
        'gate_weights': [0.99 for _ in range(num_layers)],
        'proj_act': [0.99 for _ in range(num_layers)],
        'proj_weights': [0.99 for _ in range(num_layers)],
        'qkv_act': [0.99 for _ in range(num_layers)],
        'qkv_weights': [0.99 for _ in range(num_layers)],
        'qkv_output': [5.0 for _ in range(num_layers)],
        'dense_act': [0.99 for _ in range(num_layers)],
        'dense_weights': [0.99 for _ in range(num_layers)],
    }


def _quantize_layer(layer, layer_idx, quant_mode, quant_scales):
    assert hasattr(layer, "mlp"), "The layer has no mlp"
    fake_fp8_sf_dt = np.float32

    assert isinstance(layer.mlp.fc, (FP8Linear, FP8RowLinear))
    assert isinstance(layer.mlp.proj, (FP8Linear, FP8RowLinear))
    layer.mlp.fc.activation_scaling_factor.value = np.array(
        [quant_scales['fc_act'][layer_idx]], dtype=fake_fp8_sf_dt)
    layer.mlp.fc.weights_scaling_factor.value = np.array(
        [quant_scales['fc_weights'][layer_idx]], dtype=fake_fp8_sf_dt)
    layer.mlp.proj.activation_scaling_factor.value = np.array(
        [quant_scales['proj_act'][layer_idx]], dtype=fake_fp8_sf_dt)
    layer.mlp.proj.weights_scaling_factor.value = np.array(
        [quant_scales['proj_weights'][layer_idx]], dtype=fake_fp8_sf_dt)
    if hasattr(layer.mlp, 'gate'):
        assert isinstance(layer.mlp.gate, (FP8Linear, FP8RowLinear))
        layer.mlp.gate.activation_scaling_factor.value = np.array(
            [quant_scales['gate_act'][layer_idx]], dtype=fake_fp8_sf_dt)
        layer.mlp.gate.weights_scaling_factor.value = np.array(
            [quant_scales['gate_weights'][layer_idx]], dtype=fake_fp8_sf_dt)

    assert hasattr(layer, "attention"), "The layer has no attention"
    assert isinstance(layer.attention.qkv, (FP8Linear, FP8RowLinear))
    assert isinstance(layer.attention.dense, (FP8Linear, FP8RowLinear))
    layer.attention.qkv.activation_scaling_factor.value = np.array(
        [quant_scales['qkv_act'][layer_idx]], dtype=fake_fp8_sf_dt)
    layer.attention.qkv.weights_scaling_factor.value = np.array(
        [quant_scales['qkv_weights'][layer_idx]], dtype=fake_fp8_sf_dt)
    if quant_mode.has_fp8_kv_cache():
        layer.attention.kv_orig_quant_scale.value = np.array(
            [quant_scales['qkv_output'][layer_idx]], dtype=fake_fp8_sf_dt)
        layer.attention.kv_quant_orig_scale.value = np.array(
            [1.0 / quant_scales['qkv_output'][layer_idx]], dtype=fake_fp8_sf_dt)
    layer.attention.dense.activation_scaling_factor.value = np.array(
        [quant_scales['dense_act'][layer_idx]], dtype=fake_fp8_sf_dt)
    layer.attention.dense.weights_scaling_factor.value = np.array(
        [quant_scales['dense_weights'][layer_idx]], dtype=fake_fp8_sf_dt)

    return layer


def _default_fp8_quantize(model,
                          quant_mode: QuantMode,
                          quant_scales: dict = None):
    """
    Quantize all linear layers (i.e., MLP, Attention QKV/Dense) and KV cache IO with dummy scales
    This is used by benchmark script and therefore is intentionally decoupled from AMMO toolkit
    """
    if quant_scales is None:
        num_layers = getattr(model, '_num_layers',
                             getattr(model, 'num_layers', None))
        assert num_layers is not None
        quant_scales = get_dummy_quant_scales(num_layers)

    assert model.quant_mode == quant_mode, "Quant setting not consistent with model init setting"

    use_fp8_qdq = quant_mode.has_fp8_qdq()
    assert use_fp8_qdq

    for layer_idx, layer in enumerate(model.layers):
        layer = _quantize_layer(layer, layer_idx, quant_mode, quant_scales)

    # TODO: add lm_head

    return model


def _fp8_quantize(model, quant_mode: QuantMode, quant_scales: dict = None):
    from ...models import (BaichuanForCausalLM, FalconForCausalLM,
                           GPTJForCausalLM, GPTLMHeadModel, LLaMAForCausalLM)
    if isinstance(model, (FalconForCausalLM, GPTJForCausalLM, GPTLMHeadModel,
                          LLaMAForCausalLM, BaichuanForCausalLM)):
        return _default_fp8_quantize(model, quant_mode, quant_scales)
    raise NotImplementedError(
        f"Model {model} is not implemented by fp8_quantize yet")<|MERGE_RESOLUTION|>--- conflicted
+++ resolved
@@ -17,12 +17,6 @@
 import numpy as np
 
 from ...layers import ColumnLinear, RowLinear
-<<<<<<< HEAD
-from ...models import (BaichuanForCausalLM, BloomForCausalLM, ChatGLMHeadModel,
-                       FalconForCausalLM, GPTJForCausalLM, GPTLMHeadModel,
-                       LLaMAForCausalLM, QWenForCausalLM, KiLMForCausalLM)
-=======
->>>>>>> 12e82e30
 from ...module import Module
 from ...quantization import QuantMode
 from ...quantization.layers import FP8Linear, FP8RowLinear
@@ -356,7 +350,7 @@
 def _smooth_quantize(model, quant_mode):
     from ...models import (BaichuanForCausalLM, BloomForCausalLM,
                            ChatGLMHeadModel, GPTLMHeadModel, LLaMAForCausalLM,
-                           QWenForCausalLM)
+                           QWenForCausalLM, KiLMForCausalLM)
     assert isinstance(model, GPTLMHeadModel) or isinstance(model, LLaMAForCausalLM) \
             or isinstance(model, BloomForCausalLM) or isinstance(model, BaichuanForCausalLM) \
             or isinstance(model, QWenForCausalLM) or isinstance(model, KiLMForCausalLM) \
