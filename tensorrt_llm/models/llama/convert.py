# SPDX-FileCopyrightText: Copyright (c) 2022-2024 NVIDIA CORPORATION & AFFILIATES. All rights reserved.
# SPDX-License-Identifier: Apache-2.0
#
# Licensed under the Apache License, Version 2.0 (the "License");
# you may not use this file except in compliance with the License.
# You may obtain a copy of the License at
#
# http://www.apache.org/licenses/LICENSE-2.0
#
# Unless required by applicable law or agreed to in writing, software
# distributed under the License is distributed on an "AS IS" BASIS,
# WITHOUT WARRANTIES OR CONDITIONS OF ANY KIND, either express or implied.
# See the License for the specific language governing permissions and
# limitations under the License.
import copy
import functools
import os
import sys
import time
from collections import defaultdict
from pathlib import Path
from typing import List, Optional

import numpy as np
import safetensors
import torch
import torch.nn as nn
from tqdm import tqdm
from transformers import AutoConfig, AutoModelForCausalLM, AutoTokenizer
from transformers.models.llama.modeling_llama import LlamaDecoderLayer
from transformers.pytorch_utils import Conv1D

from ..._utils import pad_vocab_size, release_gc, str_dtype_to_torch
from ...logger import logger
from ...quantization import QuantAlgo
from ..convert_utils import (iterate_shard_files, load_calib_dataset,
                             load_state_dict, retrieved_layer_index_from_name)
from ..modeling_utils import PretrainedConfig
from .config import LLaMAConfig


def generate_int8(weights, act_range, is_qkv=False, multi_query_mode=False):
    """
     This function has two purposes:
      - compute quantized weights, scaled either per-tensor or per-column
      - compute scaling factors

      Depending on the GEMM API (CUTLASS/CUBLAS) the required scaling factors differ.
      CUTLASS uses two sets of scaling factors. One for the activation X, one for the weight W.
      CUBLAS only has one (we can't do per-row scaling). So we must provide pre-multiplied scaling factor.

      Here is the list of what we need (T means per-tensor, C per-column):
        - scale_x_orig_quant puts fp activation into the quantized range (i.e. [-128, 127], for int8). Used before the GEMM. (T)
        - scale_y_quant_orig puts quantized activation into the fp range. Used if the GEMM outputs int8. (T)
        - scale_w_quant_orig puts weights from quant range to fp range (used with CUTLASS) (T, C)
        - scale_y_accum_quant puts the GEMM result (XW) from accumulation range (int32)
          to quant range (int8) (used for CUBLAS) (T, C)

      Note that we don't do anything special about row-parallel GEMM. Theoretically, we could have per-GPU scaling factors too,
      but then the model would change depending on the number of GPUs used.

      For QKV projection, the behavior is special. Even if we have a single matrix to perform QKV projection, we consider it
      as three different matrices: Q, K, and V. So per-tensor actually means one scaling factor for each Q, K and V.
      For our GEMM implementation to respect this behavior, we use per-column mode and replicate values along columns.
    """

    # compute weight scaling factors for fp->int8 and int8->fp
    if is_qkv and not multi_query_mode:
        scale_w_orig_quant_t = 127. / act_range["w"].reshape(3, -1).max(
            dim=-1, keepdims=True)[0]
        scale_w_orig_quant_c = 127. / act_range["w"].reshape(3, -1)
    elif is_qkv and multi_query_mode:
        hidden_dim = weights.shape[0]
        local_dim = act_range["w"].shape[0]
        kv_dim = (local_dim - hidden_dim) // 2
        scale_w_q = act_range["w"][0:hidden_dim]
        scale_w_k = act_range["w"][hidden_dim:hidden_dim + kv_dim]
        scale_w_v = act_range["w"][-kv_dim:]

        scale_w_qkv_t = torch.concat([
            scale_w_q.max(dim=0, keepdim=True)[0],
            scale_w_k.max(dim=0, keepdim=True)[0],
            scale_w_v.max(dim=0, keepdim=True)[0]
        ])

        scale_w_orig_quant_t = 127. / scale_w_qkv_t
        scale_w_orig_quant_c = 127. / act_range["w"]
    else:
        scale_w_orig_quant_t = 127. / act_range["w"].max()
        scale_w_orig_quant_c = 127. / act_range["w"]
    scale_w_quant_orig_t = 1.0 / scale_w_orig_quant_t
    scale_w_quant_orig_c = 1.0 / scale_w_orig_quant_c

    scale_w_orig_quant_c = scale_w_orig_quant_c.to(torch.float32)
    scale_w_orig_quant_t = scale_w_orig_quant_t.to(torch.float32)

    # compute the rest of needed scaling factors
    scale_x_orig_quant_t = 127. / act_range["x"].max()
    scale_y_orig_quant_t = 127. / act_range["y"].max()
    scale_y_quant_orig_t = act_range["y"].max() / 127.
    scale_y_accum_quant_t = scale_y_orig_quant_t / (scale_x_orig_quant_t *
                                                    scale_w_orig_quant_t)
    scale_y_accum_quant_c = scale_y_orig_quant_t / (scale_x_orig_quant_t *
                                                    scale_w_orig_quant_c)
    if is_qkv and not multi_query_mode:
        scale_y_accum_quant_t = torch.broadcast_to(scale_y_accum_quant_t,
                                                   scale_w_orig_quant_c.shape)
        scale_w_quant_orig_t = torch.broadcast_to(scale_w_quant_orig_t,
                                                  scale_w_orig_quant_c.shape)
    if is_qkv and multi_query_mode:
        scale_q_y_accum_t = torch.broadcast_to(scale_y_accum_quant_t[0],
                                               scale_w_q.shape)
        scale_k_y_accum_t = torch.broadcast_to(scale_y_accum_quant_t[1],
                                               scale_w_k.shape)
        scale_v_y_accum_t = torch.broadcast_to(scale_y_accum_quant_t[2],
                                               scale_w_v.shape)
        scale_y_accum_quant_t = torch.concat(
            [scale_q_y_accum_t, scale_k_y_accum_t, scale_v_y_accum_t])
        scale_w_quant_orig_t = torch.concat([
            torch.broadcast_to(scale_w_quant_orig_t[0], scale_w_q.shape),
            torch.broadcast_to(scale_w_quant_orig_t[1], scale_w_k.shape),
            torch.broadcast_to(scale_w_quant_orig_t[2], scale_w_v.shape)
        ])

    to_i8 = lambda x: x.round().clip(-127, 127).to(torch.int8)

    if is_qkv and multi_query_mode:
        weight_int8 = to_i8(weights / scale_w_quant_orig_t)
    else:
        weight_int8 = to_i8(weights * scale_w_orig_quant_t)
    return {
        "weight.int8": weight_int8,
        "weight.int8.col": to_i8(weights * scale_w_orig_quant_c),
        "scale_x_orig_quant": scale_x_orig_quant_t.to(torch.float32),
        "scale_w_quant_orig": scale_w_quant_orig_t.to(torch.float32),
        "scale_w_quant_orig.col": scale_w_quant_orig_c.to(torch.float32),
        "scale_y_accum_quant": scale_y_accum_quant_t.to(torch.float32),
        "scale_y_accum_quant.col": scale_y_accum_quant_c.to(torch.float32),
        "scale_y_quant_orig": scale_y_quant_orig_t.to(torch.float32),
    }


@torch.no_grad()
def apply_smoothing(scales,
                    gemm_weights,
                    layernorm_weights=None,
                    layernorm_bias=None,
                    dtype=torch.float32,
                    layernorm_1p=False):
    if not isinstance(gemm_weights, list):
        gemm_weights = [gemm_weights]

    if layernorm_weights is not None:
        assert layernorm_weights.numel() == scales.numel()
        layernorm_weights.div_(scales).to(dtype)
    if layernorm_bias is not None:
        assert layernorm_bias.numel() == scales.numel()
        layernorm_bias.div_(scales).to(dtype)
    if layernorm_1p:
        layernorm_weights += (1 / scales) - 1

    for gemm in gemm_weights:
        gemm.mul_(scales.view(1, -1)).to(dtype)


@torch.no_grad()
def smooth_gemm(gemm_weights,
                act_scales,
                layernorm_weights=None,
                layernorm_bias=None,
                alpha=0.5,
                weight_scales=None):
    if not isinstance(gemm_weights, list):
        gemm_weights = [gemm_weights]
    orig_dtype = gemm_weights[0].dtype

    for gemm in gemm_weights:
        # gemm_weights are expected to be transposed
        assert gemm.shape[1] == act_scales.numel()

    if weight_scales is None:
        weight_scales = torch.cat(
            [gemm.abs().max(dim=0, keepdim=True)[0] for gemm in gemm_weights],
            dim=0)
        weight_scales = weight_scales.max(dim=0)[0]
    weight_scales.to(float).clamp(min=1e-5)
    scales = (act_scales.to(gemm_weights[0].device).to(float).pow(alpha) /
              weight_scales.pow(1 - alpha)).clamp(min=1e-5)

    apply_smoothing(scales, gemm_weights, layernorm_weights, layernorm_bias,
                    orig_dtype)

    return scales


@torch.no_grad()
def smooth_gemm_fc1_gate(fc1_weights,
                         gate_weights,
                         act_scales,
                         layernorm_weights=None,
                         layernorm_bias=None,
                         alpha=0.5,
                         weight_scales=None):
    gemm_weights = []
    if not isinstance(fc1_weights, list):
        fc1_weights = [fc1_weights]
    if not isinstance(gate_weights, list):
        gate_weights = [gate_weights]

    for i in range(len(fc1_weights)):
        gemm_weight = torch.cat([fc1_weights[i], gate_weights[i]], dim=0)
        gemm_weights.append(gemm_weight)

    orig_dtype = gemm_weights[0].dtype

    for gemm in gemm_weights:
        # gemm_weights are expected to be transposed
        assert gemm.shape[1] == act_scales.numel()

    if weight_scales is None:
        weight_scales = torch.cat(
            [gemm.abs().max(dim=0, keepdim=True)[0] for gemm in gemm_weights],
            dim=0)
        weight_scales = weight_scales.max(dim=0)[0]
    weight_scales.to(float).clamp(min=1e-5)
    scales = (act_scales.to(gemm_weights[0].device).to(float).pow(alpha) /
              weight_scales.pow(1 - alpha)).clamp(min=1e-5)

    apply_smoothing(scales, fc1_weights + gate_weights, layernorm_weights,
                    layernorm_bias, orig_dtype)

    return scales


@torch.no_grad()
def smooth_llama_model(model, scales, alpha, llama_qkv_para, llama_smoother):
    # Smooth the activation and weights with smoother = $\diag{s}$
    for name, module in model.named_modules():
        if not isinstance(
                module,
                LlamaDecoderLayer) and not module.__class__.__name__ in [
                    "InternLMDecoderLayer", "MistralDecoderLayer"
                ]:
            continue
        # qkv_proj
        layer_name_q = name + ".self_attn.q_proj"
        layer_name_k = name + ".self_attn.k_proj"
        layer_name_v = name + ".self_attn.v_proj"
        layer_name_qkv = name + ".self_attn.qkv_proj"

        weight = torch.cat([
            module.self_attn.q_proj.weight, module.self_attn.k_proj.weight,
            module.self_attn.v_proj.weight
        ],
                           dim=0)

        smoother = smooth_gemm(weight, scales[layer_name_q]["x"],
                               module.input_layernorm.weight, None, alpha)

        scales[layer_name_qkv]["x"] = scales[layer_name_q]["x"] / smoother
        scales[layer_name_qkv]["w"] = weight.abs().max(dim=1)[0]
        scales[layer_name_qkv]["y"] = torch.cat([
            scales[layer_name_q]["y"], scales[layer_name_k]["y"],
            scales[layer_name_v]["y"]
        ],
                                                dim=0)

        # see transpose_weights function
        llama_qkv_para[layer_name_qkv] = weight.transpose(0, 1)

        # =================================================================
        layer_name = name + ".self_attn.o_proj"
        smoother = smooth_gemm(module.self_attn.o_proj.weight,
                               scales[layer_name]["x"], None, None, alpha)
        llama_smoother[layer_name] = smoother.float()

        scales[layer_name]["x"] = scales[layer_name]["x"] / smoother
        scales[layer_name]["w"] = module.self_attn.o_proj.weight.abs().max(
            dim=1)[0]

        # ==================================================================
        fc1_layer_name = name + ".mlp.gate_proj"
        gate_layer_name = name + ".mlp.up_proj"

        smoother = smooth_gemm_fc1_gate(module.mlp.gate_proj.weight,
                                        module.mlp.up_proj.weight,
                                        scales[fc1_layer_name]["x"],
                                        module.post_attention_layernorm.weight,
                                        None, alpha)

        scales[fc1_layer_name]["x"] = scales[fc1_layer_name]["x"] / smoother
        scales[fc1_layer_name]["w"] = module.mlp.gate_proj.weight.abs().max(
            dim=1)[0]

        scales[gate_layer_name]["x"] = scales[gate_layer_name]["x"] / smoother
        scales[gate_layer_name]["w"] = module.mlp.up_proj.weight.abs().max(
            dim=1)[0]

        # ==================================================================
        layer_name = name + ".mlp.down_proj"
        smoother = smooth_gemm(module.mlp.down_proj.weight,
                               scales[layer_name]["x"], None, None, alpha)
        llama_smoother[layer_name] = smoother.float()
        scales[layer_name]["x"] = scales[layer_name]["x"] / smoother
        scales[layer_name]["w"] = module.mlp.down_proj.weight.abs().max(
            dim=1)[0]

        # ==================================================================
        if hasattr(module, 'residual_mlp'):
            fc1_layer_name = name + ".residual_mlp.w1"
            gate_layer_name = name + ".residual_mlp.w3"

            smoother = smooth_gemm_fc1_gate(module.residual_mlp.w1.weight,
                                            module.residual_mlp.w3.weight,
                                            scales[fc1_layer_name]["x"],
                                            module.residual_layernorm.weight,
                                            None, alpha)

            scales[fc1_layer_name]["x"] = scales[fc1_layer_name]["x"] / smoother
            scales[fc1_layer_name]["w"] = module.residual_mlp.w1.weight.abs(
            ).max(dim=1)[0]

            scales[gate_layer_name][
                "x"] = scales[gate_layer_name]["x"] / smoother
            scales[gate_layer_name]["w"] = module.residual_mlp.w3.weight.abs(
            ).max(dim=1)[0]

            # ==================================================================
            layer_name = name + ".residual_mlp.w2"
            smoother = smooth_gemm(module.residual_mlp.w2.weight,
                                   scales[layer_name]["x"], None, None, alpha)
            llama_smoother[layer_name] = smoother.float()
            scales[layer_name]["x"] = scales[layer_name]["x"] / smoother
            scales[layer_name]["w"] = module.residual_mlp.w2.weight.abs().max(
                dim=1)[0]


@torch.no_grad()
def capture_activation_range(model,
                             tokenizer,
                             dataset,
                             num_samples=512,
                             seq_len=512):
    model.eval()
    device = next(model.parameters()).device
    act_scales = defaultdict(lambda: {"x": None, "y": None, "w": None})

    tokenizer.pad_token = tokenizer.eos_token

    def stat_tensor(name, tensor, act_scales, key):
        hidden_dim = tensor.shape[-1]
        tensor = tensor.view(-1, hidden_dim).abs().detach()
        comming_max = torch.max(tensor, dim=0)[0].float()

        if act_scales[name][key] is None:
            act_scales[name][key] = comming_max
        else:
            act_scales[name][key] = torch.max(act_scales[name][key],
                                              comming_max)

    def stat_input_hook(m, x, y, name):
        if isinstance(x, tuple):
            x = x[0]
        stat_tensor(name, x, act_scales, "x")
        stat_tensor(name, y, act_scales, "y")

        if act_scales[name]["w"] is None:
            act_scales[name]["w"] = m.weight.abs().clip(1e-8,
                                                        None).max(dim=1)[0]

    hooks = []
    for name, m in model.named_modules():
        if isinstance(m, nn.Linear) or isinstance(m, Conv1D):
            hooks.append(
                m.register_forward_hook(
                    functools.partial(stat_input_hook, name=name)))

    for i in tqdm(range(num_samples), desc="calibrating model"):
        datapoint = dataset[i:i + 1]
        line = copy.copy(datapoint)
        line[0] = line[0] + ' TL;DR: '
        line[0] = line[0].strip()
        line[0] = line[0].replace(" n't", "n't")
        input_ids = tokenizer(line,
                              return_tensors="pt",
                              max_length=seq_len,
                              padding=True,
                              truncation=True).input_ids.to(device)
        model(input_ids)
    for h in hooks:
        h.remove()
    return act_scales


def split(v, tp_size, idx, dim=0):
    if tp_size == 1:
        return v
    if len(v.shape) == 1:
        return torch.chunk(v, tp_size)[idx].contiguous()
    else:
        return torch.chunk(v, tp_size, dim=dim)[idx].contiguous()


def split_qkv_tp(v, n_head, n_hidden, tensor_parallel, rank):
    """
    Splits the QKV matrix according to tensor parallelism
    """
    v = v.reshape(3, n_hidden, n_hidden)
    split_v = split(v, tensor_parallel, rank, dim=1)
    split_v = split_v.reshape(3 * (n_hidden // tensor_parallel), n_hidden)
    return split_v


def split_qkv_bias_tp(v, n_head, n_hidden, tensor_parallel, rank):
    """
    Splits the QKV bias according to tensor parallelism
    """
    v = v.reshape(3, n_hidden)
    split_v = split(v, tensor_parallel, rank, dim=1)
    split_v = split_v.reshape(3 * (n_hidden // tensor_parallel))
    return split_v


def split_matrix_tp(v, tensor_parallel, rank, dim):
    return split(v, tensor_parallel, rank, dim=dim)


def get_weight(named_params, prefix, dtype):
    if named_params[prefix + '.weight'].dtype != dtype:
        named_params[prefix +
                     '.weight'].data = named_params[prefix +
                                                    '.weight'].to(dtype)
    return named_params[prefix + '.weight'].detach()


def get_weight_and_scale(named_params,
                         prefix,
                         dtype,
                         mapping=None,
                         split_scale=False):
    if prefix + '.weight_scale' not in named_params:
        return get_weight(named_params, prefix, dtype), None
    else:
        assert named_params[prefix + '.weight'].dtype == torch.float8_e4m3fn
        assert named_params[prefix + '.weight_scale'].dtype == torch.float32
        weight_scale = named_params[prefix + '.weight_scale'].detach()
        if split_scale:
            weight_scale = split(weight_scale,
                                 mapping.tp_size,
                                 mapping.tp_rank,
                                 dim=0)
        return named_params[prefix +
                            '.weight'].detach(), weight_scale.reshape(-1)


def get_bias(named_params, prefix, dtype):
    if named_params[prefix + '.bias'].dtype != dtype:
        named_params[prefix + '.bias'].data = named_params[prefix +
                                                           '.bias'].to(dtype)
    return named_params[prefix + '.bias'].detach()


def get_weight_and_bias(named_params, prefix, dtype):
    return get_weight(named_params, prefix,
                      dtype), get_bias(named_params, prefix, dtype)


def fp8_per_channel_quant_weight_gpu(weight, clamp_val, rank=0):
    weight = weight.to("cuda:" + str(rank))
    # activation range bound.
    x = weight.to(torch.float32).clamp(clamp_val[0], clamp_val[1])
    xmax = x.abs().max(-1, keepdim=True).values
    # minimum scaling factor.
    torch_weight_scales = (xmax / 448.0).clamp(min=1.0 / (448.0 * 512.0))
    out = x / torch_weight_scales
    torch_weight_scales = torch_weight_scales.reshape(-1)
    out = torch.clamp(out, -448, 448)
    processed_torch_weights = out.to(torch.float8_e4m3fn)

    processed_torch_weights = processed_torch_weights.to(
        torch.float8_e4m3fn).cpu()
    torch_weight_scales = torch_weight_scales.cpu()

    return processed_torch_weights, torch_weight_scales


def get_tllm_linear_weight(weight,
                           prefix,
                           bias=None,
                           use_weight_only=False,
                           plugin_weight_only_quant_type=torch.int8,
                           dtype='float32',
                           use_gemm_woq_plugin=True,
                           use_fp8_rowwise=False,
                           weight_scale=None,
                           clamp_value=[-1200.0, 1200],
                           tp_rank=0,
                           postfix='weight',
                           quant_scale_name=None):
    results = {}
    if use_weight_only:
        if weight_scale:
            logger.error(
                "Weight only doesn't support loading scales from the weights.")
        if weight.dim() > 2:
            v = weight.transpose(1, 2).contiguous()
        else:
            v = weight.t().contiguous()
        processed_torch_weights, torch_weight_scales = \
            torch.ops.trtllm.symmetric_quantize_last_axis_of_batched_matrix(
                v.cpu(), plugin_weight_only_quant_type)
        if not use_gemm_woq_plugin:
            results[prefix + postfix] = v.to(dtype)
        else:
            results[prefix + postfix] = processed_torch_weights
        if quant_scale_name is not None:
            results[quant_scale_name] = torch_weight_scales
        else:
            results[prefix + 'per_channel_scale'] = torch_weight_scales
    elif use_fp8_rowwise:
        if weight_scale is not None:
            assert weight.dtype == torch.float8_e4m3fn, "weight data type must be torch.float8_e4m3fn"
            results[prefix + postfix] = weight
            torch_weight_scales = weight_scale.to(torch.float32)
        else:
            processed_torch_weights, torch_weight_scales = fp8_per_channel_quant_weight_gpu(
                weight, clamp_value)
            results[prefix + postfix] = processed_torch_weights
            torch_weight_scales = torch_weight_scales.to(torch.float32)

        if quant_scale_name is not None:
            results[quant_scale_name] = torch_weight_scales
        else:
            results[prefix + 'per_channel_scale'] = torch_weight_scales
    else:
        results[prefix + postfix] = weight

    if bias is not None:
        results[prefix + 'bias'] = bias

    return results


def dup_kv_weight(v, num_head, tp_size):
    assert tp_size % num_head == 0
    reps = tp_size // num_head
    head_size = v.shape[0] // num_head
    v = v.reshape(num_head, head_size,
                  -1)[:, None, :, :].expand(num_head, reps, head_size,
                                            v.shape[1])
    return v.reshape(num_head * reps * head_size, -1).clone().detach()


def get_tllm_linear_sq_weight(vals,
                              prefix,
                              shape,
                              tensor_parallel,
                              is_qkv=False,
                              per_token=False,
                              per_channel=False,
                              last_prefix=None,
                              bias=None,
                              smoother_value=None,
                              smoother_shape=None,
                              rank=0,
                              cat_dim=0,
                              multi_query_mode=False):
    results = {}

    def multi_query_split(data, local_dim, head_size, tp_size, cur_rank):
        q, k, v = torch.split(data, [local_dim, head_size, head_size], dim=-1)
        q_split = torch.chunk(q, tp_size, dim=-1)
        k_split = torch.chunk(k, tp_size, dim=-1)
        v_split = torch.chunk(v, tp_size, dim=-1)
        return [
            torch.concat((q_split[ii], k_split[ii], v_split[ii]), axis=-1)
            for ii in range(tp_size)
        ][cur_rank]

    col_shape = shape if (is_qkv or per_channel) else [1, 1]

    if per_token:
        if per_channel:
            original_weights = torch.Tensor(vals["weight.int8.col"]).cuda()
        else:
            original_weights = torch.Tensor(vals["weight.int8"]).cuda()
        local_dim = original_weights.shape[0]
        head_size = (original_weights.shape[1] - local_dim) // 2

        if multi_query_mode:
            cur_weights = multi_query_split(original_weights, local_dim,
                                            head_size, tensor_parallel, rank)
        else:
            cur_weights = torch.chunk(original_weights,
                                      tensor_parallel,
                                      dim=cat_dim)[rank]
        if is_qkv:
            hidden_dim = cur_weights.shape[0]
            cur_weights = cur_weights.reshape(hidden_dim, -1)
        results[prefix + 'weight'] = cur_weights.t().contiguous()
        if smoother_value is None:
            results[last_prefix] = torch.Tensor([1.0]).to(torch.float32).cuda()

        if per_channel:
            cur_per_channel_value = vals["scale_w_quant_orig.col"]
            if smoother_value is None:
                if multi_query_mode:
                    cur_per_channel_value = multi_query_split(
                        vals["scale_w_quant_orig.col"], local_dim, head_size,
                        tensor_parallel, rank)
                else:
                    cur_per_channel_value = torch.chunk(
                        vals["scale_w_quant_orig.col"],
                        tensor_parallel,
                        dim=cat_dim)[rank]
        else:
            cur_per_channel_value = vals["scale_w_quant_orig"]
            if is_qkv:
                if multi_query_mode:
                    cur_per_channel_value = multi_query_split(
                        vals["scale_w_quant_orig"], local_dim, head_size,
                        tensor_parallel, rank)
                else:
                    cur_per_channel_value = torch.chunk(
                        vals["scale_w_quant_orig"],
                        tensor_parallel,
                        dim=cat_dim)[rank]

        results[prefix + 'per_channel_scale'] = cur_per_channel_value.reshape(
            col_shape).contiguous()
    else:
        if per_channel:
            original_weights = torch.Tensor(vals["weight.int8.col"]).cuda()
        else:
            original_weights = torch.Tensor(vals["weight.int8"]).cuda()
        local_dim = original_weights.shape[0]
        head_size = (original_weights.shape[1] - local_dim) // 2

        if multi_query_mode:
            cur_weights = multi_query_split(original_weights, local_dim,
                                            head_size, tensor_parallel, rank)
        else:
            cur_weights = torch.chunk(original_weights,
                                      tensor_parallel,
                                      dim=cat_dim)[rank]
        if is_qkv:
            hidden_dim = cur_weights.shape[0]
            cur_weights = cur_weights.reshape(hidden_dim, -1)
        results[prefix + 'weight'] = cur_weights.t().contiguous()

        if per_channel:
            cur_per_channel_value = vals["scale_y_accum_quant.col"]
            if smoother_value is None:
                if multi_query_mode:
                    cur_per_channel_value = multi_query_split(
                        vals["scale_y_accum_quant.col"], local_dim, head_size,
                        tensor_parallel, rank)
                else:
                    cur_per_channel_value = torch.chunk(
                        vals["scale_y_accum_quant.col"],
                        tensor_parallel,
                        dim=cat_dim)[rank]
        else:
            cur_per_channel_value = vals["scale_y_accum_quant"]
            # QKV is always per_channel
            if is_qkv:
                if multi_query_mode:
                    cur_per_channel_value = multi_query_split(
                        vals["scale_y_accum_quant"], local_dim, head_size,
                        tensor_parallel, rank)
                else:
                    cur_per_channel_value = torch.chunk(
                        vals["scale_y_accum_quant"],
                        tensor_parallel,
                        dim=cat_dim)[rank]

        results[prefix +
                'per_channel_scale'] = torch.Tensor(cur_per_channel_value).to(
                    torch.float32).reshape(col_shape).contiguous().cuda()
        results[prefix + 'act_scale'] = torch.Tensor([[
            vals['scale_y_quant_orig']
        ]]).to(torch.float32).contiguous().cuda()
        results[last_prefix] = torch.Tensor([vals['scale_x_orig_quant']]).to(
            torch.float32).contiguous().cuda()

    if smoother_value is not None:
        cur_smoother_value = torch.chunk(smoother_value,
                                         tensor_parallel,
                                         dim=cat_dim)[rank]
        results[prefix + 'smoother'] = cur_smoother_value.reshape(
            smoother_shape).contiguous().to(torch.float32)

    if bias is not None:
        results[prefix + 'bias'] = bias

    return results


def get_prefix_and_param_name_map(architecture, use_safetensors=False):

    key_postfix = ""
    if use_safetensors:
        key_postfix = ".weight"

    architecture = architecture.lower()
    if "exaone" in architecture:
        model_prefix = "transformer"
        param_name_map = {
            "vocab_embedding": "wte" + key_postfix,  # vocab_embedding
            "lm_head": "lm_head" + key_postfix,  # lm_head
            "ln_f": "ln_f" + key_postfix,  # ln_f
            "attention.qkv": "attn.attention",  # attention.qkv
            "qkv_suffix": "_proj" + key_postfix,  # qkv_suffix
            "attention.dense":
            "attn.attention.out_proj" + key_postfix,  # attention.dense
            "mlp.gate": "mlp.c_fc_1" + key_postfix,  # mlp.gate
            "mlp.proj": "mlp.c_proj" + key_postfix,  # mlp.proj
            "mlp.fc": "mlp.c_fc_0" + key_postfix,  # mlp.fc
            "input_layernorm": "ln_1" + key_postfix,  # input_layernorm
            "post_layernorm": "ln_2" + key_postfix,  # post_layernorm
        }
        layer_prefix = 'h'
    else:  # LLaMA
        model_prefix = "model"
        param_name_map = {
            "vocab_embedding": "embed_tokens" + key_postfix,  # vocab_embedding
            "lm_head": "lm_head" + key_postfix,  # lm_head
            "ln_f": "norm" + key_postfix,  # ln_f
            "attention.qkv": "self_attn",  # attention.qkv
            "qkv_suffix": "_proj" + key_postfix,  # qkv suffix
            "attention.dense":
            "self_attn.o_proj" + key_postfix,  # attention.dense
            "mlp.gate": "mlp.up_proj" + key_postfix,  # mlp.gate
            "mlp.proj": "mlp.down_proj" + key_postfix,  # mlp.proj
            "mlp.fc": "mlp.gate_proj" + key_postfix,  # mlp.fc
            "input_layernorm":
            "input_layernorm" + key_postfix,  # input_layernorm
            "post_layernorm":
            "post_attention_layernorm" + key_postfix,  # post_layernorm
        }
        layer_prefix = 'layers'

    return model_prefix, layer_prefix, param_name_map


def load_hf_llama(model_dir: str, load_model_on_cpu: bool = False):
    if "vila" in model_dir:
        sys.path.append(model_dir + "/../VILA")
        from llava.model import LlavaLlamaConfig, LlavaLlamaModel  # noqa
        from transformers import AutoModel
        model = AutoModel.from_pretrained(
            model_dir,
            device_map='auto',
            trust_remote_code=True,
        )
        return model.llm

    hf_config = AutoConfig.from_pretrained(model_dir, trust_remote_code=True)
    model_cls = AutoModelForCausalLM
    if hf_config.model_type == "llava":
        from transformers import LlavaForConditionalGeneration
        model_cls = LlavaForConditionalGeneration
    if hf_config.model_type == "llava_next":
        from transformers import LlavaNextForConditionalGeneration
        model_cls = LlavaNextForConditionalGeneration
    model = model_cls.from_pretrained(
        model_dir,
        device_map='auto' if not load_model_on_cpu else 'cpu',
        torch_dtype='auto',
        trust_remote_code=True,
    )
    if hf_config.model_type in ["llava", "llava_next"]:
        model = model.language_model
    return model


def load_weights_from_hf_model(hf_model,
                               config: LLaMAConfig,
                               act_range: Optional[dict] = None,
                               qkv_para: Optional[dict] = None,
                               smoother: Optional[dict] = None):
    quant_algo = config.quantization.quant_algo
    use_weight_only = quant_algo in [QuantAlgo.W8A16, QuantAlgo.W4A16]
    if quant_algo == QuantAlgo.W8A16:
        plugin_weight_only_quant_type = torch.int8
    elif quant_algo == QuantAlgo.W4A16:
        plugin_weight_only_quant_type = torch.quint4x2
    else:
        plugin_weight_only_quant_type = None
    use_gemm_woq_plugin = (not config.disable_weight_only_quant_plugin)
    use_fp8_rowwise = quant_algo in [QuantAlgo.FP8_PER_CHANNEL_PER_TOKEN]

    use_smooth_quant = config.quantization.use_plugin_sq
    per_channel = use_smooth_quant and 'PER_CHANNEL' in quant_algo
    per_token = use_smooth_quant and 'PER_TOKEN' in quant_algo
    int8_kv_cache = config.quantization.kv_cache_quant_algo == QuantAlgo.INT8
    fp8_kv_cache = config.quantization.kv_cache_quant_algo == QuantAlgo.FP8
    if use_smooth_quant or int8_kv_cache:
        assert act_range is not None
        assert qkv_para is not None
        assert smoother is not None

    weights = {}
    tik = time.time()
    model_params = dict(hf_model.named_parameters())
    dtype = getattr(torch, config.dtype)

    mapping = config.mapping
    moe_config = config.moe
    mha_mode = (config.num_key_value_heads == config.num_attention_heads)
    layers_range = config.mapping.pp_layers(config.num_hidden_layers)
    exclude_layers_id = [0, config.num_hidden_layers - 1]

    model_prefix, layer_prefix, param_name_map = get_prefix_and_param_name_map(
        config.architecture)

    def convert_layer(l):
        prefix = f'{model_prefix}.{layer_prefix}.{l}.'
        tllm_prex = f'transformer.layers.{l - layers_range[0]}.'
        q_weight = get_weight(
            model_params, prefix + f'{param_name_map["attention.qkv"]}.q_proj',
            dtype)
        k_weight = get_weight(
            model_params, prefix + f'{param_name_map["attention.qkv"]}.k_proj',
            dtype)
        v_weight = get_weight(
            model_params, prefix + f'{param_name_map["attention.qkv"]}.v_proj',
            dtype)

        # Meta's recipe of not using fp8 rowwise for the first and last layer.
        use_fp8_rowwise_in_layer = use_fp8_rowwise and (
            l not in exclude_layers_id)

        if not mha_mode:
            if config.num_key_value_heads < mapping.tp_size:
                # duplicate the KV heads up to tensor_parallel
                k_weight = dup_kv_weight(k_weight, config.num_key_value_heads,
                                         mapping.tp_size)
                v_weight = dup_kv_weight(v_weight, config.num_key_value_heads,
                                         mapping.tp_size)
            assert (k_weight.shape[0] %
                    (mapping.tp_size * config.head_size)) == 0
            assert (v_weight.shape[0] %
                    (mapping.tp_size * config.head_size)) == 0

            wq = split(q_weight, mapping.tp_size, mapping.tp_rank)
            wk = split(k_weight, mapping.tp_size, mapping.tp_rank)
            wv = split(v_weight, mapping.tp_size, mapping.tp_rank)

            split_v = torch.concat((wq, wk, wv))

        else:
            qkv_weight = torch.cat([q_weight, k_weight, v_weight], dim=0)

            split_v = split_qkv_tp(qkv_weight, config.num_attention_heads,
                                   config.hidden_size, mapping.tp_size,
                                   mapping.tp_rank)

        if prefix + f'{param_name_map["attention.qkv"]}.q_proj.bias' in model_params:
            # only used in Internlm 7B models
<<<<<<< HEAD
            q_bias = get_bias(model_params, prefix + 'self_attn.q_proj', dtype)
            k_bias = get_bias(model_params, prefix + 'self_attn.k_proj', dtype)
            v_bias = get_bias(model_params, prefix + 'self_attn.v_proj', dtype)
            if not mha_mode:
                bq = split(q_bias, mapping.tp_size, mapping.tp_rank)
                bk = split(k_bias, mapping.tp_size, mapping.tp_rank)
                bv = split(v_bias, mapping.tp_size, mapping.tp_rank)
                split_bias_v = torch.concat((bq, bk, bv))
            else:
                qkv_bias = torch.cat((q_bias, k_bias, v_bias))
                split_bias_v = split_qkv_bias_tp(qkv_bias,
                                                 config.num_attention_heads,
                                                 config.hidden_size,
                                                 mapping.tp_size, mapping.tp_rank)
=======
            q_bias = get_bias(
                model_params,
                prefix + f'{param_name_map["attention.qkv"]}.q_proj', dtype)
            k_bias = get_bias(
                model_params,
                prefix + f'{param_name_map["attention.qkv"]}.k_proj', dtype)
            v_bias = get_bias(
                model_params,
                prefix + f'{param_name_map["attention.qkv"]}.v_proj', dtype)
            qkv_bias = torch.cat((q_bias, k_bias, v_bias))
            split_bias_v = split_qkv_bias_tp(qkv_bias,
                                             config.num_attention_heads,
                                             config.hidden_size,
                                             mapping.tp_size, mapping.tp_rank)
>>>>>>> 74b324f6
        else:
            split_bias_v = None

        if use_smooth_quant:
            qkv_weight = qkv_para[prefix +
                                  f'{param_name_map["attention.qkv"]}.qkv_proj']
            qkv_out_dim = qkv_weight.shape[1]

            if not mha_mode:
                local_dim = qkv_weight.shape[0]
                kv_hidden_size = (qkv_weight.shape[-1] - local_dim) // 2
                qkv_weight = qkv_weight.reshape(local_dim,
                                                local_dim + 2 * kv_hidden_size)
            else:
                qkv_weight = qkv_weight.reshape(config.hidden_size, 3,
                                                config.hidden_size)

            int8_weights = generate_int8(
                qkv_weight,
                act_range.get(prefix +
                              f'{param_name_map["attention.qkv"]}.qkv_proj'),
                is_qkv=True,
                multi_query_mode=bool(not mha_mode))

            weights.update(
                get_tllm_linear_sq_weight(int8_weights,
                                          tllm_prex + 'attention.qkv.',
                                          [1, qkv_out_dim // mapping.tp_size],
                                          mapping.tp_size,
                                          is_qkv=True,
                                          bias=split_bias_v,
                                          per_token=per_token,
                                          per_channel=per_channel,
                                          last_prefix=tllm_prex +
                                          'input_layernorm.scale_to_int',
                                          smoother_value=None,
                                          smoother_shape=None,
                                          rank=mapping.tp_rank,
                                          cat_dim=-1,
                                          multi_query_mode=bool(not mha_mode)))
        else:
            weights.update(
                get_tllm_linear_weight(split_v,
                                       tllm_prex + 'attention.qkv.',
                                       split_bias_v,
                                       use_weight_only,
                                       plugin_weight_only_quant_type,
                                       dtype,
                                       use_gemm_woq_plugin,
                                       use_fp8_rowwise=False))

        if int8_kv_cache:
            qkv_y = torch.cat([
                act_range.get(prefix +
                              f'{param_name_map["attention.qkv"]}.q_proj')["y"],
                act_range.get(prefix +
                              f'{param_name_map["attention.qkv"]}.k_proj')["y"],
                act_range.get(prefix +
                              f'{param_name_map["attention.qkv"]}.v_proj')["y"]
            ],
                              dim=0)

            int8_kv_scales = qkv_y.max() / 127.

            kv_cache_weights = {}

            kv_cache_weights[
                tllm_prex +
                'attention.kv_cache_scaling_factor'] = int8_kv_scales.reshape(
                    [1])

            weights.update(kv_cache_weights)
        elif fp8_kv_cache:
            # FIXME: set it to 1.0f for fp8 kv cache.
            weights[tllm_prex +
                    'attention.kv_cache_scaling_factor'] = torch.tensor(
                        [1.0], dtype=torch.float32)

        attn_dense_weight = get_weight(
            model_params, prefix + param_name_map["attention.dense"], dtype)
        split_v = split_matrix_tp(attn_dense_weight,
                                  mapping.tp_size,
                                  mapping.tp_rank,
                                  dim=1)

        if prefix + f'{param_name_map["attention.dense"]}.bias' in model_params:
            attn_dense_bias = get_bias(
                model_params, prefix + param_name_map["attention.dense"], dtype)
        else:
            attn_dense_bias = None
        if use_smooth_quant:
            attn_dense_weight = attn_dense_weight.t()
            proj_out_dim = attn_dense_weight.shape[0]

            int8_weights = generate_int8(
                attn_dense_weight,
                act_range.get(prefix + param_name_map["attention.dense"]))
            weights.update(
                get_tllm_linear_sq_weight(
                    int8_weights,
                    tllm_prex + 'attention.dense.', [1, config.hidden_size],
                    mapping.tp_size,
                    is_qkv=False,
                    bias=attn_dense_bias,
                    per_token=per_token,
                    per_channel=per_channel,
                    last_prefix=tllm_prex +
                    'attention.quantization_scaling_factor',
                    smoother_value=smoother[(
                        prefix + param_name_map["attention.dense"])],
                    smoother_shape=[1, proj_out_dim // mapping.tp_size],
                    rank=mapping.tp_rank,
                    cat_dim=0))
        else:
            weights.update(
                get_tllm_linear_weight(split_v,
                                       tllm_prex + 'attention.dense.',
                                       attn_dense_bias,
                                       use_weight_only,
                                       plugin_weight_only_quant_type,
                                       dtype,
                                       use_gemm_woq_plugin,
                                       use_fp8_rowwise=False))

        if moe_config.has_moe():
            rank_experts = list(range(moe_config.num_experts))
            if mapping.has_moe_ep():
                rank_experts = mapping.ep_experts(moe_config.num_experts)
            for suffix in ["w1", "w2", "w3"]:
                model_params[f'model.layers.{l}.block_sparse_moe.experts.{suffix}.weight'] = \
                            torch.stack([model_params[f'model.layers.{l}.block_sparse_moe.experts.{expert}.{suffix}.weight'].detach()
                                        for expert in rank_experts])
            w3 = model_params[
                f'model.layers.{l}.block_sparse_moe.experts.w3.weight']
            w2 = model_params[
                f'model.layers.{l}.block_sparse_moe.experts.w2.weight']
            w1 = model_params[
                f'model.layers.{l}.block_sparse_moe.experts.w1.weight']
            if mapping.has_moe_tp():
                w3 = split(w3, mapping.moe_tp_size, mapping.moe_tp_rank, dim=1)
                w2 = split(w2, mapping.moe_tp_size, mapping.moe_tp_rank, dim=2)
                w1 = split(w1, mapping.moe_tp_size, mapping.moe_tp_rank, dim=1)

            model_params[
                f'model.layers.{l}.block_sparse_moe.experts.w3w1.weight'] = torch.concat(
                    [w3, w1], dim=-2)

            model_params[
                f'model.layers.{l}.block_sparse_moe.experts.w2.weight'] = w2

            ## block_sparse_moe.experts.w2.weight
            moe_experts_w2_weights = get_weight(
                model_params, prefix + 'block_sparse_moe.experts.w2', dtype)
            weights.update(
                get_tllm_linear_weight(moe_experts_w2_weights,
                                       tllm_prex + 'mlp.proj.', None,
                                       use_weight_only,
                                       plugin_weight_only_quant_type, dtype,
                                       use_gemm_woq_plugin))
            ##block_sparse_moe.experts.w3w1.weight
            moe_experts_w3w1_weights = get_weight(
                model_params, prefix + 'block_sparse_moe.experts.w3w1', dtype)
            weights.update(
                get_tllm_linear_weight(moe_experts_w3w1_weights,
                                       tllm_prex + 'mlp.fc.', None,
                                       use_weight_only,
                                       plugin_weight_only_quant_type, dtype,
                                       use_gemm_woq_plugin))

            if config.residual_mlp:
                residual_mlp_gate_weights = get_weight(
                    model_params, prefix + 'residual_mlp.w3', dtype)
                if use_smooth_quant:
                    residual_mlp_gate_weights = residual_mlp_gate_weights.t()
                    int8_weights = generate_int8(
                        residual_mlp_gate_weights,
                        act_range.get(prefix + 'residual_mlp.w3'))
                    weights.update(
                        get_tllm_linear_sq_weight(
                            int8_weights,
                            tllm_prex + 'residual_mlp.gate.',
                            [1, config.hidden_size // mapping.tp_size],
                            mapping.tp_size,
                            is_qkv=False,
                            per_token=per_token,
                            per_channel=per_channel,
                            last_prefix=tllm_prex +
                            'post_layernorm.scale_to_int',
                            smoother_value=None,
                            smoother_shape=None,
                            rank=mapping.tp_rank,
                            cat_dim=-1))
                else:
                    split_v = split_matrix_tp(residual_mlp_gate_weights,
                                              mapping.tp_size,
                                              mapping.tp_rank,
                                              dim=0)
                    weights.update(
                        get_tllm_linear_weight(split_v,
                                               tllm_prex + 'residual_mlp.gate.',
                                               None, use_weight_only,
                                               plugin_weight_only_quant_type,
                                               dtype, use_gemm_woq_plugin))

                residual_mlp_fc_weight = get_weight(model_params,
                                                    prefix + 'residual_mlp.w1',
                                                    dtype)
                if use_smooth_quant:
                    residual_mlp_fc_weight = residual_mlp_fc_weight.t(
                    )  #verified
                    int8_weights = generate_int8(
                        residual_mlp_fc_weight,
                        act_range.get(prefix + 'residual_mlp.w1'))
                    weights.update(
                        get_tllm_linear_sq_weight(
                            int8_weights,
                            tllm_prex + 'residual_mlp.fc.',
                            [1, config.hidden_size // mapping.tp_size],
                            mapping.tp_size,
                            is_qkv=False,
                            per_token=per_token,
                            per_channel=per_channel,
                            last_prefix=tllm_prex +
                            'post_layernorm.scale_to_int',
                            smoother_value=None,
                            smoother_shape=None,
                            rank=mapping.tp_rank,
                            cat_dim=-1))
                else:
                    split_v = split_matrix_tp(residual_mlp_fc_weight,
                                              mapping.tp_size,
                                              mapping.tp_rank,
                                              dim=0)
                    weights.update(
                        get_tllm_linear_weight(split_v,
                                               tllm_prex + 'residual_mlp.fc.',
                                               None, use_weight_only,
                                               plugin_weight_only_quant_type,
                                               dtype, use_gemm_woq_plugin))

                residual_mlp_proj_weight = get_weight(
                    model_params, prefix + 'residual_mlp.w2', dtype)

                if use_smooth_quant:
                    residual_mlp_proj_weight = residual_mlp_proj_weight.t()
                    int8_weights = generate_int8(
                        residual_mlp_proj_weight,
                        act_range.get(prefix + 'residual_mlp.w2'))
                    weights.update(
                        get_tllm_linear_sq_weight(
                            int8_weights,
                            tllm_prex + 'residual_mlp.proj.',
                            [1, config.hidden_size],
                            mapping.tp_size,
                            is_qkv=False,
                            per_token=per_token,
                            per_channel=per_channel,
                            last_prefix=tllm_prex +
                            'residual_mlp.quantization_scaling_factor',
                            smoother_value=smoother[prefix + 'residual_mlp.w2'],
                            smoother_shape=[
                                1, config.hidden_size // mapping.tp_size
                            ],
                            rank=mapping.tp_rank,
                            cat_dim=0))
                else:
                    split_v = split_matrix_tp(residual_mlp_proj_weight,
                                              mapping.tp_size,
                                              mapping.tp_rank,
                                              dim=1)
                    weights.update(
                        get_tllm_linear_weight(split_v,
                                               tllm_prex + 'residual_mlp.proj.',
                                               None, use_weight_only,
                                               plugin_weight_only_quant_type,
                                               dtype, use_gemm_woq_plugin))

            moe_experts_gate_weights = get_weight(
                model_params, prefix + 'block_sparse_moe.gate', torch.float32)
            weights.update(
                get_tllm_linear_weight(
                    moe_experts_gate_weights,
                    tllm_prex + 'mlp.router.',
                    None,
                    False,  # Router should never be quantized
                    plugin_weight_only_quant_type,
                    dtype,
                    use_gemm_woq_plugin))
        else:
            mlp_gate_weight, mlp_gate_weight_scale = get_weight_and_scale(
                model_params, prefix + param_name_map["mlp.gate"], dtype,
                mapping, True)
            split_v = split_matrix_tp(mlp_gate_weight,
                                      mapping.tp_size,
                                      mapping.tp_rank,
                                      dim=0)
            if use_smooth_quant:

                mlp_gate_weight = mlp_gate_weight.t()
                int8_weights = generate_int8(
                    # mlp_gate_weight, act_range.get(prefix + 'mlp.up_proj'))
                    mlp_gate_weight,
                    act_range.get(prefix + param_name_map["mlp.gate"]))

                weights.update(
                    get_tllm_linear_sq_weight(
                        int8_weights,
                        tllm_prex + 'mlp.gate.',
                        [1, config.intermediate_size // mapping.tp_size],
                        mapping.tp_size,
                        is_qkv=False,
                        per_token=per_token,
                        per_channel=per_channel,
                        last_prefix=tllm_prex + 'post_layernorm.scale_to_int',
                        smoother_value=None,
                        smoother_shape=None,
                        rank=mapping.tp_rank,
                        cat_dim=-1))
            else:
                weights.update(
                    get_tllm_linear_weight(
                        split_v,
                        tllm_prex + 'mlp.gate.',
                        None,
                        use_weight_only,
                        plugin_weight_only_quant_type,
                        dtype,
                        use_gemm_woq_plugin,
                        use_fp8_rowwise_in_layer,
                        weight_scale=mlp_gate_weight_scale,
                        clamp_value=config.quantization.clamp_val))

            mlp_fc_weight, mlp_fc_weight_scale = get_weight_and_scale(
                model_params, prefix + param_name_map["mlp.fc"], dtype, mapping,
                True)
            split_v = split_matrix_tp(mlp_fc_weight,
                                      mapping.tp_size,
                                      mapping.tp_rank,
                                      dim=0)

            if use_smooth_quant:
                mlp_fc_weight = mlp_fc_weight.t()  #verified
                int8_weights = generate_int8(
                    mlp_fc_weight,
                    act_range.get(prefix + param_name_map["mlp.fc"]))
                weights.update(
                    get_tllm_linear_sq_weight(
                        int8_weights,
                        tllm_prex + 'mlp.fc.',
                        [1, config.intermediate_size // mapping.tp_size],
                        mapping.tp_size,
                        is_qkv=False,
                        per_token=per_token,
                        per_channel=per_channel,
                        last_prefix=tllm_prex + 'post_layernorm.scale_to_int',
                        smoother_value=None,
                        smoother_shape=None,
                        rank=mapping.tp_rank,
                        cat_dim=-1))
            else:
                weights.update(
                    get_tllm_linear_weight(
                        split_v,
                        tllm_prex + 'mlp.fc.',
                        None,
                        use_weight_only,
                        plugin_weight_only_quant_type,
                        dtype,
                        use_gemm_woq_plugin,
                        use_fp8_rowwise_in_layer,
                        weight_scale=mlp_fc_weight_scale,
                        clamp_value=config.quantization.clamp_val))

            mlp_proj_weight, mlp_proj_weight_scale = get_weight_and_scale(
                model_params, prefix + param_name_map["mlp.proj"], dtype)
            split_v = split_matrix_tp(mlp_proj_weight,
                                      mapping.tp_size,
                                      mapping.tp_rank,
                                      dim=1)

            if use_smooth_quant:
                mlp_proj_weight = mlp_proj_weight.t()
                int8_weights = generate_int8(
                    mlp_proj_weight,
                    act_range.get(prefix + param_name_map["mlp.proj"]))
                weights.update(
                    get_tllm_linear_sq_weight(
                        int8_weights,
                        tllm_prex + 'mlp.proj.', [1, config.hidden_size],
                        mapping.tp_size,
                        is_qkv=False,
                        per_token=per_token,
                        per_channel=per_channel,
                        last_prefix=tllm_prex +
                        'mlp.quantization_scaling_factor',
                        smoother_value=smoother[prefix +
                                                param_name_map["mlp.proj"]],
                        smoother_shape=[
                            1, config.intermediate_size // mapping.tp_size
                        ],
                        rank=mapping.tp_rank,
                        cat_dim=0))
            else:
                weights.update(
                    get_tllm_linear_weight(
                        split_v,
                        tllm_prex + 'mlp.proj.',
                        None,
                        use_weight_only,
                        plugin_weight_only_quant_type,
                        dtype,
                        use_gemm_woq_plugin,
                        use_fp8_rowwise_in_layer,
                        weight_scale=mlp_proj_weight_scale,
                        clamp_value=config.quantization.clamp_val))

        # Layer norms do not use tensor parallelism
        input_ln_weight = get_weight(model_params,
                                     prefix + param_name_map["input_layernorm"],
                                     dtype)
        weights[tllm_prex + 'input_layernorm.weight'] = input_ln_weight

        post_ln_weight = get_weight(model_params,
                                    prefix + param_name_map["post_layernorm"],
                                    dtype)
        weights[tllm_prex + 'post_layernorm.weight'] = post_ln_weight

        if config.residual_mlp:
            residual_ln_weight = get_weight(model_params,
                                            prefix + 'residual_layernorm',
                                            dtype)
            weights[tllm_prex +
                    'residual_layernorm.weight'] = residual_ln_weight

        cur_block_weights = [
            weight_name for weight_name in model_params
            if weight_name.find(prefix) != -1
        ]
        for weight_name in cur_block_weights:
            model_params[weight_name] = None

    for l in layers_range:
        convert_layer(l)
        release_gc()

    v = get_weight(model_params,
                   f'{model_prefix}.{param_name_map["vocab_embedding"]}', dtype)
    if hf_model.config.tie_word_embeddings:
        # lm_head.weight has the same weights as embedding
        if mapping.is_last_pp_rank():
            if config.vocab_size % mapping.tp_size != 0:
                # padding
                vocab_size_padded = pad_vocab_size(config.vocab_size,
                                                   mapping.tp_size)
                pad_width = vocab_size_padded - config.vocab_size

                v = torch.nn.functional.pad(v, (0, 0, 0, pad_width), 'constant',
                                            0)
            weights['lm_head.weight'] = split(v, mapping.tp_size,
                                              mapping.tp_rank)

    if config.use_parallel_embedding:
        v = split_matrix_tp(v,
                            mapping.tp_size,
                            mapping.tp_rank,
                            dim=config.embedding_sharding_dim)

    if mapping.is_first_pp_rank():
        weights['transformer.vocab_embedding.weight'] = v

    lm_head_weights = get_weight(model_params, param_name_map["lm_head"], dtype)

    if mapping.is_last_pp_rank():
        if config.vocab_size % mapping.tp_size != 0:
            # padding
            vocab_size_padded = pad_vocab_size(config.vocab_size,
                                               mapping.tp_size)
            pad_width = vocab_size_padded - config.vocab_size

            lm_head_weights = torch.nn.functional.pad(lm_head_weights,
                                                      (0, 0, 0, pad_width),
                                                      'constant',
                                                      value=0)
        weights['lm_head.weight'] = split_matrix_tp(lm_head_weights,
                                                    mapping.tp_size,
                                                    mapping.tp_rank,
                                                    dim=0)
        ln_f_w = get_weight(model_params,
                            f'{model_prefix}.{param_name_map["ln_f"]}', dtype)
        weights['transformer.ln_f.weight'] = ln_f_w

    tok = time.time()
    t = time.strftime('%H:%M:%S', time.gmtime(tok - tik))
    print(f'Weights loaded. Total time: {t}')
    return weights


def smooth_quant(model,
                 tokenizer,
                 dataset,
                 smoothquant: Optional[float] = None):
    assert model is not None
    act_range = {}
    llama_qkv_para = {}
    # smoother for inputs of self_attn.o_proj and mlp.down_proj
    llama_smoother = {}

    act_range = capture_activation_range(model, tokenizer, dataset)
    if smoothquant is not None:
        smooth_llama_model(model, act_range, smoothquant, llama_qkv_para,
                           llama_smoother)
    return act_range, llama_qkv_para, llama_smoother


def quantize(hf_model_dir: str,
             output_dir: str,
             config: LLaMAConfig,
             device: str = 'cuda',
             calib_dataset: str = 'cnn_dailymail'):
    '''
        Quantize the save the model as TRT-LLM checkpoint to output_dir
    '''
    os.makedirs(output_dir, exist_ok=True)
    config.to_json_file(os.path.join(output_dir, 'config.json'))

    mapping = config.mapping
    assert mapping.rank == 0, "quantize should be called at rank 0 only"

    quant_config = config.quantization
    use_smooth_quant = quant_config.use_plugin_sq
    int8_kv_cache = quant_config.kv_cache_quant_algo == QuantAlgo.INT8

    assert use_smooth_quant or int8_kv_cache, "Call from_hugging_face when there is no quantization"
    if use_smooth_quant:
        assert quant_config.smoothquant_val is not None, "A smooth value must be specified when using smooth quant"

    assert hf_model_dir is not None
    ## only load and call smooth quant routine once for all ranks
    hf_config = AutoConfig.from_pretrained(hf_model_dir, trust_remote_code=True)
    assert "llava" not in hf_config.model_type, "Smooth quant llava/vila/llava_next is not supported yet"
    hf_model = AutoModelForCausalLM.from_pretrained(
        hf_model_dir,
        device_map='auto' if device != 'cpu' else 'cpu',
        torch_dtype='auto' if not use_smooth_quant else torch.float16,
        trust_remote_code=True)

    os.environ["TOKENIZERS_PARALLELISM"] = os.environ.get(
        "TOKENIZERS_PARALLELISM", "false")
    tokenizer = AutoTokenizer.from_pretrained(hf_model_dir,
                                              trust_remote_code=True,
                                              use_fast=False,
                                              padding_side='left')

    dataset = load_calib_dataset(calib_dataset)

    act_range, qkv_para, smoother = smooth_quant(hf_model, tokenizer, dataset,
                                                 quant_config.smoothquant_val)

    for rank in range(mapping.world_size):
        # To avoid changing the mapping arg in-place, also the given mapping from caller is rank agnostic, since quantize is called from only one rank
        config = copy.deepcopy(config)
        config.set_rank(rank)
        weights = load_weights_from_hf_model(
            hf_model,
            config=config,
            act_range=act_range,
            qkv_para=qkv_para,
            smoother=smoother,
        )
        safetensors.torch.save_file(
            weights, os.path.join(output_dir, f'rank{rank}.safetensors'))
        del weights


class QkvWeightHelper:
    """ A helper utility for loading QKV weights from sharded files. """

    def __init__(self, config: PretrainedConfig):
        self.hidden_size = config.hidden_size
        self.num_heads = config.num_attention_heads
        self.num_kv_heads = config.num_key_value_heads
        self.tp_size = config.mapping.tp_size
        self.tp_rank = config.mapping.tp_rank
        self.is_mha = self.num_heads == self.num_kv_heads
        self.head_size = None if not hasattr(config,
                                             "head_size") else config.head_size
        self._qkv_weights = {}
        self.remove_duplicated_kv_heads = getattr(config,
                                                  'remove_duplicated_kv_heads',
                                                  False)

    @staticmethod
    def is_qkv_weight(name):
        for k in ['q_proj', 'k_proj', 'v_proj']:
            if 'self_attn' in name and k in name:
                return True
        return False

    def add_weight(self, i: int, name: str, weight: torch.Tensor):
        if 'q_proj' in name:
            tag = 'q'
        elif 'k_proj' in name:
            tag = 'k'
        elif 'v_proj' in name:
            tag = 'v'
        else:
            raise ValueError(f'Got an unexpected parameter of name {name}')
        if i not in self._qkv_weights:
            self._qkv_weights[i] = {}
        self._qkv_weights[i][tag] = weight

    def is_qkv_prepared(self, layer_idx):
        if layer_idx not in self._qkv_weights:
            return False
        weights = self._qkv_weights[layer_idx]
        return 'q' in weights and 'k' in weights and 'v' in weights

    def split_qkv_weights(self, layer_idx):
        if not self.is_qkv_prepared(layer_idx):
            return None
        weights = self._qkv_weights.pop(layer_idx)  # to prevent memory leak.
        q, k, v = (torch.tensor(weights[t]) for t in ['q', 'k', 'v'])

        if self.remove_duplicated_kv_heads:
            head_size = self.hidden_size // self.num_heads if self.head_size is None else self.head_size
            k = k.reshape(
                [k.shape[0] // head_size // 2, 2, head_size, self.hidden_size])
            v = v.reshape(
                [v.shape[0] // head_size // 2, 2, head_size, self.hidden_size])
            assert (k[:, 0] == k[:, 1]).all()
            assert (v[:, 0] == v[:, 1]).all()
            k = k[:, 0].reshape([-1, self.hidden_size])
            v = v[:, 0].reshape([-1, self.hidden_size])

        if not self.is_mha:
            head_size = self.hidden_size // self.num_heads if self.head_size is None else self.head_size
            if self.num_kv_heads < self.tp_size:
                # duplicate the KV heads up to tensor_parallel
                k = dup_kv_weight(k, self.num_kv_heads, self.tp_size)
                v = dup_kv_weight(v, self.num_kv_heads, self.tp_size)
            assert k.shape[0] % (self.tp_size * head_size) == 0
            assert v.shape[0] % (self.tp_size * head_size) == 0
            wq = split(q, self.tp_size, self.tp_rank)
            wk = split(k, self.tp_size, self.tp_rank)
            wv = split(v, self.tp_size, self.tp_rank)
            fused_qkv = torch.cat((wq, wk, wv), dim=0)
        else:
            qkv = torch.cat([q, k, v], dim=0)
            qkv = qkv.reshape(3, q.shape[0], q.shape[1])
            fused_qkv = split(qkv, self.tp_size, self.tp_rank, dim=1)
            fused_qkv = fused_qkv.reshape(3 * (q.shape[0] // self.tp_size),
                                          q.shape[1])
        return fused_qkv


def load_weights_from_hf_by_shard(model_dir: str, config: LLaMAConfig):
    '''Weights-only quantization is the only supported quantization recipe here.'''
    logger.info('Loading weights from HF LLaMA...')
    quant_algo = config.quantization.quant_algo
    use_weight_only = quant_algo in [QuantAlgo.W8A16, QuantAlgo.W4A16]
    if quant_algo == QuantAlgo.W8A16:
        plugin_weight_only_quant_type = torch.int8
    elif quant_algo == QuantAlgo.W4A16:
        plugin_weight_only_quant_type = torch.quint4x2
    else:
        plugin_weight_only_quant_type = None

    weights = {}
    tik = time.time()
    dtype = getattr(torch, config.dtype)

    mapping = config.mapping
    moe_config = config.moe
    assert not moe_config.has_moe(), "MoE does not support sharded load"
    assert "Exaone" not in config.architecture, "Exaone model currently not support sharded load"

    from transformers import AutoConfig
    hf_config = AutoConfig.from_pretrained(model_dir)

    quant_mode = config.quant_mode
    if quant_mode.is_int8_weight_only():
        plugin_weight_only_quant_type = torch.int8
    elif quant_mode.is_int4_weight_only():
        plugin_weight_only_quant_type = torch.quint4x2
    elif config.quant_mode.has_fp8_rowwise():
        plugin_weight_only_quant_type = torch.float8_e4m3fn
    else:
        plugin_weight_only_quant_type = None
    use_weight_only = quant_mode.is_weight_only()
    use_fp8_rowwise = quant_mode.has_fp8_rowwise()
    # Meta's recipe of not using fp8 rowwise for the first and last layer.
    exclude_layers_id = [0, config.num_hidden_layers - 1]

    layers_range = mapping.pp_layers(config.num_hidden_layers)

    qkv_weight_helper = QkvWeightHelper(config)

    def convert_to_dtype(name, param, model_params, dtype):
        # fp8 rowwise weights will only load fp8 weights and scales for the mlp layer.
        if ('weight_scale' in name or name.replace('weight', 'weight_scale') in model_params) \
           and use_fp8_rowwise:
            assert 'mlp' in name, "only MLP layers support fp8 rowwise currently."
            return param
        else:
            return param.to(dtype)

    def fp8_rowwise_quantization(name,
                                 param,
                                 model_params,
                                 clamp_value,
                                 split_scale=False):
        # check if weights are already quantized.
        loaded_weight_scale = model_params.get(
            name.replace('weight', 'weight_scale'))
        if loaded_weight_scale is not None:
            assert param.dtype == torch.float8_e4m3fn, "weight data type must be torch.float8_e4m3fn"
            if split_scale:
                assert mapping is not None
                loaded_weight_scale = split(loaded_weight_scale,
                                            mapping.tp_size,
                                            mapping.tp_rank,
                                            dim=0)

            return param, loaded_weight_scale.reshape(-1)
        else:
            return fp8_per_channel_quant_weight_gpu(param, clamp_value)

    for model_file in iterate_shard_files(model_dir,
                                          rank=mapping.tp_rank,
                                          progress_bar=False):
        logger.debug(f'Loading file {str(model_file)}...')
        model_params = load_state_dict(model_file)
        for name, param in model_params.items():
            logger.debug(f'Converting weight {name}...')
            layer_idx = retrieved_layer_index_from_name(name)
            tllm_prex = f'transformer.layers.{layer_idx}.'

            param = convert_to_dtype(name, param, model_params, dtype)

            if layer_idx is None:
                layer = None
            else:
                if layer_idx not in layers_range:
                    continue
                else:
                    tllm_prex = f'transformer.layers.{layer_idx - layers_range[0]}.'

            # Meta's recipe of not using fp8 rowwise for the first and last layer.
            use_fp8_rowwise_in_layer = use_fp8_rowwise and (
                layer_idx not in exclude_layers_id)

            if 'model.embed_tokens.weight' in name:
                if hf_config.tie_word_embeddings:
                    # lm_head.weight has the same weights as embedding
                    if mapping.is_last_pp_rank():

                        if config.vocab_size % mapping.tp_size != 0:
                            # padding
                            vocab_size_padded = pad_vocab_size(
                                config.vocab_size, mapping.tp_size)
                            pad_width = vocab_size_padded - config.vocab_size
                            param = torch.from_numpy(
                                np.pad(param.detach().cpu().numpy(),
                                       ((0, pad_width), (0, 0)),
                                       'constant',
                                       constant_values=0))
                        weights['lm_head.weight'] = split(
                            param, mapping.tp_size, mapping.tp_rank)
                if config.use_parallel_embedding:
                    param = split(param, mapping.tp_size, mapping.tp_rank,
                                  config.embedding_sharding_dim)
                if mapping.is_first_pp_rank():
                    weights['transformer.vocab_embedding.weight'] = param
            elif 'model.norm.weight' in name:
                if mapping.is_last_pp_rank():
                    weights['transformer.ln_f.weight'] = param
            elif 'lm_head.weight' in name:
                if mapping.is_last_pp_rank():
                    if config.vocab_size % mapping.tp_size != 0:
                        # padding
                        vocab_size_padded = pad_vocab_size(
                            config.vocab_size, mapping.tp_size)
                        pad_width = vocab_size_padded - config.vocab_size
                        param = torch.from_numpy(
                            np.pad(param.detach().cpu().numpy(),
                                   ((0, pad_width), (0, 0)),
                                   'constant',
                                   constant_values=0))
                    weights['lm_head.weight'] = split(param, mapping.tp_size,
                                                      mapping.tp_rank)
            elif 'input_layernorm.weight' in name:
                weights[tllm_prex + 'input_layernorm.weight'] = param
            elif 'post_attention_layernorm.weight' in name:
                weights[tllm_prex + 'post_layernorm.weight'] = param
            elif qkv_weight_helper.is_qkv_weight(name):
                qkv_weight_helper.add_weight(layer_idx, name, param)
                if not qkv_weight_helper.is_qkv_prepared(layer_idx):
                    continue
                split_v = qkv_weight_helper.split_qkv_weights(layer_idx)
                if use_weight_only:
                    param = split_v.transpose()
                    processed_torch_weights, torch_weight_scales = \
                        torch.ops.trtllm.symmetric_quantize_last_axis_of_batched_matrix(
                            param, plugin_weight_only_quant_type)
                    weights[tllm_prex +
                            'attention.qkv.weight'] = processed_torch_weights
                    weights[
                        tllm_prex +
                        'attention.qkv.per_channel_scale'] = torch_weight_scales
                else:
                    weights[tllm_prex + 'attention.qkv.weight'] = split_v
            elif 'self_attn.o_proj.weight' in name:
                split_v = split(param, mapping.tp_size, mapping.tp_rank, dim=1)
                if use_weight_only:
                    processed_torch_weights, torch_weight_scales = \
                        torch.ops.trtllm.symmetric_quantize_last_axis_of_batched_matrix(
                            split_v.transpose(), plugin_weight_only_quant_type)
                    weights[tllm_prex +
                            'attention.dense.weight'] = processed_torch_weights
                    weights[
                        tllm_prex +
                        'attention.dense.per_channel_scale'] = torch_weight_scales
                else:
                    weights[tllm_prex + 'attention.dense.weight'] = split_v
            elif name.endswith('mlp.up_proj.weight'):
                split_v = split(param, mapping.tp_size, mapping.tp_rank, dim=0)
                if use_weight_only:
                    processed_torch_weights, torch_weight_scales = \
                        torch.ops.trtllm.symmetric_quantize_last_axis_of_batched_matrix(
                            split_v.transpose(), plugin_weight_only_quant_type)
                    weights[tllm_prex +
                            'mlp.gate.weight'] = processed_torch_weights
                    weights[tllm_prex +
                            'mlp.gate.per_channel_scale'] = torch_weight_scales
                elif use_fp8_rowwise_in_layer:
                    processed_torch_weights, torch_weight_scales = fp8_rowwise_quantization(
                        name, split_v, model_params,
                        config.quantization.clamp_val, True)
                    weights[tllm_prex +
                            'mlp.gate.weight'] = processed_torch_weights.view(
                                plugin_weight_only_quant_type)
                    weights[
                        tllm_prex +
                        'mlp.gate.per_channel_scale'] = torch_weight_scales.to(
                            torch.float32)
                else:
                    weights[tllm_prex + 'mlp.gate.weight'] = split_v
            elif name.endswith('mlp.down_proj.weight'):
                split_v = split(param, mapping.tp_size, mapping.tp_rank, dim=1)
                if use_weight_only:
                    processed_torch_weights, torch_weight_scales = \
                        torch.ops.trtllm.symmetric_quantize_last_axis_of_batched_matrix(
                            split_v.transpose(), plugin_weight_only_quant_type)
                    weights[tllm_prex +
                            'mlp.proj.weight'] = processed_torch_weights
                    weights[tllm_prex +
                            'mlp.proj.per_channel_scale'] = torch_weight_scales
                elif use_fp8_rowwise_in_layer:
                    processed_torch_weights, torch_weight_scales = fp8_rowwise_quantization(
                        name, split_v, model_params,
                        config.quantization.clamp_val)
                    weights[tllm_prex +
                            'mlp.proj.weight'] = processed_torch_weights.view(
                                plugin_weight_only_quant_type)
                    weights[
                        tllm_prex +
                        'mlp.proj.per_channel_scale'] = torch_weight_scales.to(
                            torch.float32)
                else:
                    weights[tllm_prex + 'mlp.proj.weight'] = split_v

            elif name.endswith('mlp.gate_proj.weight'):
                split_v = split(param, mapping.tp_size, mapping.tp_rank, dim=0)
                if use_weight_only:
                    processed_torch_weights, torch_weight_scales = \
                        torch.ops.trtllm.symmetric_quantize_last_axis_of_batched_matrix(
                            split_v.transpose(), plugin_weight_only_quant_type)
                    layer.mlp.fc.weight.value = processed_torch_weights
                    layer.mlp.fc.per_channel_scale.value = torch_weight_scales
                    weights[tllm_prex +
                            'mlp.fc.weight'] = processed_torch_weights
                    weights[tllm_prex +
                            'mlp.fc.per_channel_scale'] = torch_weight_scales
                elif use_fp8_rowwise_in_layer:
                    processed_torch_weights, torch_weight_scales = fp8_rowwise_quantization(
                        name, split_v, model_params,
                        config.quantization.clamp_val, True)
                    weights[tllm_prex +
                            'mlp.fc.weight'] = processed_torch_weights.view(
                                plugin_weight_only_quant_type)
                    weights[
                        tllm_prex +
                        'mlp.fc.per_channel_scale'] = torch_weight_scales.to(
                            torch.float32)
                else:
                    weights[tllm_prex + 'mlp.fc.weight'] = split_v

        del model_params

    tok = time.time()
    t = time.strftime('%H:%M:%S', time.gmtime(tok - tik))
    logger.info(f'Weights loaded. Total time: {t}')
    return weights


def load_weights_from_hf_safetensors(model_dir: str, config: LLaMAConfig):
    logger.info('Loading weights from Huggingface {} safetensors...'.format(
        config.architecture.split('ForCausalLM')[0]))
    tik = time.time()
    import json
    import os

    import safetensors
    weights = {}

    model_dir = model_dir if model_dir.endswith("/") else model_dir + "/"
    safetensors_map = {}
    has_safetensor_index_json = True
    try:
        with open(model_dir + "model.safetensors.index.json", 'r') as fr:
            sharding_map = json.load(fr)
        for k, v in sharding_map['weight_map'].items():
            safetensors_map[k] = int(v[6:11]) - 1
    except FileNotFoundError:
        has_safetensor_index_json = False

    shard_files = []
    for name in os.listdir(model_dir):
        if name.endswith(".safetensors"):
            if has_safetensor_index_json and name not in sharding_map[
                    'weight_map'].values():
                continue
            shard_files.append(name)
    shard_files.sort()
    safetensors_ptrs = [
        safetensors.safe_open(model_dir + shard_file,
                              framework="pt",
                              device="cpu") for shard_file in shard_files
    ]

    mapping = config.mapping
    num_hidden_layers = config.num_hidden_layers
    vocab_size = config.vocab_size
    pad_vocab = vocab_size % mapping.tp_size != 0
    vocab_size_padded = pad_vocab_size(config.vocab_size, mapping.tp_size)
    dtype = config.dtype

    moe_config = config.moe

    kv_tp_size = None
    kv_tp_rank = None
    if config.num_key_value_heads < mapping.tp_size:
        kv_tp_size = config.num_key_value_heads
        kv_tp_rank = mapping.tp_rank * kv_tp_size // mapping.tp_size

    model_prefix, layer_prefix, param_name_map = get_prefix_and_param_name_map(
        config.architecture, use_safetensors=True)

    torch_dtype = str_dtype_to_torch(dtype)

    def load(key,
             tp_dim=-1,
             no_prefix=0,
             is_expert_weights=False,
             tp_size=None,
             tp_rank=None):
        if not no_prefix:
            key = f'{model_prefix}.' + key
        ptr_idx = safetensors_map[key] if key in safetensors_map else 0

        if key not in safetensors_ptrs[ptr_idx].keys():
            return None

        tensor_slice = safetensors_ptrs[ptr_idx].get_slice(key)
        tensor_shape = tensor_slice.get_shape()
        if tp_dim == -1:
            res = tensor_slice[:]
        elif tp_dim >= 0 and tp_dim < len(tensor_shape):
            if is_expert_weights:
                tp_size = tp_size or mapping.moe_tp_size
                tp_rank = tp_rank or mapping.moe_tp_rank
            else:
                tp_size = tp_size or mapping.tp_size
                tp_rank = tp_rank or mapping.tp_rank
            dim_size = tensor_shape[tp_dim]
            if dim_size % tp_size != 0:
                logger.error(
                    f"Current weight {key}'s shape {tensor_shape} is invalid at dimension {tp_dim} for TP size {tp_size}"
                )
            indices = [slice(None)] * len(tensor_shape)
            indices[tp_dim] = slice(dim_size * tp_rank // tp_size,
                                    dim_size * (tp_rank + 1) // tp_size)
            res = tensor_slice[indices]
        else:
            raise ValueError(
                f"Invalid TP dim {tp_dim} for weight {key}'s shape {tensor_shape}"
            )
        return res.to(torch_dtype).contiguous(
        ) if "block_sparse_moe.gate" not in key else res.to(torch.float32)

    def load_and_set(target,
                     key,
                     tp_dim=-1,
                     no_prefix=0,
                     is_expert_weights=False):
        res = load(key, tp_dim, no_prefix, is_expert_weights)
        weights[target] = res
        if "weight" in key:
            bias = load(key.replace("weight", "bias"), -1, no_prefix,
                        is_expert_weights)
            if bias is not None:
                weights[target.replace("weight", "bias")] = bias

    if mapping.is_first_pp_rank():
        weights['transformer.vocab_embedding.weight'] = load(
            param_name_map["vocab_embedding"], config.embedding_sharding_dim
            if config.use_parallel_embedding else -1)  # vocab_embedding

    if mapping.is_last_pp_rank():
        v = load(param_name_map["lm_head"], -1, 1) if pad_vocab else load(
            param_name_map["lm_head"], 0, 1)  # lm_head
        if pad_vocab:
            v = torch.nn.functional.pad(
                v, (0, 0, 0, vocab_size_padded - vocab_size), 'constant', 0)
            v = split(v, mapping.tp_size, mapping.tp_rank)
        weights['lm_head.weight'] = v
        weights['transformer.ln_f.weight'] = load(
            param_name_map["ln_f"])  # ln_f

    layers_range = mapping.pp_layers(num_hidden_layers)
    for l in layers_range:
        layer_idx = l - layers_range[0]
        prefix = f'{layer_prefix}.{l}.'
        tllm_prex = f'transformer.layers.{layer_idx}'

        # Attention
        qkv_list = []
        for comp in ["q", "k", "v"]:
            tp_size = kv_tp_size if comp != "q" else None
            tp_rank = kv_tp_rank if comp != "q" else None
            weight_part = load(prefix + f'{param_name_map["attention.qkv"]}.' +
                               comp + param_name_map["qkv_suffix"],
                               0,
                               tp_size=tp_size,
                               tp_rank=tp_rank)
            qkv_list.append(weight_part)
            bias_part = load(
                (prefix + f'{param_name_map["attention.qkv"]}.' + comp +
                 param_name_map["qkv_suffix"]).replace("weight", "bias"),
                0,
                tp_size=tp_size,
                tp_rank=tp_rank)
            if bias_part is not None:
                qkv_list.append(bias_part)
        if len(qkv_list) == 3:
            # No bias
            weights[f'{tllm_prex}.attention.qkv.weight'] = torch.cat(
                qkv_list, 0)
        else:
            weights[f'{tllm_prex}.attention.qkv.weight'] = torch.cat(
                qkv_list[::2], 0)
            weights[f'{tllm_prex}.attention.qkv.bias'] = torch.cat(
                qkv_list[1::2], 0)
        load_and_set(f'{tllm_prex}.attention.dense.weight',
                     prefix + param_name_map["attention.dense"],
                     1)  # attention.dense

        # MLP
        if not moe_config.has_moe():
            load_and_set(f'{tllm_prex}.mlp.gate.weight',
                         prefix + param_name_map["mlp.gate"], 0)  # mlp.gate
            load_and_set(f'{tllm_prex}.mlp.proj.weight',
                         prefix + param_name_map["mlp.proj"], 1)  # mlp.proj
            load_and_set(f'{tllm_prex}.mlp.fc.weight',
                         prefix + param_name_map["mlp.fc"], 0)  # mlp.fc

        else:
            weights[f'{tllm_prex}.mlp.router.weight'] = load(
                prefix + 'block_sparse_moe.gate.weight')
            rank_experts = list(range(moe_config.num_experts))
            if mapping.has_moe_ep():
                rank_experts = mapping.ep_experts(moe_config.num_experts)

            expert_weight_list = []
            for suffix in range(3):
                tp_dim = -1
                if mapping.has_moe_tp():
                    tp_dim = 1 if suffix == 1 else 0
                expert_weight_list.append(
                    torch.stack(
                        list(
                            load(
                                prefix +
                                f'block_sparse_moe.experts.{expert}.w{suffix + 1}.weight',
                                tp_dim=tp_dim,
                                is_expert_weights=True)
                            for expert in rank_experts)))

            w1 = expert_weight_list[0]
            w2 = expert_weight_list[1]
            w3 = expert_weight_list[2]

            weights[f'{tllm_prex}.mlp.fc.weight'] = \
                torch.concat([w3, w1], dim=-2).contiguous()
            weights[f'{tllm_prex}.mlp.proj.weight'] = w2.contiguous()

        load_and_set(f'{tllm_prex}.input_layernorm.weight', prefix +
                     param_name_map["input_layernorm"])  # input_layernorm
        load_and_set(f'{tllm_prex}.post_layernorm.weight', prefix +
                     param_name_map["post_layernorm"])  # post_layernorm

    tok = time.time()
    t = time.strftime('%H:%M:%S', time.gmtime(tok - tik))
    logger.info(f'Weights loaded. Total time: {t}')

    return weights


def load_weights_from_gptq(quant_ckpt_path: str, config: LLaMAConfig):
    logger.info('Loading weights from groupwise GPTQ LLaMA safetensors...')
    weights = {}
    tik = time.time()

    num_hidden_layers = config.num_hidden_layers
    vocab_size = config.vocab_size
    dtype = config.dtype
    mapping = config.mapping

    gptq_llama = safetensors.safe_open(quant_ckpt_path,
                                       framework="pt",
                                       device=0)
    gptq_prefix = "model."
    gptq_suffix_list = [".qweight", ".qzeros", ".scales"]
    gptq_key_list = [
        "embed_tokens.weight",  # vocab_embedding
        "lm_head.weight",  # lm_head
        "norm.weight",  # ln_f
        "self_attn.",  # attention.qkv
        "_proj",  # qkv suffix
        "self_attn.o_proj",  # attention.dense
        "mlp.up_proj",  # mlp.gate
        "mlp.down_proj",  # mlp.proj
        "mlp.gate_proj",  # mlp.fc
        "input_layernorm.weight",  # input_layernorm
        "post_attention_layernorm.weight",  # post_layernorm
    ]
    split_sym = "."

    packer = torch.ops.trtllm.pack_int8_tensor_to_packed_int4
    preprocessor = torch.ops.trtllm.preprocess_weights_for_mixed_gemm
    torch_dtype = str_dtype_to_torch(dtype)

    def load(key, no_prefix=0):
        if no_prefix:
            return gptq_llama.get_tensor(key)
        else:
            return gptq_llama.get_tensor(gptq_prefix + key)

    def torch_split(v, dim):
        if v.shape[dim] % mapping.tp_size != 0:
            logger.error(
                "Current weight shape is invalid for mapping.tp_size=" +
                str(mapping.tp_size))
            assert False, "Invalid TP size"
        return v.split(v.shape[dim] // mapping.tp_size,
                       dim=dim)[mapping.tp_rank]

    def unpack_int32_into_int8(w_packed):
        # Unpack inputs packed in int32/float32 into uint4 and store them in int8 format
        w_packed_int4x2 = w_packed.contiguous().view(torch.uint8)
        w_unpacked = torch.zeros(w_packed_int4x2.shape[0],
                                 w_packed_int4x2.shape[1] * 2,
                                 dtype=torch.int8)
        w_unpacked[:, ::2] = w_packed_int4x2 % 16
        w_unpacked[:, 1::2] = w_packed_int4x2 // 16
        return w_unpacked.contiguous()

    def process_and_assign_weight(v: List[torch.Tensor],
                                  tllm_prex: str,
                                  tp_dim: int = -1):
        if tp_dim == -1:
            qweight_int32, qzeros_int32, scales_fp16 = [
                item.cpu() for item in v
            ]
        else:
            qweight_int32, qzeros_int32, scales_fp16 = [
                torch_split(item, tp_dim).cpu() for item in v
            ]

        USE_UINT4_INPUT = 1  # Set to true if checkpoint store UINT4 weights
        USE_GPTQ_FOR_LLAMA = 1  # GPTQ-for-LLaMA added 1 to zeros

        qweight_unpacked_int8 = unpack_int32_into_int8(
            qweight_int32.T).T.contiguous() - 8
        qweight_interleaved = preprocessor(packer(qweight_unpacked_int8),
                                           torch.quint4x2,
                                           torch.float16).view(torch.float16)
        # zeros = zeros * scales
        qzeros_unpacked_int32 = unpack_int32_into_int8(qzeros_int32)
        if not USE_UINT4_INPUT:
            # Correcting UINT4 values back to INT4 order
            mask_negative = qzeros_unpacked_int32[qzeros_unpacked_int32 < 0]
            mask_positive = qzeros_unpacked_int32[qzeros_unpacked_int32 >= 0]
            qzeros_unpacked_int32 = qzeros_unpacked_int32 + 16 * mask_negative - 16 * mask_positive
        zeros_x_scales_fp16 = (-qzeros_unpacked_int32 + 8 * USE_UINT4_INPUT -
                               USE_GPTQ_FOR_LLAMA) * scales_fp16
        zeros_x_scales_fp16 = zeros_x_scales_fp16.half()

        results = {
            f'{tllm_prex}.weight': qweight_interleaved,
            f'{tllm_prex}.weights_scaling_factor': scales_fp16,
            f'{tllm_prex}.zero': zeros_x_scales_fp16,
        }
        return results

    # Load weights from GPTQ checkpoint into TRT-LLM module
    # 1. vocab_embedding
    v = load(gptq_key_list[0])
    if mapping.is_first_pp_rank():
        # tensorrt_llm_llama.vocab_embedding.weight.value = v.to(
        #     torch_dtype).cpu().numpy()
        weights['transformer.vocab_embedding.weight'] = v.to(torch_dtype)
    # 2. lm_head
    v = load(gptq_key_list[1], "no_prefix")
    if mapping.is_last_pp_rank():
        # tensorrt_llm_llama.lm_head.weight.value = torch_split(
        #     v, 0).to(torch_dtype).cpu().numpy()
        if vocab_size % mapping.tp_size != 0:
            # padding
            vocab_size_padded = pad_vocab_size(vocab_size, mapping.tp_size)
            pad_width = vocab_size_padded - vocab_size
            v = torch.from_numpy(
                np.pad(v.detach().cpu().numpy(), ((0, pad_width), (0, 0)),
                       'constant',
                       constant_values=0))
        weights['lm_head.weight'] = torch_split(v, 0).to(torch_dtype)

    # 3. ln_f
    v = load(gptq_key_list[2])
    if mapping.is_last_pp_rank():
        # tensorrt_llm_llama.ln_f.weight.value = v.to(torch_dtype).cpu().numpy()
        weights['transformer.ln_f.weight'] = v.to(torch_dtype)
    # 4. Weights inside each layer
    layers_range = mapping.pp_layers(num_hidden_layers)
    for l in layers_range:
        layer_idx = l - layers_range[0]
        prefix = "layers" + split_sym + str(layer_idx) + split_sym
        logger.info(f'Process weights in layer: {layer_idx}')
        # layer = tensorrt_llm_llama.layers[layer_idx]
        tllm_prex = f'transformer.layers.{l-layers_range[0]}'
        # 4.1 attention.qkv
        qkv_weight_list = []
        for suf in gptq_suffix_list:
            qkv_list = []
            for comp in ["q", "k", "v"]:
                comp_part = load(prefix + gptq_key_list[3] + comp +
                                 gptq_key_list[4] + suf)
                comp_part = torch_split(comp_part, 1)
                qkv_list.append(comp_part)
            qkv_weight_list.append(torch.cat(qkv_list, dim=1))

        # process_and_assign_weight(layer.attention.qkv, qkv_weight_list)
        weights.update(
            process_and_assign_weight(qkv_weight_list,
                                      f'{tllm_prex}.attention.qkv'))
        # 4.2 attention.dense
        v = [load(prefix + gptq_key_list[5] + suf) for suf in gptq_suffix_list]
        # process_and_assign_weight(layer.attention.dense, v, 0)
        weights.update(
            process_and_assign_weight(v,
                                      f'{tllm_prex}.attention.dense',
                                      tp_dim=0))
        # 4.3 mlp.gate
        v = [load(prefix + gptq_key_list[6] + suf) for suf in gptq_suffix_list]
        # process_and_assign_weight(layer.mlp.gate, v, 1)
        weights.update(
            process_and_assign_weight(v, f'{tllm_prex}.mlp.gate', tp_dim=1))
        # 4.4 mlp.proj
        v = [load(prefix + gptq_key_list[7] + suf) for suf in gptq_suffix_list]
        # process_and_assign_weight(layer.mlp.proj, v, 0)
        weights.update(
            process_and_assign_weight(v, f'{tllm_prex}.mlp.proj', tp_dim=0))
        # 4.5 mlp.fc
        v = [load(prefix + gptq_key_list[8] + suf) for suf in gptq_suffix_list]
        # process_and_assign_weight(layer.mlp.fc, v, 1)
        weights.update(
            process_and_assign_weight(v, f'{tllm_prex}.mlp.fc', tp_dim=1))
        # 4.6 input_layernorm
        v = load(prefix + gptq_key_list[9])
        # layer.input_layernorm.weight.value = v.to(torch_dtype).cpu().numpy()
        weights[f'{tllm_prex}.input_layernorm.weight'] = v.to(torch_dtype)

        # 4.7 post_layernorm
        v = load(prefix + gptq_key_list[10])
        # layer.post_layernorm.weight.value = v.to(torch_dtype).cpu().numpy()
        weights[f'{tllm_prex}.post_layernorm.weight'] = v.to(torch_dtype)

    tok = time.time()
    t = time.strftime('%H:%M:%S', time.gmtime(tok - tik))
    logger.info(f'Weights loaded. Total time: {t}')

    return weights


def load_torch_meta_ckpt(meta_ckpt_path: Path):
    '''
        meta_ckpt_path: The format of meta_ckpt_path is like <xxx>/consolidated.xx There are two possible cases:
            1. A file like <xxx>/consolidated.xx.pth, loading it by torch.load directly
            2. A folder like <xxx>/consolidated.xx/, need to load all weights in the folder.
    '''
    file_path = meta_ckpt_path.parent / (meta_ckpt_path.name + ".pth")
    if file_path.exists() and file_path.is_file():
        return torch.load(file_path, map_location="cpu")
    else:
        folder_path = meta_ckpt_path
        assert folder_path.exists() and folder_path.is_dir()

        ckpts = list(Path(folder_path).glob("consolidated-*.pth"))

        all_weights = {}
        for ckpt in ckpts:
            _weight = torch.load(ckpt, map_location="cpu")
            all_weights = all_weights | _weight
            del _weight
        return all_weights


def load_weights_from_meta_ckpt(meta_ckpt_dir: str, config: LLaMAConfig):
    torch_dtype = str_dtype_to_torch(config.dtype)
    mapping = config.mapping
    use_fp8_rowwise = config.quant_mode.has_fp8_rowwise()
    if config.quant_mode.has_any_quant() and not use_fp8_rowwise:
        logger.error(
            "Meta ckpts only support fp8_rowwise quantization currently.")
    weights = {}
    # Meta's recipe of not using fp8 rowwise for the first and last layer.
    exclude_layers_id = [0, config.num_hidden_layers - 1]

    def gather_ckpts(ckpts):
        gathered = {}
        for k in ckpts[0]:
            d = 0
            # TODO(bhsueh) not sure should we consider tok here.
            if any([n in k for n in ["wo", "w2"]]):
                d = 1
            if "norm" in k or "rope" in k:  # no TP
                gathered[k] = ckpts[0][k].clone()
            else:
                gathered[k] = torch.cat([pt[k] for pt in ckpts], dim=d).clone()
        return gathered

    def split_ckpt(ckpt, ranks_per_ckpt, ckpt_rank):
        split_ckpt = {}
        for k, v in ckpt.items():
            d = 0
            if any(n in k for n in
                   ["wo", "feed_forward.w2", "tok", "feed_forward.gate"]):
                d = 1
            if "norm" in k or "rope" in k:  # no TP
                split_ckpt[k] = v.clone()
            elif config.num_key_value_heads < mapping.tp_size and any(
                    n in k for n in ["wk", "wv"]):
                assert mapping.tp_size % config.num_key_value_heads == 0
                # special case: we need to duplicate KV head
                tmp = dup_kv_weight(v, config.num_key_value_heads,
                                    mapping.tp_size)
                split_ckpt[k] = torch.split(tmp,
                                            tmp.shape[d] // ranks_per_ckpt,
                                            dim=d)[ckpt_rank].clone()
            else:
                split_ckpt[k] = torch.split(v,
                                            v.shape[d] // ranks_per_ckpt,
                                            dim=d)[ckpt_rank].clone()
        return split_ckpt

    def get_current_weights(num_ckpts):
        if num_ckpts > mapping.tp_size:
            # combine ckpts
            assert (num_ckpts % mapping.tp_size) == 0
            nf = num_ckpts // mapping.tp_size
            fs = nf * mapping.tp_rank
            file_ids = list(range(fs, fs + nf))
            ckpts = []
            for f in file_ids:
                ckpt = load_torch_meta_ckpt(
                    Path(meta_ckpt_dir, f"consolidated.{f:02d}"))
                ckpts.append(ckpt)
            return gather_ckpts(ckpts)
        elif num_ckpts < mapping.tp_size:
            # split ckpt
            assert (mapping.tp_size % num_ckpts) == 0
            ranks_per_ckpt = mapping.tp_size // num_ckpts
            ckpt_fid = mapping.tp_rank // ranks_per_ckpt
            ckpt_rank = mapping.tp_rank % ranks_per_ckpt
            nH_per_ckpt = config.num_attention_heads // num_ckpts
            assert (nH_per_ckpt % ranks_per_ckpt) == 0
            ckpt = load_torch_meta_ckpt(
                Path(meta_ckpt_dir, f"consolidated.{ckpt_fid:02d}"))
            return split_ckpt(ckpt, ranks_per_ckpt, ckpt_rank)

        # num_ckpts == tensor_parallel, 1:1 mapping from files to TP
        return load_torch_meta_ckpt(
            Path(meta_ckpt_dir, f"consolidated.{mapping.tp_rank:02d}"))

    def permute(w, nH, d, dH):
        # due to MQA's wk, nH*dH != d could be true
        return w.view(nH, dH // 2, 2, d).transpose(1, 2).reshape(nH * dH, d)

    def extract_layer_idx(name):
        ss = name.split('.')
        for s in ss:
            if s.isdigit():
                return s
        return None

    if not hasattr(load_weights_from_meta_ckpt, "saved_embed"):
        load_weights_from_meta_ckpt.saved_embed = None

    def combine_embeddings(embeds, num_ckpts):
        if len(embeds) == 1:
            return embeds[0]
        assert [
            embeds[i].shape == embeds[i + 1].shape
            for i in range(len(embeds) - 1)
        ]
        if embeds[0].shape[0] == config.vocab_size // num_ckpts:
            merge_dim = 0
        elif embeds[0].shape[1] == config.hidden_size // num_ckpts:
            merge_dim = 1
        else:
            logger.error("Unable to infer embedding split dimension")
            assert False, "Unable to infer embedding split dimension"
        return torch.cat(embeds, dim=merge_dim)

    def gather_embedding(cur_embed, name: str, num_ckpts):
        if mapping.tp_size == 1:
            # even if num_ckpts > 1, get_current_weights will already have it gathered
            return cur_embed
        if load_weights_from_meta_ckpt.saved_embed is None:
            embeds = [None] * num_ckpts
            for i in range(num_ckpts):
                ckpt = load_torch_meta_ckpt(
                    Path(meta_ckpt_dir, f"consolidated.{i:02d}"))
                embeds[i] = ckpt[name]
            embed = combine_embeddings(embeds, num_ckpts).to(torch_dtype)
            load_weights_from_meta_ckpt.saved_embed = embed

        return load_weights_from_meta_ckpt.saved_embed

    logger.info('Loading weights from Meta LLaMA checkpoints ...')
    tik = time.time()

    num_kv_heads = config.num_key_value_heads
    mha_mode = (num_kv_heads == config.num_attention_heads)

    ckpts = list(Path(meta_ckpt_dir).glob("consolidated.*"))
    num_ckpts = len(ckpts)
    # llama/llama2 doesn't have MQA. So, simplifying loader logic by not worrying about it.
    assert num_kv_heads > 1 or num_kv_heads >= num_ckpts, \
        f"We don't know how the {num_kv_heads} KV heads are distributed among {num_ckpts} checkpoints."

    tik = time.time()
    ckpt = get_current_weights(num_ckpts)
    tok = time.time()
    t = time.strftime('%H:%M:%S', time.gmtime(tok - tik))
    logger.info(f'[{mapping.rank}] get_current_weights. Total time: {t}')

    head_size = config.hidden_size // config.num_attention_heads
    layers_range = mapping.pp_layers(config.num_hidden_layers)

    for l in layers_range:
        prefix = f'layers.{l}.attention.'
        q_weight = permute(ckpt[prefix + 'wq.weight'].clone(),
                           nH=(config.num_attention_heads // mapping.tp_size),
                           d=config.hidden_size,
                           dH=head_size)
        if num_kv_heads < mapping.tp_size and num_ckpts >= mapping.tp_size:
            assert mapping.tp_size % num_kv_heads == 0
            assert False, "Not supported yet"
        k_weight = permute(ckpt[prefix + 'wk.weight'].clone(),
                           nH=((num_kv_heads + mapping.tp_size - 1) //
                               mapping.tp_size),
                           d=config.hidden_size,
                           dH=head_size)
        v_weight = ckpt[prefix + 'wv.weight'].clone()

        qkv_weight = torch.cat([q_weight, k_weight, v_weight], dim=0)
        ckpt[prefix + 'qkv.weight'] = qkv_weight

    for k, v in tqdm(ckpt.items()):
        dtype = torch_dtype if 'feed_forward.gate' not in k else torch.float32

        v = v.to(dtype)
        if "tok_embeddings" in k:
            if not config.use_parallel_embedding:
                v = gather_embedding(v, k, num_ckpts)
            elif config.embedding_sharding_dim == 0:
                # this needs a gather and then resplit along different dims
                v = gather_embedding(v, k, num_ckpts)
                v = split(v, mapping.tp_size, mapping.tp_rank, 0)
            if mapping.is_first_pp_rank():
                weights['transformer.vocab_embedding.weight'] = v
        elif "output" in k:
            if mapping.is_last_pp_rank():
                if config.vocab_size % mapping.tp_size != 0:
                    # padding
                    vocab_size_padded = pad_vocab_size(config.vocab_size,
                                                       mapping.tp_size)
                    pad_width = vocab_size_padded - config.vocab_size
                    v = torch.from_numpy(
                        np.pad(v.detach().cpu().numpy(),
                               ((0, pad_width), (0, 0)),
                               'constant',
                               constant_values=0))
                weights['lm_head.weight'] = v
        elif k == "norm.weight":
            if mapping.is_last_pp_rank():
                weights['transformer.ln_f.weight'] = v
        else:
            # layer specific weights
            layer_idx = extract_layer_idx(k)
            if layer_idx is None or int(layer_idx) not in layers_range:
                continue

            # Meta's recipe of not using fp8 rowwise for the first and last layer.
            use_fp8_rowwise_in_layer = use_fp8_rowwise and (
                int(layer_idx) not in exclude_layers_id)
            idx = int(layer_idx) - layers_range[0]
            tllm_prex = f'transformer.layers.{idx}.'

            if 'attention_norm.weight' in k:
                weights[tllm_prex + 'input_layernorm.weight'] = v
            elif 'ffn_norm.weight' in k:
                weights[tllm_prex + 'post_layernorm.weight'] = v
            elif 'feed_forward.w3.weight' in k:
                if use_fp8_rowwise_in_layer:
                    processed_torch_weights, torch_weight_scales = fp8_per_channel_quant_weight_gpu(
                        v, config.quantization.clamp_val)
                    weights[tllm_prex +
                            'mlp.gate.weight'] = processed_torch_weights
                    weights[tllm_prex +
                            'mlp.gate.per_channel_scale'] = torch_weight_scales
                else:
                    weights[tllm_prex + 'mlp.gate.weight'] = v
            elif 'feed_forward.w2.weight' in k:
                if use_fp8_rowwise_in_layer:
                    processed_torch_weights, torch_weight_scales = fp8_per_channel_quant_weight_gpu(
                        v, config.quantization.clamp_val)
                    weights[tllm_prex +
                            'mlp.proj.weight'] = processed_torch_weights
                    weights[tllm_prex +
                            'mlp.proj.per_channel_scale'] = torch_weight_scales
                else:
                    weights[tllm_prex + 'mlp.proj.weight'] = v
            elif 'feed_forward.w1.weight' in k:
                if use_fp8_rowwise_in_layer:
                    processed_torch_weights, torch_weight_scales = fp8_per_channel_quant_weight_gpu(
                        v, config.quantization.clamp_val)
                    weights[tllm_prex +
                            'mlp.fc.weight'] = processed_torch_weights
                    weights[tllm_prex +
                            'mlp.fc.per_channel_scale'] = torch_weight_scales
                else:
                    weights[tllm_prex + 'mlp.fc.weight'] = v
            elif 'attention.wo.weight' in k:
                weights[tllm_prex + 'attention.dense.weight'] = v
            elif 'attention.qkv.weight' in k:
                weights[tllm_prex + 'attention.qkv.weight'] = v
            elif 'feed_forward.gate' in k:
                weights[tllm_prex + 'mlp.router.weight'] = v

    tok = time.time()
    t = time.strftime('%H:%M:%S', time.gmtime(tok - tik))
    logger.info(f'Weights loaded. Total time: {t}')
    return weights<|MERGE_RESOLUTION|>--- conflicted
+++ resolved
@@ -858,10 +858,15 @@
 
         if prefix + f'{param_name_map["attention.qkv"]}.q_proj.bias' in model_params:
             # only used in Internlm 7B models
-<<<<<<< HEAD
-            q_bias = get_bias(model_params, prefix + 'self_attn.q_proj', dtype)
-            k_bias = get_bias(model_params, prefix + 'self_attn.k_proj', dtype)
-            v_bias = get_bias(model_params, prefix + 'self_attn.v_proj', dtype)
+            q_bias = get_bias(
+                model_params,
+                prefix + f'{param_name_map["attention.qkv"]}.q_proj', dtype)
+            k_bias = get_bias(
+                model_params,
+                prefix + f'{param_name_map["attention.qkv"]}.k_proj', dtype)
+            v_bias = get_bias(
+                model_params,
+                prefix + f'{param_name_map["attention.qkv"]}.v_proj', dtype)
             if not mha_mode:
                 bq = split(q_bias, mapping.tp_size, mapping.tp_rank)
                 bk = split(k_bias, mapping.tp_size, mapping.tp_rank)
@@ -873,22 +878,6 @@
                                                  config.num_attention_heads,
                                                  config.hidden_size,
                                                  mapping.tp_size, mapping.tp_rank)
-=======
-            q_bias = get_bias(
-                model_params,
-                prefix + f'{param_name_map["attention.qkv"]}.q_proj', dtype)
-            k_bias = get_bias(
-                model_params,
-                prefix + f'{param_name_map["attention.qkv"]}.k_proj', dtype)
-            v_bias = get_bias(
-                model_params,
-                prefix + f'{param_name_map["attention.qkv"]}.v_proj', dtype)
-            qkv_bias = torch.cat((q_bias, k_bias, v_bias))
-            split_bias_v = split_qkv_bias_tp(qkv_bias,
-                                             config.num_attention_heads,
-                                             config.hidden_size,
-                                             mapping.tp_size, mapping.tp_rank)
->>>>>>> 74b324f6
         else:
             split_bias_v = None
 
