# SPDX-FileCopyrightText: Copyright (c) 2022-2024 NVIDIA CORPORATION & AFFILIATES. All rights reserved.
# SPDX-License-Identifier: Apache-2.0
#
# Licensed under the Apache License, Version 2.0 (the "License");
# you may not use this file except in compliance with the License.
# You may obtain a copy of the License at
#
# http://www.apache.org/licenses/LICENSE-2.0
#
# Unless required by applicable law or agreed to in writing, software
# distributed under the License is distributed on an "AS IS" BASIS,
# WITHOUT WARRANTIES OR CONDITIONS OF ANY KIND, either express or implied.
# See the License for the specific language governing permissions and
# limitations under the License.
import argparse
import copy
import os
import time
import traceback
from concurrent.futures import ProcessPoolExecutor, as_completed
from importlib.machinery import SourceFileLoader
from multiprocessing import get_context
from typing import Optional, Union

import torch

from tensorrt_llm.auto_parallel import infer_cluster_config
from tensorrt_llm.auto_parallel.cluster_info import cluster_infos
from tensorrt_llm.bindings import KVCacheType
from tensorrt_llm.builder import BuildConfig, Engine, build
from tensorrt_llm.logger import logger, severity_map
from tensorrt_llm.lora_manager import LoraConfig, LoraManager
from tensorrt_llm.models import MODEL_MAP, PretrainedConfig
from tensorrt_llm.models.modeling_utils import SpeculativeDecodingMode
from tensorrt_llm.plugin import PluginConfig, add_plugin_argument
from tensorrt_llm.quantization.mode import QuantAlgo


def parse_arguments():
    parser = argparse.ArgumentParser(
        formatter_class=argparse.ArgumentDefaultsHelpFormatter)
    parser.add_argument(
        '--checkpoint_dir',
        type=str,
        default=None,
        help="The directory path that contains TensorRT-LLM checkpoint.")
    parser.add_argument(
        '--model_config',
        type=str,
        default=None,
        help="The file path that saves TensorRT-LLM checkpoint config.")
    parser.add_argument(
        '--build_config',
        type=str,
        default=None,
        help="The file path that saves TensorRT-LLM build config.")
    parser.add_argument(
        '--model_cls_file',
        type=str,
        default=None,
        help="The file path that defines customized TensorRT-LLM model.")
    parser.add_argument('--model_cls_name',
                        type=str,
                        default=None,
                        help="The customized TensorRT-LLM model class name.")
    parser.add_argument(
        '--output_dir',
        type=str,
        default='engine_outputs',
        help=
        "The directory path to save the serialized engine files and engine config file."
    )

    parser.add_argument(
        '--max_batch_size',
        type=int,
        default=2048,
        help="Maximum number of requests that the engine can schedule.")
    parser.add_argument('--max_input_len',
                        type=int,
                        default=1024,
                        help="Maximum input length of one request.")
    parser.add_argument(
        '--max_seq_len',
        '--max_decoder_seq_len',
        dest='max_seq_len',
        type=int,
        default=None,
        help="Maximum total length of one request, including prompt and outputs. "
        "If unspecified, the value is deduced from the model config.")
    parser.add_argument(
        '--max_beam_width',
        type=int,
        default=1,
        help="Maximum number of beams for beam search decoding.")
    parser.add_argument(
        '--max_num_tokens',
        type=int,
        default=8192,
        help=
        "Maximum number of batched input tokens after padding is removed in each batch. "
        "Currently, the input padding is removed by default; "
        "you may explicitly disable it by specifying ``--remove_input_padding disable``."
    )
    parser.add_argument(
        '--opt_num_tokens',
        type=int,
        default=None,
        help=
        "Optimal number of batched input tokens after padding is removed in each batch "
        "It equals to ``max_batch_size * max_beam_width`` by default, set this "
        "value as close as possible to the actual number of tokens on your workload. "
        "Note that this argument might be removed in the future.")
    parser.add_argument(
        '--max_encoder_input_len',
        type=int,
        default=1024,
        help="Maximum encoder input length for enc-dec models. "
        "Set ``max_input_len`` to 1 to start generation from decoder_start_token_id of length 1."
    )
    parser.add_argument(
        '--max_prompt_embedding_table_size',
        '--max_multimodal_len',
        type=int,
        default=0,
        help=
        "Maximum prompt embedding table size for prompt tuning, or maximum multimodal input size for multimodal models. "
        "Setting a value > 0 enables prompt tuning or multimodal input.")
    parser.add_argument(
        '--kv_cache_type',
        default=argparse.SUPPRESS,
        type=KVCacheType,
        help=
        "Set KV cache type (continuous, paged, or disabled). For disabled case, KV cache is disabled and only context phase is allowed."
    )
    parser.add_argument(
        '--paged_kv_cache',
        type=str,
        default=argparse.SUPPRESS,
        help=
        "Deprecated. Enabling this option is equvilient to ``--kv_cache_type paged`` for transformer based models."
    )

    parser.add_argument(
        '--input_timing_cache',
        type=str,
        default=None,
<<<<<<< HEAD
        nargs="+",
        help="The directory of LoRA weights. "
             "Use config from the first directory if multiple directories are provided."
    )
    parser.add_argument('--lora_ckpt_source',
                        type=str,
                        default="hf",
                        choices=["hf", "nemo"],
                        help="The source of lora checkpoint.")
    parser.add_argument(
        '--lora_target_modules',
        nargs='+',
        default=None,
        choices=LoraManager.LORA_MODULE_IDS.keys(),
=======
>>>>>>> e1533727
        help=
        "The file path to read the timing cache. This option is ignored if the file does not exist."
    )
<<<<<<< HEAD
    parser.add_argument(
        '--max_lora_rank',
        type=int,
        default=64,
        help='maximum lora rank for different lora modules. '
             'It is used to compute the workspace size of lora plugin.')
    parser.add_argument('--auto_parallel',
=======
    parser.add_argument('--output_timing_cache',
                        type=str,
                        default='model.cache',
                        help="The file path to write the timing cache.")
    parser.add_argument('--builder_opt',
>>>>>>> e1533727
                        type=int,
                        default=None,
                        choices=[0, 1, 2, 3, 4, 5],
                        help="TensorRT builder optimization level.")
    parser.add_argument(
        '--profiling_verbosity',
        type=str,
        default='layer_names_only',
        choices=['layer_names_only', 'detailed', 'none'],
        help=
        "The profiling verbosity for the generated TensorRT engine. Setting to detailed allows inspecting tactic choices and kernel parameters."
    )
    parser.add_argument(
        '--builder_force_num_profiles',
        type=int,
        default=None,
        help="If specified, force to use the number of profiles.")
    parser.add_argument(
        '--strip_plan',
        default=False,
        action='store_true',
        help=
        "Enable stripping weights from the final TensorRT engine under the assumption that the refit weights are identical to those provided at build time."
    )
    parser.add_argument('--weight_sparsity',
                        default=False,
                        action='store_true',
                        help="Enable weight sparsity.")
    parser.add_argument(
        '--weight_streaming',
        default=False,
        action='store_true',
        help=
        "Enable offloading weights to CPU and streaming loading at runtime.",
    )
    parser.add_argument(
        '--fast_build',
        default=False,
        action='store_true',
        help=
        "Enable features for faster engine building. This may cause some performance degradation and is currently incompatible with int8/int4 quantization.",
    )

    parser.add_argument('--workers',
                        type=int,
                        default=1,
                        help="The number of workers for building in parallel.")
    parser.add_argument('--log_level',
                        type=str,
                        default='info',
                        choices=severity_map.keys(),
                        help="The logging level.")
    parser.add_argument('--enable_debug_output',
                        default=False,
                        action='store_true',
                        help="Enable debug output.")
    parser.add_argument(
        '--visualize_network',
        default=False,
        action='store_true',
        help=
        "Export TensorRT Networks to ONNX prior to Engine build for debugging.")
    parser.add_argument(
        '--dry_run',
        default=False,
        action='store_true',
        help=
        "Run through the build process except the actual Engine build for debugging."
    )

    logits_parser = parser.add_argument_group("Logits arguments")
    logits_parser.add_argument('--logits_dtype',
                               type=str,
                               default=None,
                               choices=['float16', 'float32'],
                               help="The data type of logits.")
    logits_parser.add_argument('--gather_context_logits',
                               action='store_true',
                               default=False,
                               help="Enable gathering context logits.")
    logits_parser.add_argument('--gather_generation_logits',
                               action='store_true',
                               default=False,
                               help="Enable gathering generation logits.")
    logits_parser.add_argument(
        '--gather_all_token_logits',
        action='store_true',
        default=False,
        help=
        "Enable both ``gather_context_logits`` and ``gather_generation_logits``."
    )

    lora_parser = parser.add_argument_group("LoRA arguments")
    lora_parser.add_argument(
        '--lora_dir',
        type=str,
        default=None,
        nargs="+",
        help="The directory of LoRA weights. "
        "If multiple directories are provided, the first one is used for configuration."
    )
    lora_parser.add_argument('--lora_ckpt_source',
                             type=str,
                             default="hf",
                             choices=["hf", "nemo"],
                             help="The source type of LoRA checkpoint.")
    lora_parser.add_argument(
        '--lora_target_modules',
        nargs='+',
        default=None,
        choices=LoraManager.LORA_MODULE_IDS.keys(),
        help=
        "The target module names that LoRA is applied. Only effective when ``lora_plugin`` is enabled."
    )
    lora_parser.add_argument(
        '--max_lora_rank',
        type=int,
        default=64,
        help="Maximum LoRA rank for different LoRA modules. "
        "It is used to compute the workspace size of LoRA plugin.")

    spec_parser = parser.add_argument_group("Speculative decoding arguments")
    spec_parser.add_argument('--speculative_decoding_mode',
                             default=None,
                             choices=[
                                 "draft_tokens_external",
                                 "lookahead_decoding",
                                 "medusa",
                                 "explicit_draft_tokens",
                             ],
                             help="Mode of speculative decoding.")
    spec_parser.add_argument(
        '--max_draft_len',
        type=int,
        default=0,
        help=
        "Maximum lengths of draft tokens for speculative decoding target model."
    )

    autopp_parser = parser.add_argument_group("Auto parallel arguments")
    autopp_parser.add_argument('--auto_parallel',
                               type=int,
                               default=1,
                               help="MPI world size for auto parallel.")
    autopp_parser.add_argument(
        '--gpus_per_node',
        type=int,
        default=8,
        help=
        "Number of GPUs each node has in a multi-node setup. This is a cluster spec and can be greater/smaller than world size. "
        "This option is only used for auto parallel specified with ``--auto_parallel``."
    )
    autopp_parser.add_argument(
        '--cluster_key',
        type=str,
        default=None,
        choices=cluster_infos.keys(),
        help=
        "Unique name for target GPU type. Inferred from current GPU type if not specified. "
        "This option is only used for auto parallel specified with ``--auto_parallel``."
    )

    plugin_config_parser = parser.add_argument_group("Plugin config arguments")
    add_plugin_argument(plugin_config_parser)
    return parser


def build_model(
    build_config: BuildConfig,
    rank: int = 0,
    ckpt_dir: str = None,
    model_config: Union[str, PretrainedConfig] = None,
    model_cls=None,
    dry_run:
    bool = False,  # return the modified BuildConfig without actually building the engine
    **kwargs
) -> Union[Engine, BuildConfig]:

    model_config = copy.deepcopy(model_config)

    logits_dtype = kwargs.get('logits_dtype')
    if logits_dtype is not None:
        model_config.logits_dtype = logits_dtype

    architecture = model_config.architecture
    assert not build_config.plugin_config.streamingllm or architecture == "LlamaForCausalLM", \
        "StreamingLLM is only supported in the llama model."
    real_rank = rank

    if build_config.plugin_config.reduce_fusion and model_config.mapping.tp_size == 1:
        build_config.plugin_config.reduce_fusion = False

    model_config.mapping.gpus_per_node = build_config.auto_parallel_config.gpus_per_node
    if build_config.auto_parallel_config.enabled:
        assert rank < build_config.auto_parallel_config.world_size
        assert model_config.mapping.pp_size == 1 and model_config.mapping.tp_size == 1, \
            "You must convert to full model with TP=1&&PP=1 to use auto parallel planner"
        #TODO: TRTLLM-193 remove this after the new build API for autopp is done
        rank = 0  # This is a WAR to construct a whole model and load all the weights before auto parallel
    else:
        assert rank < model_config.mapping.world_size

    rank_config = copy.deepcopy(model_config)
    rank_config.set_rank(rank)

    if model_cls is None:
        assert architecture in MODEL_MAP, \
            f"Unsupported model architecture: {architecture}"
        model_cls = MODEL_MAP[architecture]
    if ckpt_dir is None:
        model = model_cls(rank_config)
    else:
        model = model_cls.from_checkpoint(ckpt_dir, config=rank_config)
    is_checkpoint_pruned = getattr(rank_config, 'is_pruned', False)

    if build_config.plugin_config.lora_plugin is not None:
        lora_config = LoraConfig(lora_dir=kwargs['lora_dir'] or [],
                                 lora_ckpt_source=kwargs['lora_ckpt_source'],
                                 max_lora_rank=kwargs['max_lora_rank'])
        if kwargs['lora_target_modules'] is not None:
            # command line options is preferred over the modules in the lora dir
            lora_config.lora_target_modules = kwargs['lora_target_modules']
        build_config.lora_config = lora_config

    build_config.use_fused_mlp = kwargs.get('use_fused_mlp', False)
    # tells the low level build api to only build rank-th shard of the model
    if build_config.auto_parallel_config.enabled:
        model.config.mapping.rank = real_rank

    if is_checkpoint_pruned or kwargs.pop('strip_plan', False):
        build_config.use_strip_plan = True
    build_config.use_refit = kwargs.get('refit', False)

    if dry_run:
        return build_config

    return build(model, build_config)


def build_and_save(rank, gpu_id, ckpt_dir, build_config, output_dir, log_level,
                   model_config, model_cls, **kwargs):
    torch.cuda.set_device(gpu_id)
    logger.set_level(log_level)
    engine = build_model(build_config,
                         rank,
                         ckpt_dir,
                         model_config,
                         model_cls=model_cls,
                         **kwargs)
    assert engine is not None
    engine.save(output_dir)
    return True


def parallel_build(model_config: PretrainedConfig,
                   ckpt_dir: Optional[str],
                   build_config: BuildConfig,
                   output_dir: str,
                   workers: int = 1,
                   log_level: str = 'info',
                   model_cls=None,
                   **kwargs):

    if build_config.auto_parallel_config.enabled:
        if model_config.mapping.world_size > 1:
            raise RuntimeError(
                "manually TP and PP are not supported in auto parallel mode.")
        if build_config.auto_parallel_config.debug_mode:
            world_size = 1
        else:
            world_size = build_config.auto_parallel_config.world_size
    else:
        world_size = model_config.mapping.world_size

    if workers == 1:
        for rank in range(world_size):
            passed = build_and_save(rank, rank % workers, ckpt_dir,
                                    build_config, output_dir, log_level,
                                    model_config, model_cls, **kwargs)
            assert passed, "Engine building failed, please check error log."
    else:
        with ProcessPoolExecutor(mp_context=get_context('spawn'),
                                 max_workers=workers) as p:
            futures = [
                p.submit(build_and_save, rank, rank % workers, ckpt_dir,
                         build_config, output_dir, log_level, model_config,
                         model_cls, **kwargs) for rank in range(world_size)
            ]
            exceptions = []
            for future in as_completed(futures):
                try:
                    future.result()
                except Exception as e:
                    traceback.print_exc()
                    exceptions.append(e)
            assert len(exceptions
                       ) == 0, "Engine building failed, please check error log."


def main():
    parser = parse_arguments()
    args = parser.parse_args()
    if args.gather_all_token_logits:
        args.gather_context_logits = True
        args.gather_generation_logits = True
    if args.gather_context_logits and args.max_draft_len > 0:
        raise RuntimeError(
            "Gather context logits is not support with draft len > 0. "
            "If want to get the accepted tokens' logits from target model, please just enable gather_generation_logits"
        )

    logger.set_level(args.log_level)
    tik = time.time()

    if not os.path.exists(args.output_dir):
        os.makedirs(args.output_dir)

    model_cls = None
    if args.model_cls_file is not None:
        assert args.model_cls_name is not None
        loader = SourceFileLoader('models', args.model_cls_file)
        mod = loader.load_module()
        model_cls = getattr(mod, args.model_cls_name)

    workers = min(torch.cuda.device_count(), args.workers)

    if hasattr(args, 'paged_kv_cache'):
        logger.warning(
            'Option --paged_kv_cache is deprecated, use --kv_cache_type=paged/disabled instead.'
        )

    plugin_config = PluginConfig.from_arguments(args)

    if args.fast_build:
        plugin_config.manage_weights = True

    kwargs = {
        'logits_dtype': args.logits_dtype,
        'use_fused_mlp': args.use_fused_mlp,
        'lora_dir': args.lora_dir,
        'lora_ckpt_source': args.lora_ckpt_source,
        'max_lora_rank': args.max_lora_rank,
        'lora_target_modules': args.lora_target_modules,
        'strip_plan': args.strip_plan,
        'refit': False,
    }
    speculative_decoding_mode = SpeculativeDecodingMode.from_arguments(args)

    ckpt_dir_or_model_config = args.checkpoint_dir if args.checkpoint_dir is not None else args.model_config
    if ckpt_dir_or_model_config.lower().endswith('.json'):
        config_path = ckpt_dir_or_model_config
        ckpt_dir = None
    else:
        config_path = os.path.join(ckpt_dir_or_model_config, 'config.json')
        ckpt_dir = ckpt_dir_or_model_config

    model_config = PretrainedConfig.from_json_file(config_path)

    # avoid ValueError if not supported quantization is chosen with use_fused_mlp
    quant_algo = model_config.quantization.quant_algo
    if quant_algo and quant_algo != QuantAlgo.FP8:
        kwargs['use_fused_mlp'] = False

    if args.build_config is None:
        if args.multiple_profiles == "enable" and args.opt_num_tokens is not None:
            raise RuntimeError(
                "multiple_profiles is enabled, while opt_num_tokens is set. "
                "They are not supposed to be working in the same time for now.")
        if args.cluster_key is not None:
            cluster_config = dict(cluster_key=args.cluster_key)
        else:
            cluster_config = infer_cluster_config()

        build_config = BuildConfig.from_dict(
            {
                'max_input_len': args.max_input_len,
                'max_seq_len': args.max_seq_len,
                'max_batch_size': args.max_batch_size,
                'max_beam_width': args.max_beam_width,
                'max_num_tokens': args.max_num_tokens,
                'opt_num_tokens': args.opt_num_tokens,
                'max_prompt_embedding_table_size':
                    args.max_prompt_embedding_table_size,
                'gather_context_logits': args.gather_context_logits,
                'gather_generation_logits': args.gather_generation_logits,
                'strongly_typed': True,
                'builder_opt': args.builder_opt,
                'force_num_profiles': args.builder_force_num_profiles,
                'weight_sparsity': args.weight_sparsity,
                'profiling_verbosity': args.profiling_verbosity,
                'enable_debug_output': args.enable_debug_output,
                'max_draft_len': args.max_draft_len,
                'speculative_decoding_mode': speculative_decoding_mode,
                'input_timing_cache': args.input_timing_cache,
                'output_timing_cache': args.output_timing_cache,
                'auto_parallel_config': {
                    'world_size':
                    args.auto_parallel,
                    'gpus_per_node':
                    args.gpus_per_node,
                    'sharded_io_allowlist': [
                        'past_key_value_\\d+',
                        'present_key_value_\\d*',
                    ],
                    'same_buffer_io': {
                        'past_key_value_(\\d+)': 'present_key_value_\\1',
                    },
                    **cluster_config,
                },
                'dry_run': args.dry_run,
                'visualize_network': args.visualize_network,
                'max_encoder_input_len': args.max_encoder_input_len,
                'weight_streaming': args.weight_streaming,
            },
            plugin_config=plugin_config)

        if hasattr(args, 'kv_cache_type'):
            build_config.update_from_dict({'kv_cache_type': args.kv_cache_type})
    else:
        build_config = BuildConfig.from_json_file(args.build_config,
                                                  plugin_config=plugin_config)

    parallel_build(model_config, ckpt_dir, build_config, args.output_dir,
                   workers, args.log_level, model_cls, **kwargs)

    tok = time.time()
    t = time.strftime('%H:%M:%S', time.gmtime(tok - tik))
    logger.info(f'Total time of building all engines: {t}')


if __name__ == '__main__':
    main()<|MERGE_RESOLUTION|>--- conflicted
+++ resolved
@@ -87,7 +87,7 @@
         type=int,
         default=None,
         help="Maximum total length of one request, including prompt and outputs. "
-        "If unspecified, the value is deduced from the model config.")
+             "If unspecified, the value is deduced from the model config.")
     parser.add_argument(
         '--max_beam_width',
         type=int,
@@ -116,7 +116,7 @@
         type=int,
         default=1024,
         help="Maximum encoder input length for enc-dec models. "
-        "Set ``max_input_len`` to 1 to start generation from decoder_start_token_id of length 1."
+             "Set ``max_input_len`` to 1 to start generation from decoder_start_token_id of length 1."
     )
     parser.add_argument(
         '--max_prompt_embedding_table_size',
@@ -145,41 +145,14 @@
         '--input_timing_cache',
         type=str,
         default=None,
-<<<<<<< HEAD
-        nargs="+",
-        help="The directory of LoRA weights. "
-             "Use config from the first directory if multiple directories are provided."
-    )
-    parser.add_argument('--lora_ckpt_source',
-                        type=str,
-                        default="hf",
-                        choices=["hf", "nemo"],
-                        help="The source of lora checkpoint.")
-    parser.add_argument(
-        '--lora_target_modules',
-        nargs='+',
-        default=None,
-        choices=LoraManager.LORA_MODULE_IDS.keys(),
-=======
->>>>>>> e1533727
         help=
         "The file path to read the timing cache. This option is ignored if the file does not exist."
     )
-<<<<<<< HEAD
-    parser.add_argument(
-        '--max_lora_rank',
-        type=int,
-        default=64,
-        help='maximum lora rank for different lora modules. '
-             'It is used to compute the workspace size of lora plugin.')
-    parser.add_argument('--auto_parallel',
-=======
     parser.add_argument('--output_timing_cache',
                         type=str,
                         default='model.cache',
                         help="The file path to write the timing cache.")
     parser.add_argument('--builder_opt',
->>>>>>> e1533727
                         type=int,
                         default=None,
                         choices=[0, 1, 2, 3, 4, 5],
@@ -279,7 +252,7 @@
         default=None,
         nargs="+",
         help="The directory of LoRA weights. "
-        "If multiple directories are provided, the first one is used for configuration."
+             "If multiple directories are provided, the first one is used for configuration."
     )
     lora_parser.add_argument('--lora_ckpt_source',
                              type=str,
@@ -299,7 +272,7 @@
         type=int,
         default=64,
         help="Maximum LoRA rank for different LoRA modules. "
-        "It is used to compute the workspace size of LoRA plugin.")
+             "It is used to compute the workspace size of LoRA plugin.")
 
     spec_parser = parser.add_argument_group("Speculative decoding arguments")
     spec_parser.add_argument('--speculative_decoding_mode',
@@ -348,14 +321,14 @@
 
 
 def build_model(
-    build_config: BuildConfig,
-    rank: int = 0,
-    ckpt_dir: str = None,
-    model_config: Union[str, PretrainedConfig] = None,
-    model_cls=None,
-    dry_run:
-    bool = False,  # return the modified BuildConfig without actually building the engine
-    **kwargs
+        build_config: BuildConfig,
+        rank: int = 0,
+        ckpt_dir: str = None,
+        model_config: Union[str, PretrainedConfig] = None,
+        model_cls=None,
+        dry_run:
+        bool = False,  # return the modified BuildConfig without actually building the engine
+        **kwargs
 ) -> Union[Engine, BuildConfig]:
 
     model_config = copy.deepcopy(model_config)
@@ -577,9 +550,9 @@
                 'output_timing_cache': args.output_timing_cache,
                 'auto_parallel_config': {
                     'world_size':
-                    args.auto_parallel,
+                        args.auto_parallel,
                     'gpus_per_node':
-                    args.gpus_per_node,
+                        args.gpus_per_node,
                     'sharded_io_allowlist': [
                         'past_key_value_\\d+',
                         'present_key_value_\\d*',
