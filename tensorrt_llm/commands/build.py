--- conflicted
+++ resolved
@@ -103,14 +103,9 @@
         type=int,
         default=None,
         help='It equals to max_batch_size*max_beam_width by default, set this '
-<<<<<<< HEAD
-             'value as close as possible to the actual number of tokens on your workload. '
-             'Note that this argument might be removed in the future.')
-=======
         'value as close as possible to the actual number of tokens on your workload. '
         'Note that this argument might be removed in the future.')
     parser.add_argument('--cp_size', type=int, default=1)
->>>>>>> a681853d
     parser.add_argument('--tp_size', type=int, default=1)
     parser.add_argument('--pp_size', type=int, default=1)
     parser.add_argument(
