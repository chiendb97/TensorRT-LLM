--- conflicted
+++ resolved
@@ -565,20 +565,6 @@
                 'opt_num_tokens':
                 args.opt_num_tokens,
                 'max_prompt_embedding_table_size':
-<<<<<<< HEAD
-                    args.max_prompt_embedding_table_size,
-                'gather_context_logits': args.gather_context_logits,
-                'gather_generation_logits': args.gather_generation_logits,
-                'strongly_typed': True,
-                'force_num_profiles': force_num_profiles_from_env,
-                'weight_sparsity': args.weight_sparsity,
-                'profiling_verbosity': args.profiling_verbosity,
-                'enable_debug_output': args.enable_debug_output,
-                'max_draft_len': args.max_draft_len,
-                'speculative_decoding_mode': speculative_decoding_mode,
-                'input_timing_cache': args.input_timing_cache,
-                'output_timing_cache': args.output_timing_cache,
-=======
                 args.max_prompt_embedding_table_size,
                 'gather_context_logits':
                 args.gather_context_logits,
@@ -602,7 +588,6 @@
                 args.input_timing_cache,
                 'output_timing_cache':
                 args.output_timing_cache,
->>>>>>> 535c9cc6
                 'auto_parallel_config': {
                     'world_size':
                         args.auto_parallel,
