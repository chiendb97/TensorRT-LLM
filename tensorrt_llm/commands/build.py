--- conflicted
+++ resolved
@@ -145,7 +145,7 @@
         default=None,
         nargs="+",
         help="The directory of LoRA weights. "
-        "Use config from the first directory if multiple directories are provided."
+             "Use config from the first directory if multiple directories are provided."
     )
     parser.add_argument('--lora_ckpt_source',
                         type=str,
@@ -174,7 +174,7 @@
         type=int,
         default=64,
         help='maximum lora rank for different lora modules. '
-        'It is used to compute the workspace size of lora plugin.')
+             'It is used to compute the workspace size of lora plugin.')
     parser.add_argument('--auto_parallel',
                         type=int,
                         default=1,
@@ -319,136 +319,6 @@
     return build(model, build_config)
 
 
-<<<<<<< HEAD
-def preprocess_weights(
-        weights: Dict[str, torch.Tensor],
-        model_config: PretrainedConfig) -> Dict[str, torch.Tensor]:
-    quant_algo = model_config.quantization.quant_algo
-    kv_cache_quant_algo = model_config.quantization.kv_cache_quant_algo
-
-    # INT4_AWQ
-    if quant_algo == W4A8_AWQ or quant_algo == W4A16_AWQ:
-        preprocessor = torch.ops.trtllm.preprocess_weights_for_mixed_gemm
-        for name, param in weights.items():
-            if name.endswith('weight') and param.dtype == torch.int8:
-                dtype = torch.float16
-                if model_config.dtype == "bfloat16":
-                    dtype = torch.bfloat16
-                weights[name] = preprocessor(param.T.contiguous(),
-                                             torch.quint4x2).view(dtype)
-            if name.endswith('weights_scaling_factor'):
-                weights[name] = param.T.contiguous().to(
-                    str_dtype_to_torch(model_config.dtype))
-            if name.endswith('prequant_scaling_factor'):
-                weights[name] = param.reshape(1, -1)
-            if model_config.mapping.tp_rank > 0:
-                if name.endswith('attention.dense.bias') or name.endswith(
-                        'mlp.proj.bias'):
-                    weights[name] = torch.zeros_like(param)
-
-        if quant_algo == W4A8_AWQ:
-            for name in list(weights):
-                if name.endswith('weights_scaling_factor'):
-                    activation_scaling_factor = weights.pop(
-                        name.replace('weights_scaling_factor',
-                                     'activation_scaling_factor'))
-                    weights_scaling_factor_2 = weights.pop(
-                        name.replace('weights_scaling_factor',
-                                     'weights_scaling_factor_2'))
-                    weights[name] /= weights_scaling_factor_2
-                    weights[name.replace(
-                        'weights_scaling_factor',
-                        'prequant_scaling_factor')] /= activation_scaling_factor
-                    weights[name.replace(
-                        'weights_scaling_factor', 'alpha'
-                    )] = activation_scaling_factor * weights_scaling_factor_2
-
-    # FP8
-    elif quant_algo == FP8:
-        for name, param in weights.items():
-            if name.endswith('weight') and param.dtype == torch.int8:
-                weights[name] = param.view(torch.float8_e4m3fn)
-        # lm_head is not quantized to FP8
-        if "lm_head.weight" in weights:
-            assert weights['lm_head.weight'].dtype == str_dtype_to_torch(
-                model_config.dtype)
-            weights.pop('lm_head.weights_scaling_factor', None)
-            weights.pop('lm_head.activation_scaling_factor', None)
-
-    # Weight only 4bit
-    elif quant_algo == W4A16:
-        for name in list(weights):
-            if any([
-                    _name in name for _name in [
-                        'qkv.weight', 'dense.weight', 'fc.weight',
-                        'proj.weight', 'gate.weight'
-                    ]
-            ]) and weights[name].dtype != torch.int8:
-                processed_torch_weights, torch_weight_scales = \
-            torch.ops.trtllm.symmetric_quantize_last_axis_of_batched_matrix(
-                weights[name].t().contiguous(), torch.quint4x2)
-                weights[name] = processed_torch_weights
-                weights[name.replace(
-                    '.weight', '.per_channel_scale')] = torch_weight_scales
-
-    # Weight only 8bit
-    elif quant_algo == W8A16:
-        for name in list(weights):
-            if any([
-                    _name in name for _name in [
-                        'qkv.weight', 'dense.weight', 'fc.weight',
-                        'proj.weight', 'gate.weight'
-                    ]
-            ]) and weights[name].dtype != torch.int8:
-                processed_torch_weights, torch_weight_scales = \
-            torch.ops.trtllm.symmetric_quantize_last_axis_of_batched_matrix(
-                weights[name].t().contiguous(), torch.int8)
-                weights[name] = processed_torch_weights
-                weights[name.replace(
-                    '.weight', '.per_channel_scale')] = torch_weight_scales
-
-    # FP8 kv_cache_scaling_factor is always 1.0
-    if kv_cache_quant_algo == FP8:
-        for name, param in weights.items():
-            if name.endswith('kv_cache_scaling_factor'):
-                weights[name] = torch.tensor([1.0], dtype=torch.float32)
-
-    # If layer_norm bias is None. (For MPT)
-    if model_config.architecture == 'MPTForCausalLM':
-        update_dict = {}
-        for name, param in weights.items():
-            if 'input_layernorm.weight' in name and name.replace(
-                    'weight', 'bias') not in weights:
-                update_dict[name.replace('weight',
-                                         'bias')] = torch.zeros_like(param)
-            if 'post_layernorm.weight' in name and name.replace(
-                    'weight', 'bias') not in weights:
-                update_dict[name.replace('weight',
-                                         'bias')] = torch.zeros_like(param)
-            if 'ln_f.weight' in name and name.replace('weight',
-                                                      'bias') not in weights:
-                update_dict[name.replace('weight',
-                                         'bias')] = torch.zeros_like(param)
-            if 'transformer.vocab_embedding.weight' in name and name.replace(
-                    'weight', 'bias') not in weights:
-                update_dict[name.replace('weight',
-                                         'bias')] = torch.zeros([param.shape[0]])
-            if 'lm_head.weight' in name and name.replace(
-                    'weight', 'bias') not in weights:
-                update_dict[name.replace('weight',
-                                         'bias')] = torch.zeros([param.shape[0]])
-        weights.update(update_dict)
-
-    # Parallel block rowlinear should not have duplicate bias.
-    if model_config.architecture == 'GPTJForCausalLM':
-        if model_config.mapping.tp_rank > 0:
-            for name, param in weights.items():
-                if 'attention.dense.bias' in name or 'mlp.proj.bias' in name:
-                    weights[name] = torch.zeros_like(param)
-
-
-=======
->>>>>>> 66ca3378
 def build_and_save(rank, gpu_id, ckpt_dir, build_config, output_dir, log_level,
                    model_config, model_cls, **kwargs):
     torch.cuda.set_device(gpu_id)
@@ -562,7 +432,7 @@
                 'max_beam_width': args.max_beam_width,
                 'max_num_tokens': args.max_num_tokens,
                 'max_prompt_embedding_table_size':
-                args.max_prompt_embedding_table_size,
+                    args.max_prompt_embedding_table_size,
                 'gather_context_logits': args.gather_context_logits,
                 'gather_generation_logits': args.gather_generation_logits,
                 'strongly_typed': args.strongly_typed,
@@ -574,11 +444,11 @@
                 'output_timing_cache': args.output_timing_cache,
                 'auto_parallel_config': {
                     'world_size':
-                    args.auto_parallel,
+                        args.auto_parallel,
                     'gpus_per_node':
-                    args.gpus_per_node,
+                        args.gpus_per_node,
                     'cluster_key':
-                    args.cluster_key or infer_cluster_key(),
+                        args.cluster_key or infer_cluster_key(),
                     'sharded_io_allowlist': [
                         'past_key_value_\\d+',
                         'present_key_value_\\d*',
