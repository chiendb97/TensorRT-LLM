# SPDX-FileCopyrightText: Copyright (c) 2022-2024 NVIDIA CORPORATION & AFFILIATES. All rights reserved.
# SPDX-License-Identifier: Apache-2.0
#
# Licensed under the Apache License, Version 2.0 (the "License");
# you may not use this file except in compliance with the License.
# You may obtain a copy of the License at
#
# http://www.apache.org/licenses/LICENSE-2.0
#
# Unless required by applicable law or agreed to in writing, software
# distributed under the License is distributed on an "AS IS" BASIS,
# WITHOUT WARRANTIES OR CONDITIONS OF ANY KIND, either express or implied.
# See the License for the specific language governing permissions and
# limitations under the License.
import argparse
import copy
import os
import time
import traceback
from concurrent.futures import ProcessPoolExecutor, as_completed
from importlib.machinery import SourceFileLoader
from multiprocessing import get_context
from typing import Union

import torch

from .._common import check_max_num_tokens
from ..auto_parallel.config import _cluster_infos, infer_cluster_key
from ..builder import BuildConfig, Engine, build
from ..logger import logger
from ..lora_manager import LoraBuildConfig
from ..models import PretrainedConfig
from ..models.modeling_utils import (WEIGHT_LOADER_MODELS, QuantConfig,
                                     load_model)
from ..plugin import PluginConfig, add_plugin_argument
from ..quantization import QuantAlgo


def parse_arguments():
    parser = argparse.ArgumentParser()
    parser.add_argument('--checkpoint_dir', type=str, default=None)
    parser.add_argument('--model_config', type=str, default=None)
    parser.add_argument('--build_config', type=str, default=None)
    parser.add_argument('--model_cls_file', type=str, default=None)
    parser.add_argument('--model_cls_name', type=str, default=None)
    parser.add_argument(
        '--input_timing_cache',
        type=str,
        default=None,
        help=
        'The path to read timing cache, will be ignored if the file does not exist'
    )
    parser.add_argument('--output_timing_cache',
                        type=str,
                        default='model.cache',
                        help='The path to write timing cache')
    parser.add_argument('--log_level', type=str, default='info')
    parser.add_argument(
        '--profiling_verbosity',
        type=str,
        default='layer_names_only',
        choices=['layer_names_only', 'detailed', 'none'],
        help=
        'The profiling verbosity for the generated TRT engine. Set to detailed can inspect tactic choices and kernel parameters.'
    )
    parser.add_argument('--enable_debug_output',
                        default=False,
                        action='store_true')
    parser.add_argument(
        '--output_dir',
        type=str,
        default='engine_outputs',
        help='The path to save the serialized engine files and model configs')
    parser.add_argument('--workers',
                        type=int,
                        default='1',
                        help='The number of workers for building in parallel')
    parser.add_argument('--max_batch_size', type=int, default=1)
    parser.add_argument('--max_input_len', type=int, default=1024)
    parser.add_argument('--max_output_len', type=int, default=1024)
    parser.add_argument('--max_beam_width', type=int, default=1)
    parser.add_argument('--max_num_tokens', type=int, default=None)
    parser.add_argument(
        '--opt_num_tokens',
        type=int,
        default=None,
        help='It equals to max_batch_size*max_beam_width by default, set this '
        'value as close as possible to the actual number of tokens on your workload. '
        'Note that this argument might be removed in the future.')
    parser.add_argument('--tp_size', type=int, default=1)
    parser.add_argument('--pp_size', type=int, default=1)
    parser.add_argument(
        '--max_prompt_embedding_table_size',
        '--max_multimodal_len',
        type=int,
        default=0,
        help=
        'Setting to a value > 0 enables support for prompt tuning or multimodal input.'
    )
    parser.add_argument(
        '--use_fused_mlp',
        default=False,
        action='store_true',
        help=
        'Enable horizontal fusion in GatedMLP, reduces layer input traffic and potentially improves performance. '
        'For FP8 PTQ, the downside is slight reduction of accuracy because one of the quantization scaling factors are discarded. '
        '(An example for reference only: 0.45734 vs 0.45755 for LLaMA-v2 7B using `ammo/examples/hf/instruct_eval/mmlu.py`).'
    )
    parser.add_argument(
        '--gather_all_token_logits',
        action='store_true',
        default=False,
        help='Enable both gather_context_logits and gather_generation_logits')
    parser.add_argument('--gather_context_logits',
                        action='store_true',
                        default=False,
                        help='Gather context logits')
    parser.add_argument('--gather_generation_logits',
                        action='store_true',
                        default=False,
                        help='Gather generation logits')
    parser.add_argument(
        '--strongly_typed',
        action='store_true',
        default=False,
        help=
        'This option is introduced with TensorRT 9.1.0.1+ and will reduce the engine building time. '
        'It\'s not expected to see performance or accuracy regression after enable this flag. '
        'Note that, we may remove this flag in the future, and enable the feature by default.'
    )
    parser.add_argument('--builder_opt', type=int, default=None)
    parser.add_argument('--logits_dtype',
                        type=str,
                        default=None,
                        choices=['float16', 'float32'])
    parser.add_argument('--weight_only_precision',
                        type=str,
                        default=None,
                        choices=['int8', 'int4'])
    parser.add_argument('--weight_sparsity', default=False, action='store_true')
    parser.add_argument(
        '--max_draft_len',
        type=int,
        default=0,
        help=
        'Maximum lengths of draft tokens for speculative decoding target model.'
    )
    parser.add_argument(
        '--lora_dir',
        type=str,
        default=None,
        nargs="+",
        help="The directory of LoRA weights. "
             "Use config from the first directory if multiple directories are provided."
    )
    parser.add_argument('--lora_ckpt_source',
                        type=str,
                        default="hf",
                        choices=["hf", "nemo"],
                        help="The source of lora checkpoint.")
    parser.add_argument(
        '--lora_target_modules',
        nargs='+',
        default=None,
        choices=[
            "attn_qkv",
            "attn_q",
            "attn_k",
            "attn_v",
            "attn_dense",
            "mlp_h_to_4h",
            "mlp_gate",
            "mlp_4h_to_h",
        ],
        help=
        "Add lora in which modules. Only be activated when use_lora_plugin is enabled."
    )
    parser.add_argument(
        '--max_lora_rank',
        type=int,
        default=64,
        help='maximum lora rank for different lora modules. '
             'It is used to compute the workspace size of lora plugin.')
    parser.add_argument('--auto_parallel',
                        type=int,
                        default=1,
                        help='MPI world size for auto parallel.')
    parser.add_argument(
        '--gpus_per_node',
        type=int,
        default=8,
        help=
        'Number of GPUs each node has in a multi-node setup. This is a cluster spec and can be greater/smaller than world size'
    )
    parser.add_argument(
        '--cluster_key',
        type=str,
        default=None,
        choices=_cluster_infos.keys(),
        help=
        'Unique name for target GPU type. Inferred from current GPU type if not specified.'
    )

    plugin_config_parser = parser.add_argument_group("plugin_config")
    add_plugin_argument(plugin_config_parser)

    args = parser.parse_args()
    if args.gather_all_token_logits:
        args.gather_context_logits = True
        args.gather_generation_logits = True

    return args


def preprocess_model_config(model_config, **kwargs):
    if model_config.architecture in WEIGHT_LOADER_MODELS:
        model_config.mapping.tp_size = kwargs['tp_size']
        model_config.mapping.pp_size = kwargs['pp_size']
        model_config.mapping.world_size = kwargs['tp_size'] * kwargs['pp_size']


def build_model(build_config: BuildConfig,
                rank: int = 0,
                ckpt_dir: str = None,
                model_config: Union[str, PretrainedConfig] = None,
                model_cls=None,
                **kwargs) -> Engine:
    if ckpt_dir is not None:
        model_config = PretrainedConfig.from_json_file(
            os.path.join(ckpt_dir, 'config.json'))
    else:
        assert model_config is not None
        if isinstance(model_config, PretrainedConfig):
            model_config = model_config
        else:
            model_config = PretrainedConfig.from_json_file(model_config)

    preprocess_model_config(model_config, **kwargs)

    logits_dtype = kwargs.get('logits_dtype')
    if logits_dtype is not None:
        model_config.logits_dtype = logits_dtype

    weight_only_precision = kwargs.get('weight_only_precision', None)
    if not model_config.quant_mode.has_any_quant(
    ) and weight_only_precision is not None:
        if weight_only_precision == 'int4':
            model_config.quantization = QuantConfig(QuantAlgo.W4A16)
        else:
            model_config.quantization = QuantConfig(QuantAlgo.W8A16)

    architecture = model_config.architecture
    assert not build_config.plugin_config.streamingllm or architecture == "LlamaForCausalLM", \
        "StreamingLLM is only supported in the llama model."
    real_rank = rank

    if build_config.auto_parallel_config.enabled:
        assert rank < build_config.auto_parallel_config.world_size
        assert model_config.mapping.pp_size == 1 and model_config.mapping.tp_size == 1, \
            "You must convert to full model with TP=1&&PP=1 to use auto parallel planner"
        #TODO: TRTLLM-193 remove this after the new build API for autopp is done
        rank = 0  # This is a WAR to construct a whole model and load all the weights before auto parallel
    else:
        assert rank < model_config.mapping.world_size

    rank_config = copy.deepcopy(model_config)
    rank_config.set_rank(rank)
    model = load_model(rank_config, ckpt_dir, model_cls)

    if build_config.plugin_config.lora_plugin is not None:
        lora_config = LoraBuildConfig(
            lora_dir=kwargs['lora_dir'] or [],
            lora_ckpt_source=kwargs['lora_ckpt_source'],
            max_lora_rank=kwargs['max_lora_rank'])
        if kwargs['lora_target_modules'] is not None:
            # command line options is preferred over the modules in the lora dir
            lora_config.lora_target_modules = kwargs['lora_target_modules']
        build_config.lora_config = lora_config

    build_config.use_fused_mlp = kwargs.get('use_fused_mlp', False)
    # tells the low level build api to only build rank-th shard of the model
    if build_config.auto_parallel_config.enabled:
        model.config.mapping.rank = real_rank
    return build(model, build_config)


def build_and_save(rank, gpu_id, ckpt_dir, build_config, output_dir, log_level,
                   model_config, model_cls, **kwargs):
    torch.cuda.set_device(gpu_id)
    logger.set_level(log_level)
    engine = build_model(build_config,
                         rank,
                         ckpt_dir,
                         model_config,
                         model_cls=model_cls,
                         **kwargs)
    assert engine is not None
    engine.save(output_dir)
    return True


def parallel_build(ckpt_dir_or_model_config: str,
                   build_config: BuildConfig,
                   output_dir: str,
                   workers: int = 1,
                   log_level: str = 'info',
                   model_cls=None,
                   **kwargs):
    ckpt_dir = ckpt_dir_or_model_config
    if ckpt_dir_or_model_config.lower().endswith('.json'):
        model_config = PretrainedConfig.from_json_file(ckpt_dir_or_model_config)
        ckpt_dir = None
    else:
        model_config = PretrainedConfig.from_json_file(
            os.path.join(ckpt_dir_or_model_config, 'config.json'))

    preprocess_model_config(model_config, **kwargs)

    if build_config.auto_parallel_config.enabled:
        if model_config.mapping.world_size > 1:
            raise RuntimeError(
                "manually TP and PP are not supported in auto parallel mode.")
        if build_config.auto_parallel_config.debug_mode:
            world_size = 1
        else:
            world_size = build_config.auto_parallel_config.world_size
    else:
        world_size = model_config.mapping.world_size

    if workers == 1:
        for rank in range(world_size):
            passed = build_and_save(rank, rank % workers, ckpt_dir,
                                    build_config, output_dir, log_level,
                                    model_config, model_cls, **kwargs)
            assert passed, "Engine building failed, please check error log."
    else:
        with ProcessPoolExecutor(mp_context=get_context('spawn'),
                                 max_workers=workers) as p:
            futures = [
                p.submit(build_and_save, rank, rank % workers, ckpt_dir,
                         build_config, output_dir, log_level, model_config,
                         model_cls, **kwargs) for rank in range(world_size)
            ]
            exceptions = []
            for future in as_completed(futures):
                try:
                    future.result()
                except Exception as e:
                    traceback.print_exc()
                    exceptions.append(e)
            assert len(exceptions
                       ) == 0, "Engine building failed, please check error log."


def main():
    args = parse_arguments()
    logger.set_level(args.log_level)
    tik = time.time()

    if not os.path.exists(args.output_dir):
        os.makedirs(args.output_dir)

    model_cls = None
    if args.model_cls_file is not None:
        assert args.model_cls_name is not None
        loader = SourceFileLoader('models', args.model_cls_file)
        mod = loader.load_module()
        model_cls = getattr(mod, args.model_cls_name)

    workers = min(torch.cuda.device_count(), args.workers)

    plugin_config = PluginConfig.from_arguments(args)
    kwargs = {
        'logits_dtype': args.logits_dtype,
        'use_fused_mlp': args.use_fused_mlp,
        'weight_only_precision': args.weight_only_precision,
        'tp_size': args.tp_size,
        'pp_size': args.pp_size,
        'lora_dir': args.lora_dir,
        'lora_ckpt_source': args.lora_ckpt_source,
        'max_lora_rank': args.max_lora_rank,
        'lora_target_modules': args.lora_target_modules,
    }
    if args.build_config is None:
        if args.multiple_profiles == "enable" and args.opt_num_tokens is not None:
            raise RuntimeError(
                "multiple_profiles is enabled, while opt_num_tokens is set. "
                "They are not supposed to be working in the same time for now.")
        args.max_num_tokens, args.opt_num_tokens = check_max_num_tokens(
            max_num_tokens=args.max_num_tokens,
            opt_num_tokens=args.opt_num_tokens,
            max_batch_size=args.max_batch_size,
            max_input_len=args.max_input_len,
            max_beam_width=args.max_beam_width,
            remove_input_padding=(args.remove_input_padding == "enable"),
            enable_context_fmha=(args.context_fmha == "enable"),
            tokens_per_block=args.tokens_per_block)
        build_config = BuildConfig.from_dict(
            {
                'max_input_len': args.max_input_len,
                'max_output_len': args.max_output_len,
                'max_batch_size': args.max_batch_size,
                'max_beam_width': args.max_beam_width,
                'max_num_tokens': args.max_num_tokens,
                'opt_num_tokens': args.opt_num_tokens,
                'max_prompt_embedding_table_size':
                    args.max_prompt_embedding_table_size,
                'gather_context_logits': args.gather_context_logits,
                'gather_generation_logits': args.gather_generation_logits,
                'strongly_typed': args.strongly_typed,
                'builder_opt': args.builder_opt,
                'weight_sparsity': args.weight_sparsity,
                'profiling_verbosity': args.profiling_verbosity,
                'enable_debug_output': args.enable_debug_output,
                'max_draft_len': args.max_draft_len,
                'input_timing_cache': args.input_timing_cache,
                'output_timing_cache': args.output_timing_cache,
                'auto_parallel_config': {
                    'world_size':
                        args.auto_parallel,
                    'gpus_per_node':
                        args.gpus_per_node,
                    'cluster_key':
<<<<<<< HEAD
                        args.cluster_key or infer_cluster_key(),
=======
                    args.cluster_key
                    or infer_cluster_key(allow_fallback=args.auto_parallel > 1),
>>>>>>> 035b99e0
                    'sharded_io_allowlist': [
                        'past_key_value_\\d+',
                        'present_key_value_\\d*',
                    ],
                    'same_buffer_io': {
                        'past_key_value_(\\d+)': 'present_key_value_\\1',
                    },
                },
            },
            plugin_config=plugin_config)
    else:
        build_config = BuildConfig.from_json_file(args.build_config,
                                                  plugin_config=plugin_config)

    source = args.checkpoint_dir if args.checkpoint_dir is not None else args.model_config
    parallel_build(source, build_config, args.output_dir, workers,
                   args.log_level, model_cls, **kwargs)

    tok = time.time()
    t = time.strftime('%H:%M:%S', time.gmtime(tok - tik))
    logger.info(f'Total time of building all engines: {t}')


if __name__ == '__main__':
    main()<|MERGE_RESOLUTION|>--- conflicted
+++ resolved
@@ -85,8 +85,8 @@
         type=int,
         default=None,
         help='It equals to max_batch_size*max_beam_width by default, set this '
-        'value as close as possible to the actual number of tokens on your workload. '
-        'Note that this argument might be removed in the future.')
+             'value as close as possible to the actual number of tokens on your workload. '
+             'Note that this argument might be removed in the future.')
     parser.add_argument('--tp_size', type=int, default=1)
     parser.add_argument('--pp_size', type=int, default=1)
     parser.add_argument(
@@ -421,12 +421,8 @@
                     'gpus_per_node':
                         args.gpus_per_node,
                     'cluster_key':
-<<<<<<< HEAD
-                        args.cluster_key or infer_cluster_key(),
-=======
-                    args.cluster_key
-                    or infer_cluster_key(allow_fallback=args.auto_parallel > 1),
->>>>>>> 035b99e0
+                        args.cluster_key
+                        or infer_cluster_key(allow_fallback=args.auto_parallel > 1),
                     'sharded_io_allowlist': [
                         'past_key_value_\\d+',
                         'present_key_value_\\d*',
