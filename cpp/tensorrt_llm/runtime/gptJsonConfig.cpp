/*
 * Copyright (c) 2022-2024, NVIDIA CORPORATION.  All rights reserved.
 *
 * Licensed under the Apache License, Version 2.0 (the "License");
 * you may not use this file except in compliance with the License.
 * You may obtain a copy of the License at
 *
 *     http://www.apache.org/licenses/LICENSE-2.0
 *
 * Unless required by applicable law or agreed to in writing, software
 * distributed under the License is distributed on an "AS IS" BASIS,
 * WITHOUT WARRANTIES OR CONDITIONS OF ANY KIND, either express or implied.
 * See the License for the specific language governing permissions and
 * limitations under the License.
 */

#include "tensorrt_llm/runtime/gptJsonConfig.h"

#include "common.h"
#include "modelConfig.h"
#include "tensorrt_llm/common/assert.h"
#include "tensorrt_llm/common/logger.h"
#include "tensorrt_llm/runtime/explicitDraftTokensModule.h"
#include "tensorrt_llm/runtime/lookaheadModule.h"
#include "tensorrt_llm/runtime/medusaModule.h"

#include <fstream>
#include <nlohmann/json.hpp>
#include <string_view>
#include <utility>

using namespace tensorrt_llm::runtime;
namespace tc = tensorrt_llm::common;

namespace
{
using Json = typename nlohmann::json::basic_json;

template <typename FieldType>
FieldType parseJsonFieldOr(Json const& json, std::string_view name, FieldType defaultValue)
{
    auto value = defaultValue;
    try
    {
        value = json.at(name).template get<FieldType>();
    }
    catch (nlohmann::json::out_of_range& e)
    {
        TLLM_LOG_INFO("Parameter %s cannot be read from json:", std::string(name).c_str());
        TLLM_LOG_INFO(e.what());
    }
    return value;
}

template <typename FieldType>
std::optional<FieldType> parseJsonFieldOptional(Json const& json, std::string_view name)
{
    std::optional<FieldType> value = std::nullopt;
    try
    {
        value = json.at(name).template get<FieldType>();
    }
    catch (nlohmann::json::out_of_range const& e)
    {
        TLLM_LOG_INFO(e.what());
        TLLM_LOG_INFO("Optional value for parameter %s will not be set.", std::string(name).c_str());
    }
    catch (nlohmann::json::type_error const& e)
    {
        TLLM_LOG_INFO(e.what());
        TLLM_LOG_INFO("Optional value for parameter %s will not be set.", std::string(name).c_str());
    }
    return value;
}

std::vector<ModelConfig::LayerType> buildLayerTypes(
    std::size_t const numLayers, std::vector<std::string> const& layerStringTypes)
{
    std::vector<ModelConfig::LayerType> result{numLayers, ModelConfig::LayerType::kATTENTION};
    if (layerStringTypes.empty())
    {
        return result;
    }

    auto constexpr layerNameAttention = "attention";
    auto constexpr layerNameRecurrent = "recurrent";

    // The json field specifies a "group" of layers, which gets repeated multiple times
    // Note that the total number of layers does not need to be a multiple of a layer
    // group size (i.e. the last group will be incomplete).
    // For instance, Griffin has groups of 3 layers (2 recurrent + 1 attention) and 26
    // layers total (the last group has no attention layer)
    auto const groupSize = layerStringTypes.size();
    for (std::size_t i = 0; i < numLayers; ++i)
    {
        if (layerStringTypes[i % groupSize] == layerNameAttention)
        {
            result[i] = ModelConfig::LayerType::kATTENTION;
        }
        else if (layerStringTypes[i % groupSize] == layerNameRecurrent)
        {
            result[i] = ModelConfig::LayerType::kRECURRENT;
        }
        else
        {
            TLLM_LOG_ERROR("Unknown layer type: %s", layerStringTypes[i % groupSize].c_str());
        }
    }

    return result;
}

ModelConfig createModelConfig(
    Json const& json, bool engineVersionNone, SizeType32 tensorParallelism, nvinfer1::DataType dataType)
{
    auto const& config = engineVersionNone ? json.at("builder_config") : json.at("pretrained_config");

    auto const* const archField = "architecture";
    auto const* const numLayersField = engineVersionNone ? "num_layers" : "num_hidden_layers";
    auto const* const numHeadsField = engineVersionNone ? "num_heads" : "num_attention_heads";
    auto const* const numKvHeadsField = engineVersionNone ? "num_kv_heads" : "num_key_value_heads";
    auto const* const mlpHiddenSizeField = engineVersionNone ? "mlp_hidden_size" : "intermediate_size";

    auto const arch = engineVersionNone ? std::string("none") : config.at(archField).template get<std::string>();
    auto const numLayers = config.at(numLayersField).template get<SizeType32>();
    auto const numHeads = config.at(numHeadsField).template get<SizeType32>() / tensorParallelism;
    auto const layerStringTypes
        = parseJsonFieldOr<std::vector<std::string>>(config, "layer_types", std::vector<std::string>());
    auto const layerTypes = buildLayerTypes(numLayers, layerStringTypes);
    auto const numAttentionLayers
        = static_cast<SizeType32>(std::count(layerTypes.begin(), layerTypes.end(), ModelConfig::LayerType::kATTENTION));
    auto const numRnnLayers
        = static_cast<SizeType32>(std::count(layerTypes.begin(), layerTypes.end(), ModelConfig::LayerType::kRECURRENT));

    auto const vocabSize = config.at("vocab_size").template get<SizeType32>();
    auto const hiddenSize = config.at("hidden_size").template get<SizeType32>() / tensorParallelism;
    auto const sizePerHead = parseJsonFieldOr(config, "head_size", hiddenSize / numHeads);

    // Logits datatype
    auto const logitsDtypeStr = parseJsonFieldOr(config, "logits_dtype", std::string("float32"));

    // TODO:
    // Code crashes when numKvHeads <= 0. Clamping downwards to 1 prevents that, make sure this is best fix.
    auto const numKvHeads
        = std::max(parseJsonFieldOr(config, numKvHeadsField, numHeads * tensorParallelism) / tensorParallelism, 1);

    auto const mlpHiddenSize = parseJsonFieldOptional<SizeType32>(config, mlpHiddenSizeField);

    auto modelConfig = ModelConfig{vocabSize, numAttentionLayers, numRnnLayers, numHeads, hiddenSize, dataType};
    modelConfig.setSizePerHead(sizePerHead);
    modelConfig.setNbKvHeads(numKvHeads);
    modelConfig.setLayerTypes(layerTypes);

    // Set logits datatype
    auto logitsDtype = nvinfer1::DataType::kFLOAT;
    if (logitsDtypeStr == "float32")
        logitsDtype = nvinfer1::DataType::kFLOAT;
    else if (logitsDtypeStr == "float16")
        logitsDtype = nvinfer1::DataType::kHALF;
    else
        TLLM_THROW("Unsupported logits data type");
    modelConfig.setLogitsDtype(logitsDtype);

    // only enable cross attention for the decoder in encoder-decoder model
    // TODO: add cross_attention and has_token_type_embedding as fields in pretrained config
    auto const useCrossAttention = arch == std::string("DecoderModel") ? true : false;
    auto const usePositionEmbedding = parseJsonFieldOr<bool>(config, "has_position_embedding", false);
    auto const useTokenTypeEmbedding = parseJsonFieldOr<bool>(config, "has_token_type_embedding", false);
    modelConfig.setUseCrossAttention(useCrossAttention);
    modelConfig.setUsePositionEmbedding(usePositionEmbedding);
    modelConfig.setUseTokenTypeEmbedding(useTokenTypeEmbedding);

    if (mlpHiddenSize.has_value())
    {
        modelConfig.setMlpHiddenSize(mlpHiddenSize.value() / tensorParallelism);
    }

    return modelConfig;
};

void parseBuilderConfig(ModelConfig& modelConfig, Json const& builderConfig)
{
    auto const maxBatchSize = parseJsonFieldOr(builderConfig, "max_batch_size", 0);
    auto const maxBeamWidth = parseJsonFieldOr(builderConfig, "max_beam_width", 0);
    auto const maxInputLen = parseJsonFieldOr(builderConfig, "max_input_len", 0);
    auto const maxSequenceLen = parseJsonFieldOr(builderConfig, "max_seq_len", 0);
    auto const maxNumTokens = parseJsonFieldOptional<SizeType32>(builderConfig, "max_num_tokens");
    auto const maxPromptEmbeddingTableSize
        = parseJsonFieldOr<SizeType32>(builderConfig, "max_prompt_embedding_table_size", 0);
    auto const computeContextLogits = parseJsonFieldOr(builderConfig, "gather_context_logits", false);
    auto const computeGenerationLogits = parseJsonFieldOr(builderConfig, "gather_generation_logits", false);
    auto const speculativeDecodingModeOpt
        = parseJsonFieldOptional<SpeculativeDecodingMode::UnderlyingType>(builderConfig, "speculative_decoding_mode");

    modelConfig.setMaxBatchSize(maxBatchSize);
    modelConfig.setMaxBeamWidth(maxBeamWidth);
    modelConfig.setMaxInputLen(maxInputLen);
    modelConfig.setMaxSequenceLen(maxSequenceLen);
    modelConfig.setMaxNumTokens(maxNumTokens);
    modelConfig.setMaxPromptEmbeddingTableSize(maxPromptEmbeddingTableSize);
    modelConfig.computeContextLogits(computeContextLogits);
    modelConfig.computeGenerationLogits(computeGenerationLogits);
    modelConfig.setSpeculativeDecodingMode(speculativeDecodingModeOpt.has_value()
            ? SpeculativeDecodingMode(speculativeDecodingModeOpt.value())
            : SpeculativeDecodingMode::None());
}

void parsePluginConfig(ModelConfig& modelConfig, Json const& pluginConfig)
{
    auto const useGptAttentionPlugin = !pluginConfig.at("gpt_attention_plugin").is_null();
    auto const useMambaConv1dPlugin
        = pluginConfig.contains("mamba_conv1d_plugin") && !pluginConfig.at("mamba_conv1d_plugin").is_null();
    auto const removeInputPadding = pluginConfig.at("remove_input_padding").template get<bool>();
    auto const& pagedKvCache = pluginConfig.at("paged_kv_cache");
    auto const& tokensPerBlock = pluginConfig.at("tokens_per_block");
    auto const useCustomAllReduce = pluginConfig.at("use_custom_all_reduce").template get<bool>();
    auto const contextFMHA = pluginConfig.at("context_fmha").template get<bool>();
    auto const pagedContextFMHA = pluginConfig.at("use_paged_context_fmha").template get<bool>();
    auto const pagedState = parseJsonFieldOr(pluginConfig, "paged_state", false);
    auto const useXQA = parseJsonFieldOr(pluginConfig, "enable_xqa", false);

    TLLM_CHECK_WITH_INFO(
        !removeInputPadding || modelConfig.getMaxNumTokens(), "Padding removal requires max_num_tokens to be set.");

    modelConfig.useGptAttentionPlugin(useGptAttentionPlugin);
    modelConfig.useMambaConv1dPlugin(useMambaConv1dPlugin);
    modelConfig.usePackedInput(removeInputPadding);
    modelConfig.usePagedKvCache(pagedKvCache);
    modelConfig.usePagedState(pagedState);
    modelConfig.setTokensPerBlock(tokensPerBlock);
    modelConfig.useCustomAllReduce(useCustomAllReduce);
    modelConfig.setContextFMHA(contextFMHA);
    modelConfig.setPagedContextFMHA(pagedContextFMHA);
    modelConfig.useXQA(useXQA);
}

void parseLora(ModelConfig& modelConfig, Json const& json, Json const& pluginConfig, bool engineVersionNone,
    SizeType32 tensorParallelism)
{
    auto const& config = engineVersionNone ? json.at("builder_config") : json.at("build_config").at("lora_config");

    auto const loraMaxRank = parseJsonFieldOr(config, "max_lora_rank", SizeType32{0});
    auto const loraTargetModules = parseJsonFieldOptional<std::vector<std::string>>(config, "lora_target_modules");

    if (loraTargetModules.has_value())
    {
<<<<<<< HEAD

        auto mlp_hidden_size = modelConfig.getMlpHiddenSize();
        auto const& pretrained_config = engineVersionNone ? json.at("builder_config") : json.at("pretrained_config");
        if (pretrained_config.contains("qwen_type")) {
            auto const qwen_type = engineVersionNone ? std::string("none") : pretrained_config.at("qwen_type").template get<std::string>();
            if (qwen_type == "qwen") {
                mlp_hidden_size /= 2;
            }
        }
=======
>>>>>>> 9dbc5b38
        modelConfig.setLoraModules(LoraModule::createLoraModules(loraTargetModules.value(), modelConfig.getHiddenSize(),
            mlp_hidden_size, modelConfig.getNbHeads(), modelConfig.getNbKvHeads(),
            modelConfig.getSizePerHead(), tensorParallelism));
    }

    modelConfig.setMaxLoraRank(loraMaxRank);

    auto useLoraPlugin = !pluginConfig.at("lora_plugin").is_null();
    if (useLoraPlugin)
    {

        if (modelConfig.getLoraModules().empty() || modelConfig.getMaxLoraRank() == 0)
        {
            TLLM_LOG_WARNING("lora_plugin enabled, but no lora module enabled: setting useLoraPlugin to false");
            useLoraPlugin = false;
        }
    }
    modelConfig.useLoraPlugin(useLoraPlugin);
}

template <typename InputType>
GptJsonConfig parseJson(InputType&& input)
{
    auto constexpr allowExceptions = true;
    auto constexpr ignoreComments = true;
    auto const json = nlohmann::json::parse(std::forward<InputType>(input), nullptr, allowExceptions, ignoreComments);

    auto const engineVersion = parseJsonFieldOr(json, "version", std::string("none"));

    auto const engineVersionNone = engineVersion == std::string("none");
    if (engineVersionNone)
    {
        TLLM_LOG_INFO("No engine version found in the config file, assuming engine(s) built by old builder API.");
    }
    else
    {
        TLLM_LOG_INFO("Engine version %s found in the config file, assuming engine(s) built by new builder API.",
            engineVersion.c_str());
    }

    auto const& builderConfig = engineVersionNone ? json.at("builder_config") : json.at("build_config");

    auto const name = engineVersionNone ? builderConfig.at("name").template get<std::string>()
                                        : json.at("pretrained_config").at("architecture").template get<std::string>();

    auto const tensorParallelism = engineVersionNone
        ? builderConfig.at("tensor_parallel").template get<SizeType32>()
        : json.at("pretrained_config").at("mapping").at("tp_size").template get<SizeType32>();
    auto const pipelineParallelism = engineVersionNone
        ? parseJsonFieldOr(builderConfig, "pipeline_parallel", 1)
        : parseJsonFieldOr(json.at("pretrained_config").at("mapping"), "pp_size", 1);
    auto const gpusPerNode = engineVersionNone ? WorldConfig::kDefaultGpusPerNode
                                               : parseJsonFieldOr(json.at("pretrained_config").at("mapping"),
                                                   "gpus_per_node", WorldConfig::kDefaultGpusPerNode);

    auto const precision = engineVersionNone ? builderConfig.at("precision").template get<std::string>()
                                             : json.at("pretrained_config").at("dtype").template get<std::string>();

    auto const dataType = [&precision]()
    {
        if (!precision.compare("float32"))
            return nvinfer1::DataType::kFLOAT;
        else if (!precision.compare("float16"))
            return nvinfer1::DataType::kHALF;
        else if (!precision.compare("bfloat16"))
            return nvinfer1::DataType::kBF16;
        else
            TLLM_THROW("Model data type '%s' not supported", precision.c_str());
    }();

    auto modelConfig = createModelConfig(json, engineVersionNone, tensorParallelism, dataType);

    parseBuilderConfig(modelConfig, builderConfig);

    auto const& pluginConfig = engineVersionNone ? json.at("plugin_config") : builderConfig.at("plugin_config");
    parsePluginConfig(modelConfig, pluginConfig);

    parseLora(modelConfig, json, pluginConfig, engineVersionNone, tensorParallelism);

    if (engineVersionNone)
    {
        auto const quantMode
            = tc::QuantMode(parseJsonFieldOr(builderConfig, "quant_mode", tc::QuantMode::none().value()));
        modelConfig.setQuantMode(quantMode);
    }
    else
    {
        auto const& quantization = json.at("pretrained_config").at("quantization");
        auto quantAlgo = parseJsonFieldOptional<std::string>(quantization, "quant_algo");
        auto kvCacheQuantAlgo = parseJsonFieldOptional<std::string>(quantization, "kv_cache_quant_algo");
        auto const quantMode = tc::QuantMode::fromQuantAlgo(quantAlgo, kvCacheQuantAlgo);
        modelConfig.setQuantMode(quantMode);
    }

    if (engineVersionNone)
    {
        if (name == std::string("chatglm_6b") || name == std::string("glm_10b"))
        {
            modelConfig.setModelVariant(ModelConfig::ModelVariant::kGlm);
            // kGlm is only for ChatGLM-6B and GLM-10B
        }
    }
    else
    {
        if (name == "ChatGLMForCausalLM")
        {
            auto const& pretrainedConfig = json.at("pretrained_config");
            auto const chatglmVersion = pretrainedConfig.at("chatglm_version").template get<std::string>();
            if (chatglmVersion == "glm" || chatglmVersion == "chatglm")
            {
                modelConfig.setModelVariant(ModelConfig::ModelVariant::kGlm);
                // kGlm is only for ChatGLM-6B and GLM-10B
            }
        }
    }

    // Speculative decoding module
    if (!engineVersionNone)
    {
        if (modelConfig.getSpeculativeDecodingMode().isExplicitDraftTokens())
        {
            auto const& pretrainedConfig = json.at("pretrained_config");

            // TODO(rkobus): adjust param names
            auto const maxNumPaths = parseJsonFieldOr(pretrainedConfig, "explicit_num_beams", 0);
            auto const maxDraftPathLen = parseJsonFieldOr(pretrainedConfig, "explicit_draft_len_per_beam", 0);
            auto const maxDraftLen = maxNumPaths * maxDraftPathLen;

            auto explicitDraftTokensModule
                = std::make_shared<ExplicitDraftTokensModule>(maxDraftPathLen, maxDraftLen, maxNumPaths);
            modelConfig.setSpeculativeDecodingModule(explicitDraftTokensModule);
            modelConfig.setUseShapeInference(false);
        }
        else if (modelConfig.getSpeculativeDecodingMode().isMedusa())
        {
            auto const& pretrainedConfig = json.at("pretrained_config");
            auto const maxDraftLen = parseJsonFieldOr(pretrainedConfig, "max_draft_len", 0);
            auto const medusaHeads = parseJsonFieldOptional<SizeType32>(pretrainedConfig, "num_medusa_heads");
            TLLM_CHECK_WITH_INFO(medusaHeads.has_value() && maxDraftLen > 0,
                "Both num_medusa_heads and max_draft_len have to be provided for Medusa model");

            auto medusaModule = std::make_shared<MedusaModule>(medusaHeads.value(), maxDraftLen);
            modelConfig.setSpeculativeDecodingModule(medusaModule);
        }
        else
        {
            auto const maxDraftLen = parseJsonFieldOr(builderConfig, "max_draft_len", 0);
            if (modelConfig.getSpeculativeDecodingMode().isLookaheadDecoding())
            {
                TLLM_CHECK_WITH_INFO(
                    maxDraftLen > 0, "max_draft_len has to be larger than 0 for Lookahead decoding model");
                auto lookaheadDecodingModule = std::make_shared<LookaheadModule>(maxDraftLen, maxDraftLen);
                modelConfig.setSpeculativeDecodingModule(lookaheadDecodingModule);
            }
            else if (modelConfig.getSpeculativeDecodingMode().isDraftTokensExternal())
            {
                TLLM_CHECK_WITH_INFO(
                    maxDraftLen > 0, "max_draft_len has to be larger than 0 for decoding with external draft tokens");
                auto speculativeDecodingModule
                    = std::make_shared<SpeculativeDecodingModule>(maxDraftLen, maxDraftLen, 1);
                modelConfig.setSpeculativeDecodingModule(speculativeDecodingModule);
            }
        }
    }

    // RNN config
    if (!engineVersionNone)
    {
        auto const& pretrainedConfig = json.at("pretrained_config");
        auto const architecture = pretrainedConfig.at("architecture").template get<std::string>();
        if (architecture == std::string("MambaForCausalLM"))
        {
            modelConfig.setModelVariant(ModelConfig::ModelVariant::kMamba);
        }
        else if (architecture == std::string("RecurrentGemmaForCausalLM"))
        {
            modelConfig.setModelVariant(ModelConfig::ModelVariant::kRecurrentGemma);
        }
        if (modelConfig.isRnnBased())
        {
            auto const& stateSize = pretrainedConfig.at("state_size").template get<SizeType32>();
            auto const& convKernel = pretrainedConfig.at("conv_kernel").template get<SizeType32>();
            auto const& rnnHiddenSize = pretrainedConfig.at("rnn_hidden_size").template get<SizeType32>();
            ModelConfig::RnnConfig rnnConfig{};
            rnnConfig.stateSize = stateSize;
            rnnConfig.convKernel = convKernel;
            rnnConfig.rnnHiddenSize = rnnHiddenSize;
            modelConfig.setRnnConfig(rnnConfig);
        }
    }
    else
    {
        if (name.size() >= 6 && name.substr(0, 6) == "mamba_")
        {
            modelConfig.setModelVariant(ModelConfig::ModelVariant::kMamba);
        }
        else if (name.size() >= 15 && name.substr(0, 15) == "recurrentgemma_")
        {
            modelConfig.setModelVariant(ModelConfig::ModelVariant::kRecurrentGemma);
        }
        if (modelConfig.isRnnBased())
        {
            auto const& stateSize = builderConfig.at("state_size").template get<SizeType32>();
            auto const& convKernel = builderConfig.at("conv_kernel").template get<SizeType32>();
            auto const& rnnHiddenSize = builderConfig.at("rnn_hidden_size").template get<SizeType32>();
            ModelConfig::RnnConfig rnnConfig{};
            rnnConfig.stateSize = stateSize;
            rnnConfig.convKernel = convKernel;
            rnnConfig.rnnHiddenSize = rnnHiddenSize;
            modelConfig.setRnnConfig(rnnConfig);
        }
    }
    return GptJsonConfig{
        name, engineVersion, precision, tensorParallelism, pipelineParallelism, gpusPerNode, modelConfig};
}

} // namespace

std::string GptJsonConfig::engineFilename(WorldConfig const& worldConfig, std::string const& model) const
{
    TLLM_CHECK_WITH_INFO(getTensorParallelism() == worldConfig.getTensorParallelism(), "tensor parallelism mismatch");
    TLLM_CHECK_WITH_INFO(
        getPipelineParallelism() == worldConfig.getPipelineParallelism(), "pipeline parallelism mismatch");
    auto pp = worldConfig.isPipelineParallel() ? "_pp" + std::to_string(worldConfig.getPipelineParallelism()) : "";
    if (getVersion() == std::string("none"))
    {
        return model + "_" + getPrecision() + "_tp" + std::to_string(worldConfig.getTensorParallelism()) + pp + "_rank"
            + std::to_string(worldConfig.getRank()) + ".engine";
    }
    else
    {
        return "rank" + std::to_string(worldConfig.getRank()) + ".engine";
    }
}

GptJsonConfig GptJsonConfig::parse(std::string const& json)
{
    return parseJson(json);
}

GptJsonConfig GptJsonConfig::parse(std::istream& json)
{
    return parseJson(json);
}

GptJsonConfig GptJsonConfig::parse(std::filesystem::path const& path)
{
    TLLM_CHECK_WITH_INFO(std::filesystem::exists(path), std::string("File does not exist: ") + path.string());
    std::ifstream json(path);
    return parse(json);
}<|MERGE_RESOLUTION|>--- conflicted
+++ resolved
@@ -244,8 +244,7 @@
 
     if (loraTargetModules.has_value())
     {
-<<<<<<< HEAD
-
+        // Fix bug qwen lora
         auto mlp_hidden_size = modelConfig.getMlpHiddenSize();
         auto const& pretrained_config = engineVersionNone ? json.at("builder_config") : json.at("pretrained_config");
         if (pretrained_config.contains("qwen_type")) {
@@ -254,8 +253,7 @@
                 mlp_hidden_size /= 2;
             }
         }
-=======
->>>>>>> 9dbc5b38
+
         modelConfig.setLoraModules(LoraModule::createLoraModules(loraTargetModules.value(), modelConfig.getHiddenSize(),
             mlp_hidden_size, modelConfig.getNbHeads(), modelConfig.getNbKvHeads(),
             modelConfig.getSizePerHead(), tensorParallelism));
