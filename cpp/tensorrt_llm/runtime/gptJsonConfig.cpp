/*
 * Copyright (c) 2022-2024, NVIDIA CORPORATION.  All rights reserved.
 *
 * Licensed under the Apache License, Version 2.0 (the "License");
 * you may not use this file except in compliance with the License.
 * You may obtain a copy of the License at
 *
 *     http://www.apache.org/licenses/LICENSE-2.0
 *
 * Unless required by applicable law or agreed to in writing, software
 * distributed under the License is distributed on an "AS IS" BASIS,
 * WITHOUT WARRANTIES OR CONDITIONS OF ANY KIND, either express or implied.
 * See the License for the specific language governing permissions and
 * limitations under the License.
 */

#include "tensorrt_llm/runtime/gptJsonConfig.h"

#include "common.h"
#include "modelConfig.h"
#include "tensorrt_llm/common/assert.h"
#include "tensorrt_llm/common/logger.h"
#include "tensorrt_llm/runtime/explicitDraftTokensModule.h"
#include "tensorrt_llm/runtime/lookaheadModule.h"
#include "tensorrt_llm/runtime/medusaModule.h"
#include "tensorrt_llm/runtime/modelConfig.h"

#include <fstream>
#include <nlohmann/json.hpp>
#include <string_view>
#include <utility>

using namespace tensorrt_llm::runtime;
namespace tc = tensorrt_llm::common;

namespace
{
using Json = typename nlohmann::json::basic_json;

template <typename FieldType>
FieldType parseJsonFieldOr(Json const& json, std::string_view name, FieldType defaultValue)
{
    auto value = defaultValue;
    try
    {
        value = json.at(name).template get<FieldType>();
    }
    catch (nlohmann::json::out_of_range& e)
    {
        TLLM_LOG_DEBUG("Parameter %s cannot be read from json:", std::string(name).c_str());
        TLLM_LOG_DEBUG(e.what());
    }
    return value;
}

template <typename FieldType>
std::optional<FieldType> parseJsonFieldOptional(Json const& json, std::string_view name)
{
    std::optional<FieldType> value = std::nullopt;
    try
    {
        value = json.at(name).template get<FieldType>();
    }
    catch (nlohmann::json::out_of_range const& e)
    {
        TLLM_LOG_DEBUG(e.what());
        TLLM_LOG_DEBUG("Optional value for parameter %s will not be set.", std::string(name).c_str());
    }
    catch (nlohmann::json::type_error const& e)
    {
        TLLM_LOG_DEBUG(e.what());
        TLLM_LOG_DEBUG("Optional value for parameter %s will not be set.", std::string(name).c_str());
    }
    return value;
}

std::vector<ModelConfig::LayerType> buildLayerTypes(
    std::size_t const numLayers, std::vector<std::string> const& layerStringTypes)
{
    std::vector<ModelConfig::LayerType> result{numLayers, ModelConfig::LayerType::kATTENTION};
    if (layerStringTypes.empty())
    {
        return result;
    }

    auto constexpr layerNameAttention = "attention";
    auto constexpr layerNameRecurrent = "recurrent";
    auto constexpr layerNameLinear = "linear";
    auto constexpr layerNameNoop = "no_op";

    // The json field specifies a "group" of layers, which gets repeated multiple times
    // Note that the total number of layers does not need to be a multiple of a layer
    // group size (i.e. the last group will be incomplete).
    // For instance, Griffin has groups of 3 layers (2 recurrent + 1 attention) and 26
    // layers total (the last group has no attention layer)
    auto const groupSize = layerStringTypes.size();
    for (std::size_t i = 0; i < numLayers; ++i)
    {
        if (layerStringTypes[i % groupSize] == layerNameAttention)
        {
            result[i] = ModelConfig::LayerType::kATTENTION;
        }
        else if (layerStringTypes[i % groupSize] == layerNameRecurrent)
        {
            result[i] = ModelConfig::LayerType::kRECURRENT;
        }
        else if (layerStringTypes[i % groupSize] == layerNameLinear)
        {
            result[i] = ModelConfig::LayerType::kLINEAR;
        }
        else if (layerStringTypes[i % groupSize] == layerNameNoop)
        {
            result[i] = ModelConfig::LayerType::kNOOP;
        }
        else
        {
            TLLM_LOG_WARNING("Unknown layer type: %s, assuming attention", layerStringTypes[i % groupSize].c_str());
        }
    }

    return result;
}

ModelConfig createModelConfig(
    Json const& json, bool engineVersionNone, SizeType32 tensorParallelism, nvinfer1::DataType dataType)
{
    auto const& config = engineVersionNone ? json.at("builder_config") : json.at("pretrained_config");

    auto const* const archField = "architecture";
    auto const* const numLayersField = engineVersionNone ? "num_layers" : "num_hidden_layers";
    auto const* const numHeadsField = engineVersionNone ? "num_heads" : "num_attention_heads";
    auto const* const numKvHeadsField = engineVersionNone ? "num_kv_heads" : "num_key_value_heads";
    auto const* const mlpHiddenSizeField = engineVersionNone ? "mlp_hidden_size" : "intermediate_size";

    auto const arch = engineVersionNone ? std::string("none") : config.at(archField).template get<std::string>();
    auto const numLayers = config.at(numLayersField).template get<SizeType32>();
    auto const numHeads = config.at(numHeadsField).template get<SizeType32>() / tensorParallelism;
    auto const layerStringTypes
        = parseJsonFieldOr<std::vector<std::string>>(config, "layer_types", std::vector<std::string>());
    auto const layerTypes = buildLayerTypes(numLayers, layerStringTypes);
    auto const numAttentionLayers
        = static_cast<SizeType32>(std::count(layerTypes.begin(), layerTypes.end(), ModelConfig::LayerType::kATTENTION));
    auto const numRnnLayers
        = static_cast<SizeType32>(std::count(layerTypes.begin(), layerTypes.end(), ModelConfig::LayerType::kRECURRENT));

    auto const vocabSize = config.at("vocab_size").template get<SizeType32>();
    auto const hiddenSize = config.at("hidden_size").template get<SizeType32>() / tensorParallelism;
    auto const sizePerHead = parseJsonFieldOr(config, "head_size", hiddenSize / numHeads);

    // Logits datatype
    auto const logitsDtypeStr = parseJsonFieldOr(config, "logits_dtype", std::string("float32"));

    // TODO:
    // Code crashes when numKvHeads <= 0. Clamping downwards to 1 prevents that, make sure this is best fix.
    auto const numKvHeads
        = std::max(parseJsonFieldOr(config, numKvHeadsField, numHeads * tensorParallelism) / tensorParallelism, 1);

    auto const mlpHiddenSize = parseJsonFieldOptional<SizeType32>(config, mlpHiddenSizeField);

    auto numKvHeadsPerAttentionLayer
        = parseJsonFieldOr<std::vector<SizeType32>>(config, "num_kv_heads_per_layer", std::vector<SizeType32>());

    auto modelConfig
        = ModelConfig{vocabSize, numLayers, numAttentionLayers, numRnnLayers, numHeads, hiddenSize, dataType};

    if (!numKvHeadsPerAttentionLayer.empty())
    {
        std::transform(numKvHeadsPerAttentionLayer.cbegin(), numKvHeadsPerAttentionLayer.cend(),
            numKvHeadsPerAttentionLayer.begin(),
            [tensorParallelism](SizeType32 const numKvHeads) { return std::max(numKvHeads / tensorParallelism, 1); });
        modelConfig.setNumKvHeadsPerLayer(numKvHeadsPerAttentionLayer);
    }
    else
    {
        modelConfig.setNbKvHeads(numKvHeads);
    }

    modelConfig.setSizePerHead(sizePerHead);
    modelConfig.setLayerTypes(layerTypes);

    // Set logits datatype
    auto logitsDtype = nvinfer1::DataType::kFLOAT;
    if (logitsDtypeStr == "float32")
        logitsDtype = nvinfer1::DataType::kFLOAT;
    else if (logitsDtypeStr == "float16")
        logitsDtype = nvinfer1::DataType::kHALF;
    else
        TLLM_THROW("Unsupported logits data type");
    modelConfig.setLogitsDtype(logitsDtype);

    // only enable cross attention for the decoder in encoder-decoder model
    // TODO: add cross_attention and has_token_type_embedding as fields in pretrained config
    auto const useCrossAttention = arch == std::string("DecoderModel") ? true : false;
    if (useCrossAttention)
    {
        // For an encoder-decoder model, this would be overwritten in executorImpl.cpp with correct encoder config
        // The parameters set here will only be used when encoder model is skipped for enc-dec models
        TLLM_LOG_INFO("Setting encoder max input length and hidden size for accepting visual features.");
        modelConfig.setMaxEncoderLen(json.at("build_config").at("max_encoder_input_len").template get<SizeType32>());
        modelConfig.setEncoderHiddenSize(hiddenSize * tensorParallelism);
    }
    auto const usePositionEmbedding = parseJsonFieldOr<bool>(config, "has_position_embedding", false);
    auto const useTokenTypeEmbedding = parseJsonFieldOr<bool>(config, "has_token_type_embedding", false);
    modelConfig.setUseCrossAttention(useCrossAttention);
    modelConfig.setUsePositionEmbedding(usePositionEmbedding);
    modelConfig.setUseTokenTypeEmbedding(useTokenTypeEmbedding);

    if (mlpHiddenSize.has_value())
    {
        modelConfig.setMlpHiddenSize(mlpHiddenSize.value() / tensorParallelism);
    }

    return modelConfig;
};

void parseBuilderConfig(ModelConfig& modelConfig, Json const& builderConfig)
{
    auto const maxBatchSize = parseJsonFieldOr(builderConfig, "max_batch_size", 0);
    auto const maxBeamWidth = parseJsonFieldOr(builderConfig, "max_beam_width", 0);
    auto const maxInputLen = parseJsonFieldOr(builderConfig, "max_input_len", 0);
    auto const maxSequenceLen = parseJsonFieldOr(builderConfig, "max_seq_len", 0);
    auto const maxNumTokens = parseJsonFieldOptional<SizeType32>(builderConfig, "max_num_tokens");
    auto const maxPromptEmbeddingTableSize
        = parseJsonFieldOr<SizeType32>(builderConfig, "max_prompt_embedding_table_size", 0);
    auto const computeContextLogits = parseJsonFieldOr(builderConfig, "gather_context_logits", false);
    auto const computeGenerationLogits = parseJsonFieldOr(builderConfig, "gather_generation_logits", false);
    auto const speculativeDecodingModeOpt
        = parseJsonFieldOptional<SpeculativeDecodingMode::UnderlyingType>(builderConfig, "speculative_decoding_mode");
    auto const kvCacheTypeStr = parseJsonFieldOr<std::string>(builderConfig, "kv_cache_type", "continuous");
    auto const kvCacheType = ModelConfig::KVCacheTypeFromString(kvCacheTypeStr);

    auto it = builderConfig.find("kv_cache_type");
    if (it == builderConfig.end())
    {
        TLLM_LOG_ERROR(
            "Missing kv_cache_type field in builder_config, you need to rebuild engine. Default to continuous kv "
            "cache.");
    }

    modelConfig.setMaxBatchSize(maxBatchSize);
    modelConfig.setMaxBeamWidth(maxBeamWidth);
    modelConfig.setMaxInputLen(maxInputLen);
    modelConfig.setMaxSequenceLen(maxSequenceLen);
    modelConfig.setMaxNumTokens(maxNumTokens);
    modelConfig.setMaxPromptEmbeddingTableSize(maxPromptEmbeddingTableSize);
    modelConfig.computeContextLogits(computeContextLogits);
    modelConfig.computeGenerationLogits(computeGenerationLogits);
    modelConfig.setSpeculativeDecodingMode(speculativeDecodingModeOpt.has_value()
            ? SpeculativeDecodingMode(speculativeDecodingModeOpt.value())
            : SpeculativeDecodingMode::None());
    modelConfig.setKVCacheType(kvCacheType);
}

void parsePluginConfig(ModelConfig& modelConfig, Json const& pluginConfig)
{
    auto const useGptAttentionPlugin = !pluginConfig.at("gpt_attention_plugin").is_null();
    auto const useMambaConv1dPlugin
        = pluginConfig.contains("mamba_conv1d_plugin") && !pluginConfig.at("mamba_conv1d_plugin").is_null();
    auto const removeInputPadding = pluginConfig.at("remove_input_padding").template get<bool>();
    auto const& pagedKvCache = pluginConfig.at("paged_kv_cache");
    auto const& tokensPerBlock = pluginConfig.at("tokens_per_block");
    auto const contextFMHA = pluginConfig.at("context_fmha").template get<bool>();
    auto const pagedContextFMHA = pluginConfig.at("use_paged_context_fmha").template get<bool>();
    auto const pagedState = parseJsonFieldOr(pluginConfig, "paged_state", false);
    auto const useXQA = parseJsonFieldOr(pluginConfig, "enable_xqa", false);
    auto const manageWeightsType = parseJsonFieldOr<bool>(pluginConfig, "manage_weights", false)
        ? ModelConfig::ManageWeightsType::kEnabled
        : ModelConfig::ManageWeightsType::kDisabled;

    TLLM_CHECK_WITH_INFO(
        !removeInputPadding || modelConfig.getMaxNumTokens(), "Padding removal requires max_num_tokens to be set.");

    modelConfig.useGptAttentionPlugin(useGptAttentionPlugin);
    modelConfig.useMambaConv1dPlugin(useMambaConv1dPlugin);
    modelConfig.usePackedInput(removeInputPadding);
    modelConfig.usePagedState(pagedState);
    if (pagedKvCache)
    {
        modelConfig.setKVCacheType(ModelConfig::KVCacheType::kPAGED);
    }
    modelConfig.setTokensPerBlock(tokensPerBlock);
    modelConfig.setContextFMHA(contextFMHA);
    modelConfig.setPagedContextFMHA(pagedContextFMHA);
    modelConfig.useXQA(useXQA);
    modelConfig.setManageWeightsType(manageWeightsType);
}

void parseLora(ModelConfig& modelConfig, Json const& json, Json const& pluginConfig, bool engineVersionNone,
    SizeType32 tensorParallelism)
{
    auto const& config = engineVersionNone ? json.at("builder_config") : json.at("build_config").at("lora_config");

    auto const loraMaxRank = parseJsonFieldOr(config, "max_lora_rank", SizeType32{0});
    auto const loraTargetModules = parseJsonFieldOptional<std::vector<std::string>>(config, "lora_target_modules");

    if (loraTargetModules.has_value())
    {
<<<<<<< HEAD
        // Fix bug qwen lora
        auto mlp_hidden_size = modelConfig.getMlpHiddenSize();
        auto const& pretrained_config = engineVersionNone ? json.at("builder_config") : json.at("pretrained_config");
        if (pretrained_config.contains("qwen_type")) {
            auto const qwen_type = engineVersionNone ? std::string("none") : pretrained_config.at("qwen_type").template get<std::string>();
            if (qwen_type == "qwen") {
                mlp_hidden_size /= 2;
            }
        }

        modelConfig.setLoraModules(LoraModule::createLoraModules(loraTargetModules.value(), modelConfig.getHiddenSize(),
            mlp_hidden_size, modelConfig.getNbHeads(), modelConfig.getNbKvHeads(),
            modelConfig.getSizePerHead(), tensorParallelism));
=======
        auto const& loraModuleNames = loraTargetModules.value();
        auto const& numKvHeadsPerLayer = modelConfig.getNumKvHeadsPerLayer();
        if (!loraModuleNames.empty())
        {
            TLLM_CHECK_WITH_INFO(std::all_of(numKvHeadsPerLayer.cbegin(), numKvHeadsPerLayer.cend(),
                                     [firstNumKvHeads = numKvHeadsPerLayer[0]](SizeType32 numKvHeads)
                                     { return numKvHeads == firstNumKvHeads; }),
                "LORA with a VGQA model is not supported");
        }
        // TODO(oargov): don't assume all layers have the same num_kv_heads to support VGQA
        auto const numKvHeads = numKvHeadsPerLayer.empty() ? modelConfig.getNbHeads() : numKvHeadsPerLayer[0];
        bool hasMoE = !engineVersionNone && json.at("pretrained_config").contains("moe");
        auto const numExperts = hasMoE
            ? json.at("pretrained_config").at("moe").at("num_experts").template get<SizeType32>()
            : SizeType32{0};
        modelConfig.setLoraModules(LoraModule::createLoraModules(loraTargetModules.value(), modelConfig.getHiddenSize(),
            modelConfig.getMlpHiddenSize(), modelConfig.getNbHeads(), numKvHeads, modelConfig.getSizePerHead(),
            tensorParallelism, numExperts));
>>>>>>> 48686bca
    }

    modelConfig.setMaxLoraRank(loraMaxRank);

    auto useLoraPlugin = !pluginConfig.at("lora_plugin").is_null();
    if (useLoraPlugin)
    {

        if (modelConfig.getLoraModules().empty() || modelConfig.getMaxLoraRank() == 0)
        {
            TLLM_LOG_WARNING("lora_plugin enabled, but no lora module enabled: setting useLoraPlugin to false");
            useLoraPlugin = false;
        }
    }
    modelConfig.useLoraPlugin(useLoraPlugin);
}

template <typename InputType>
GptJsonConfig parseJson(InputType&& input)
{
    auto constexpr allowExceptions = true;
    auto constexpr ignoreComments = true;
    auto const json = nlohmann::json::parse(std::forward<InputType>(input), nullptr, allowExceptions, ignoreComments);

    auto const engineVersion = parseJsonFieldOr(json, "version", std::string("none"));

    auto const engineVersionNone = engineVersion == std::string("none");
    if (engineVersionNone)
    {
        TLLM_LOG_INFO("No engine version found in the config file, assuming engine(s) built by old builder API.");
    }
    else
    {
        TLLM_LOG_INFO("Engine version %s found in the config file, assuming engine(s) built by new builder API.",
            engineVersion.c_str());
    }

    auto const& builderConfig = engineVersionNone ? json.at("builder_config") : json.at("build_config");

    auto const name = engineVersionNone ? builderConfig.at("name").template get<std::string>()
                                        : json.at("pretrained_config").at("architecture").template get<std::string>();

    auto const tensorParallelism = engineVersionNone
        ? builderConfig.at("tensor_parallel").template get<SizeType32>()
        : json.at("pretrained_config").at("mapping").at("tp_size").template get<SizeType32>();
    auto const pipelineParallelism = engineVersionNone
        ? parseJsonFieldOr(builderConfig, "pipeline_parallel", 1)
        : parseJsonFieldOr(json.at("pretrained_config").at("mapping"), "pp_size", 1);
    auto const gpusPerNode = engineVersionNone ? WorldConfig::kDefaultGpusPerNode
                                               : parseJsonFieldOr(json.at("pretrained_config").at("mapping"),
                                                   "gpus_per_node", WorldConfig::kDefaultGpusPerNode);

    auto const precision = engineVersionNone ? builderConfig.at("precision").template get<std::string>()
                                             : json.at("pretrained_config").at("dtype").template get<std::string>();

    auto const dataType = [&precision]()
    {
        if (!precision.compare("float32"))
            return nvinfer1::DataType::kFLOAT;
        else if (!precision.compare("float16"))
            return nvinfer1::DataType::kHALF;
        else if (!precision.compare("bfloat16"))
            return nvinfer1::DataType::kBF16;
        else
            TLLM_THROW("Model data type '%s' not supported", precision.c_str());
    }();

    auto modelConfig = createModelConfig(json, engineVersionNone, tensorParallelism, dataType);
    modelConfig.setModelName(name);

    parseBuilderConfig(modelConfig, builderConfig);

    auto const& pluginConfig = engineVersionNone ? json.at("plugin_config") : builderConfig.at("plugin_config");
    parsePluginConfig(modelConfig, pluginConfig);

    parseLora(modelConfig, json, pluginConfig, engineVersionNone, tensorParallelism);

    if (engineVersionNone)
    {
        auto const quantMode
            = tc::QuantMode(parseJsonFieldOr(builderConfig, "quant_mode", tc::QuantMode::none().value()));
        modelConfig.setQuantMode(quantMode);
    }
    else
    {
        auto const& quantization = json.at("pretrained_config").at("quantization");
        auto quantAlgo = parseJsonFieldOptional<std::string>(quantization, "quant_algo");
        auto kvCacheQuantAlgo = parseJsonFieldOptional<std::string>(quantization, "kv_cache_quant_algo");
        auto const quantMode = tc::QuantMode::fromQuantAlgo(quantAlgo, kvCacheQuantAlgo);
        modelConfig.setQuantMode(quantMode);
    }

    if (engineVersionNone)
    {
        if (name == std::string("chatglm_6b"))
        {
            modelConfig.setModelVariant(ModelConfig::ModelVariant::kChatGlm);
            // kChatGlm is only for ChatGLM-6B
        }
        if (name == std::string("glm_10b"))
        {
            modelConfig.setModelVariant(ModelConfig::ModelVariant::kGlm);
            // kGlm is only for GLM-10B
        }
    }
    else
    {
        if (name.find("GLM") != std::string::npos)
        {
            auto const& pretrainedConfig = json.at("pretrained_config");
            auto const chatglmVersion = pretrainedConfig.at("chatglm_version").template get<std::string>();
            if (chatglmVersion == "chatglm")
            {
                modelConfig.setModelVariant(ModelConfig::ModelVariant::kChatGlm);
                // kChatGlm is only for ChatGLM-6B
            }
            if (chatglmVersion == "glm")
            {
                modelConfig.setModelVariant(ModelConfig::ModelVariant::kGlm);
                // kGlm is only for GLM-10B
            }
        }
    }

    // Speculative decoding module
    if (!engineVersionNone)
    {
        if (modelConfig.getSpeculativeDecodingMode().isExplicitDraftTokens())
        {
            auto const& pretrainedConfig = json.at("pretrained_config");

            // TODO(rkobus): adjust param names
            auto const maxNumPaths = parseJsonFieldOr(pretrainedConfig, "redrafter_num_beams", 0);
            auto const maxDraftPathLen = parseJsonFieldOr(pretrainedConfig, "redrafter_draft_len_per_beam", 0);
            auto const maxDraftLen = maxNumPaths * maxDraftPathLen;

            auto explicitDraftTokensModule
                = std::make_shared<ExplicitDraftTokensModule>(maxDraftPathLen, maxDraftLen, maxNumPaths);
            modelConfig.setSpeculativeDecodingModule(explicitDraftTokensModule);
            modelConfig.setUseShapeInference(false);
        }
        else if (modelConfig.getSpeculativeDecodingMode().isMedusa())
        {
            auto const& pretrainedConfig = json.at("pretrained_config");
            auto const maxDraftLen = parseJsonFieldOr(pretrainedConfig, "max_draft_len", 0);
            auto const medusaHeads = parseJsonFieldOptional<SizeType32>(pretrainedConfig, "num_medusa_heads");
            TLLM_CHECK_WITH_INFO(medusaHeads.has_value() && maxDraftLen > 0,
                "Both num_medusa_heads and max_draft_len have to be provided for Medusa model");

            auto medusaModule = std::make_shared<MedusaModule>(medusaHeads.value(), maxDraftLen);
            modelConfig.setSpeculativeDecodingModule(medusaModule);
        }
        else
        {
            auto const maxDraftLen = parseJsonFieldOr(builderConfig, "max_draft_len", 0);
            if (modelConfig.getSpeculativeDecodingMode().isLookaheadDecoding())
            {
                TLLM_CHECK_WITH_INFO(
                    maxDraftLen > 0, "max_draft_len has to be larger than 0 for Lookahead decoding model");
                auto lookaheadDecodingModule = std::make_shared<LookaheadModule>(maxDraftLen, maxDraftLen);
                modelConfig.setSpeculativeDecodingModule(lookaheadDecodingModule);
            }
            else if (modelConfig.getSpeculativeDecodingMode().isDraftTokensExternal())
            {
                TLLM_CHECK_WITH_INFO(
                    maxDraftLen > 0, "max_draft_len has to be larger than 0 for decoding with external draft tokens");
                auto speculativeDecodingModule
                    = std::make_shared<SpeculativeDecodingModule>(maxDraftLen, maxDraftLen, 1);
                modelConfig.setSpeculativeDecodingModule(speculativeDecodingModule);
            }
        }
    }

    // RNN config
    if (!engineVersionNone)
    {
        auto const& pretrainedConfig = json.at("pretrained_config");
        auto const architecture = pretrainedConfig.at("architecture").template get<std::string>();
        if (architecture == std::string("MambaForCausalLM"))
        {
            modelConfig.setModelVariant(ModelConfig::ModelVariant::kMamba);
        }
        else if (architecture == std::string("RecurrentGemmaForCausalLM"))
        {
            modelConfig.setModelVariant(ModelConfig::ModelVariant::kRecurrentGemma);
        }
        if (modelConfig.isRnnBased())
        {
            auto const& stateSize = pretrainedConfig.at("state_size").template get<SizeType32>();
            auto const& convKernel = pretrainedConfig.at("conv_kernel").template get<SizeType32>();
            auto const& rnnHiddenSize = pretrainedConfig.at("rnn_hidden_size").template get<SizeType32>();
            auto const& rnnConvDimSize = pretrainedConfig.at("rnn_conv_dim_size").template get<SizeType32>();
            ModelConfig::RnnConfig rnnConfig{};
            rnnConfig.stateSize = stateSize;
            rnnConfig.convKernel = convKernel;
            rnnConfig.rnnHiddenSize = rnnHiddenSize;
            rnnConfig.rnnConvDimSize = rnnConvDimSize;
            if (pretrainedConfig.contains("rnn_head_size"))
            {
                auto const& rnnHeadSize = pretrainedConfig.at("rnn_head_size").template get<SizeType32>();
                rnnConfig.rnnHeadSize = rnnHeadSize;
            }
            modelConfig.setRnnConfig(rnnConfig);
        }
    }
    else
    {
        if (name.size() >= 6 && name.substr(0, 6) == "mamba_")
        {
            modelConfig.setModelVariant(ModelConfig::ModelVariant::kMamba);
        }
        else if (name.size() >= 15 && name.substr(0, 15) == "recurrentgemma_")
        {
            modelConfig.setModelVariant(ModelConfig::ModelVariant::kRecurrentGemma);
        }
        if (modelConfig.isRnnBased())
        {
            auto const& stateSize = builderConfig.at("state_size").template get<SizeType32>();
            auto const& convKernel = builderConfig.at("conv_kernel").template get<SizeType32>();
            auto const& rnnHiddenSize = builderConfig.at("rnn_hidden_size").template get<SizeType32>();
            auto const& rnnConvDimSize = builderConfig.at("rnn_conv_dim_size").template get<SizeType32>();
            ModelConfig::RnnConfig rnnConfig{};
            rnnConfig.stateSize = stateSize;
            rnnConfig.convKernel = convKernel;
            rnnConfig.rnnHiddenSize = rnnHiddenSize;
            rnnConfig.rnnConvDimSize = rnnConvDimSize;
            if (builderConfig.contains("rnn_head_size"))
            {
                auto const& rnnHeadSize = builderConfig.at("rnn_head_size").template get<SizeType32>();
                rnnConfig.rnnHeadSize = rnnHeadSize;
            }
            modelConfig.setRnnConfig(rnnConfig);
        }
    }
    return GptJsonConfig{
        name, engineVersion, precision, tensorParallelism, pipelineParallelism, gpusPerNode, modelConfig};
}

} // namespace

std::string GptJsonConfig::engineFilename(WorldConfig const& worldConfig, std::string const& model) const
{
    TLLM_CHECK_WITH_INFO(getTensorParallelism() == worldConfig.getTensorParallelism(), "tensor parallelism mismatch");
    TLLM_CHECK_WITH_INFO(
        getPipelineParallelism() == worldConfig.getPipelineParallelism(), "pipeline parallelism mismatch");
    auto pp = worldConfig.isPipelineParallel() ? "_pp" + std::to_string(worldConfig.getPipelineParallelism()) : "";
    if (getVersion() == std::string("none"))
    {
        return model + "_" + getPrecision() + "_tp" + std::to_string(worldConfig.getTensorParallelism()) + pp + "_rank"
            + std::to_string(worldConfig.getRank()) + ".engine";
    }
    else
    {
        return "rank" + std::to_string(worldConfig.getRank()) + ".engine";
    }
}

GptJsonConfig GptJsonConfig::parse(std::string const& json)
{
    return parseJson(json);
}

GptJsonConfig GptJsonConfig::parse(std::istream& json)
{
    return parseJson(json);
}

GptJsonConfig GptJsonConfig::parse(std::filesystem::path const& path)
{
    TLLM_CHECK_WITH_INFO(std::filesystem::exists(path), std::string("File does not exist: ") + path.string());
    std::ifstream json(path);
    return parse(json);
}<|MERGE_RESOLUTION|>--- conflicted
+++ resolved
@@ -295,7 +295,6 @@
 
     if (loraTargetModules.has_value())
     {
-<<<<<<< HEAD
         // Fix bug qwen lora
         auto mlp_hidden_size = modelConfig.getMlpHiddenSize();
         auto const& pretrained_config = engineVersionNone ? json.at("builder_config") : json.at("pretrained_config");
@@ -306,10 +305,6 @@
             }
         }
 
-        modelConfig.setLoraModules(LoraModule::createLoraModules(loraTargetModules.value(), modelConfig.getHiddenSize(),
-            mlp_hidden_size, modelConfig.getNbHeads(), modelConfig.getNbKvHeads(),
-            modelConfig.getSizePerHead(), tensorParallelism));
-=======
         auto const& loraModuleNames = loraTargetModules.value();
         auto const& numKvHeadsPerLayer = modelConfig.getNumKvHeadsPerLayer();
         if (!loraModuleNames.empty())
@@ -328,7 +323,6 @@
         modelConfig.setLoraModules(LoraModule::createLoraModules(loraTargetModules.value(), modelConfig.getHiddenSize(),
             modelConfig.getMlpHiddenSize(), modelConfig.getNbHeads(), numKvHeads, modelConfig.getSizePerHead(),
             tensorParallelism, numExperts));
->>>>>>> 48686bca
     }
 
     modelConfig.setMaxLoraRank(loraMaxRank);
