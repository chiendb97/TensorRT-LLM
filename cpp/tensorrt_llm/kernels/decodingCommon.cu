/*
 * Copyright (c) 2020-2024, NVIDIA CORPORATION.  All rights reserved.
 *
 * Licensed under the Apache License, Version 2.0 (the "License");
 * you may not use this file except in compliance with the License.
 * You may obtain a copy of the License at
 *
 *     http://www.apache.org/licenses/LICENSE-2.0
 *
 * Unless required by applicable law or agreed to in writing, software
 * distributed under the License is distributed on an "AS IS" BASIS,
 * WITHOUT WARRANTIES OR CONDITIONS OF ANY KIND, either express or implied.
 * See the License for the specific language governing permissions and
 * limitations under the License.
 */

#include "tensorrt_llm/common/cudaUtils.h"
#include "tensorrt_llm/common/reduceKernelUtils.cuh"
#include "tensorrt_llm/kernels/decodingCommon.h"
#include "tensorrt_llm/runtime/common.h"
#include <stdio.h>

using namespace tensorrt_llm::common;
using namespace tensorrt_llm::runtime;

namespace tensorrt_llm
{
namespace kernels
{

__global__ void curandInitialize(curandState_t* state, int const* batchSlots, int const size, const uint64_t randomSeed)
{
    int const idx = threadIdx.x + blockIdx.x * blockDim.x;
    if (idx < size)
    {
        auto const batchSlot = batchSlots != nullptr ? batchSlots[idx] : idx;
        curand_init(randomSeed, 0, 0, &state[batchSlot]);
    }
}

void invokeCurandInitialize(
    curandState_t* state, int const* batchSlots, const size_t batchSize, const uint64_t randomSeed, cudaStream_t stream)
{
    dim3 block(256);
    dim3 grid((int) (ceil(batchSize * 1.0 / 256)));
    curandInitialize<<<grid, block, 0, stream>>>(state, batchSlots, batchSize, randomSeed);
}

__global__ void curandBatchInitialize(
    curandState_t* states, SizeType32 const* batchSlots, SizeType32 const size, uint64_t const* randomSeeds)
{
    SizeType32 const bid = threadIdx.x + blockIdx.x * blockDim.x;
    if (bid < size)
    {
<<<<<<< HEAD
        auto const batchSlot = batchSlots != nullptr ? batchSlots[idx] : idx;
        curand_init(randomSeeds[idx], 0, 0, &states[batchSlot]);
=======
        auto const batchSlot = batchSlots != nullptr ? batchSlots[bid] : bid;
        curand_init(randomSeeds[bid], 0, 0, &states[batchSlot]);
>>>>>>> db4edea1
    }
}

void invokeCurandBatchInitialize(curandState_t* states, SizeType32 const* batchSlots, const size_t batchSize,
    uint64_t const* randomSeeds, cudaStream_t stream)
{
    dim3 block(256);
    dim3 grid(static_cast<SizeType32>(ceil(batchSize * 1.0 / 256)));
    curandBatchInitialize<<<grid, block, 0, stream>>>(states, batchSlots, batchSize, randomSeeds);
}

template <typename T>
__global__ void addBiasSoftMax(T* logits, T** logitsPtrs, T* probs, T const* bias, int32_t const* endIds,
    FinishedState const* finished, int32_t const* batchSlots, int32_t batchSize, int32_t maxBatchSize,
    int32_t beamWidth, int32_t vocabSize, int32_t vocabSizePadded, bool skipSoftMax, bool batchSlotsLogits)
{
    auto const batchIdx = blockIdx.x;
    auto const beamIdx = blockIdx.y;
    auto const batchSlot = batchSlots != nullptr ? batchSlots[batchIdx] : batchIdx;
    auto const batchIdxLogits = batchSlotsLogits ? batchSlot : batchIdx;
    FinishedState const finishState
        = finished != nullptr ? finished[beamIdx * maxBatchSize + batchSlot] : FinishedState::empty();
    if (finishState.isSkipDecoding())
    {
        return;
    }

    auto logitsPtr = logitsPtrs ? logitsPtrs[batchIdx] + beamIdx * vocabSizePadded
                                : logits + (batchIdxLogits * beamWidth + beamIdx) * vocabSizePadded;

    bool finish = finishState.isFinished();
    int offset = (batchIdxLogits * beamWidth + beamIdx) * vocabSizePadded;

    float maxVal = -1 * FLT_MAX;
    bool const IS_FP16 = std::is_same<T, half>::value;
    T const MAX_T_VAL = (IS_FP16) ? HALF_FLT_MAX : FLT_MAX;
    __shared__ float sMaxVal;
    __shared__ float sSumVal;

    for (int tid = threadIdx.x; tid < vocabSizePadded; tid += blockDim.x)
    {
        auto logit = logitsPtr[tid];
        if (tid < vocabSize)
        {
            if (finish && endIds != nullptr)
            {
                logit = (tid == endIds[batchSlot]) ? MAX_T_VAL : -MAX_T_VAL;
            }
            else
            {
                T bias_val = (bias != nullptr) ? bias[tid] : (T) 0.0f;
                logit += bias_val;
            }
        }
        else
        {
            logit = -MAX_T_VAL;
        }
        maxVal = max(maxVal, (float) logit);
        logitsPtr[tid] = logit;
    }

    if (!skipSoftMax)
    {
        maxVal = blockReduceMax<float>((float) maxVal);
        if (threadIdx.x == 0)
        {
            sMaxVal = maxVal;
        }
        __syncthreads();

        float sumVal = 0.0f;
        for (int tid = threadIdx.x; tid < vocabSizePadded; tid += blockDim.x)
        {
            probs[offset + tid] = __expf((float) logitsPtr[tid] - sMaxVal);
            sumVal += (float) probs[offset + tid];
        }

        sumVal = blockReduceSum<float>(sumVal);
        if (threadIdx.x == 0)
        {
            sSumVal = sumVal;
        }
        __syncthreads();

        for (int tid = threadIdx.x; tid < vocabSizePadded; tid += blockDim.x)
        {
            probs[offset + tid] = ((float) probs[offset + tid] / (sSumVal + 1e-6f));
        }
    }
}

template <typename T>
void invokeAddBiasSoftMax(T* logits, T** logitsPtrs, T* probs, T const* bias, int32_t const* endIds,
    FinishedState const* finished, int32_t const* batchSlots, int32_t batchSize, int32_t maxBatchSize,
    int32_t beamWidth, int32_t vocabSize, int32_t vocabSizePadded, bool skipSoftMax, bool batchSlotsLogits,
    cudaStream_t stream)
{
    TLLM_LOG_TRACE("%s start", __PRETTY_FUNCTION__);

    dim3 grid(batchSize, beamWidth);
    auto const vocabRoundedToWarp = roundUp(vocabSize, 32);
    dim3 block(min(vocabRoundedToWarp, 1024));
    // vocabSize, e.g., 30000, 7000.... vocabSize is usually very big.
    addBiasSoftMax<<<grid, block, 0, stream>>>(logits, logitsPtrs, probs, bias, endIds, finished, batchSlots, batchSize,
        maxBatchSize, beamWidth, vocabSize, vocabSizePadded, skipSoftMax, batchSlotsLogits);

    TLLM_LOG_TRACE("%s stop", __PRETTY_FUNCTION__);
}

template void invokeAddBiasSoftMax(float* logits, float** logitsPtrs, float* probs, float const* bias,
    int32_t const* endIds, FinishedState const* finished, int32_t const* batchSlots, int32_t batchSize,
    int32_t maxBatchSize, int32_t beamWidth, int32_t vocabSize, int32_t vocabSizePadded, bool skipSoftMax,
    bool batchSlotsLogits, cudaStream_t stream);

template void invokeAddBiasSoftMax(half* logits, half** logitsPtrs, half* probs, half const* bias,
    int32_t const* endIds, FinishedState const* finished, int32_t const* batchSlots, int32_t batchSize,
    int32_t maxBatchSize, int32_t beamWidth, int32_t vocabSize, int32_t vocabSizePadded, bool skipSoftMax,
    bool batchSlotsLogits, cudaStream_t stream);

template <typename T>
__global__ void scatterDecodingParamsKernel(T const* src, T* dst, int const* batchSlots, int batchSize)
{
    auto const batchIdx = blockIdx.x * blockDim.x + threadIdx.x;
    if (batchIdx >= batchSize)
    {
        return;
    }
    auto const batchSlot = batchSlots == nullptr ? batchIdx : batchSlots[batchIdx];
    dst[batchSlot] = src[batchIdx];
}

template <typename T>
void invokeScatterDecodingParams(T const* src, T* dst, int const* batchSlots, int batchSize, cudaStream_t stream)
{
    constexpr int THREADS_PER_CTA = 256;
    dim3 grid(divUp(batchSize, THREADS_PER_CTA));
    scatterDecodingParamsKernel<<<grid, THREADS_PER_CTA, 0, stream>>>(src, dst, batchSlots, batchSize);
}

template void invokeScatterDecodingParams(
    float const* src, float* dst, int const* batchSlots, int batchSize, cudaStream_t stream);
template void invokeScatterDecodingParams(
    uint32_t const* src, uint32_t* dst, int const* batchSlots, int batchSize, cudaStream_t stream);
template void invokeScatterDecodingParams(
    int32_t const* src, int32_t* dst, int const* batchSlots, int batchSize, cudaStream_t stream);
} // namespace kernels
} // namespace tensorrt_llm<|MERGE_RESOLUTION|>--- conflicted
+++ resolved
@@ -52,13 +52,8 @@
     SizeType32 const bid = threadIdx.x + blockIdx.x * blockDim.x;
     if (bid < size)
     {
-<<<<<<< HEAD
-        auto const batchSlot = batchSlots != nullptr ? batchSlots[idx] : idx;
-        curand_init(randomSeeds[idx], 0, 0, &states[batchSlot]);
-=======
         auto const batchSlot = batchSlots != nullptr ? batchSlots[bid] : bid;
         curand_init(randomSeeds[bid], 0, 0, &states[batchSlot]);
->>>>>>> db4edea1
     }
 }
 
