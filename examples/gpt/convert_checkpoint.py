import argparse
import functools
import json
import logging
import os
import shutil
import tarfile
import time
import traceback
from collections import defaultdict
from concurrent.futures import ThreadPoolExecutor, as_completed
from pathlib import Path
from typing import Dict, Optional, Tuple, Union

import numpy as np
import safetensors
import torch
import torch.nn as nn
import yaml
from tqdm import tqdm
from transformers import (AutoConfig, AutoModelForCausalLM,
                          AutoModelForVision2Seq, AutoTokenizer, GPT2Config)
from transformers.models.gpt2.modeling_gpt2 import GPT2Block
from transformers.pytorch_utils import Conv1D

import tensorrt_llm
from tensorrt_llm._utils import pad_vocab_size, str_dtype_to_torch
from tensorrt_llm.mapping import Mapping
from tensorrt_llm.models.convert_utils import (load_calib_dataset,
                                               retrieved_layer_index_from_name)
from tensorrt_llm.quantization import QuantAlgo

LOGGER = logging.getLogger(__name__)


def parse_arguments():
    parser = argparse.ArgumentParser()
    parser.add_argument('--model_dir', type=str, default=None)
    parser.add_argument('--nemo_ckpt_path', type=str, default=None)
    parser.add_argument('--load_nemo_on_gpu',
                        default=False,
                        action="store_true",
                        help="Whether to load NeMo checkpoint on GPU")
    parser.add_argument(
        '--gpt_variant',
        default=None,
        choices=[
            None, 'gpt2', 'santacoder', 'starcoder', 'starcoder2', 'persimmon',
            'kosmos-2'
        ],
        help=
        "By default the script will try to infer the gpt_variant from model_dir. "
        "Or users may overwrite gpt_variant by explicitly passing the variant.")
    parser.add_argument('--tp_size',
                        type=int,
                        default=1,
                        help='N-way tensor parallelism size')
    parser.add_argument('--pp_size',
                        type=int,
                        default=1,
                        help='N-way pipeline parallelism size')
    parser.add_argument('--dtype',
                        type=str,
                        default='float16',
                        choices=['float32', 'bfloat16', 'float16'])
    parser.add_argument(
        '--use_parallel_embedding',
        action="store_true",
        default=False,
        help=
        'By default embedding parallelism is disabled. By setting this flag, embedding parallelism is enabled'
    )
    parser.add_argument(
        '--embedding_sharding_dim',
        type=int,
        default=0,
        choices=[0, 1],
        help=
        'By default the embedding lookup table is sharded along vocab dimension (embedding_sharding_dim=0). '
        'To shard it along hidden dimension, set embedding_sharding_dim=1'
        'Note: embedding sharing is only enabled when embedding_sharding_dim = 0'
    )
    parser.add_argument(
        '--use_embedding_sharing',
        action="store_true",
        default=False,
        help=
        'Try to reduce the engine size by sharing the embedding lookup table between two layers.'
        'Note: the flag might not take effect when the criteria are not met.')

    parser.add_argument(
        '--use_weight_only',
        default=False,
        action="store_true",
        help='Quantize weights for the various GEMMs to INT4/INT8.'
        'See --weight_only_precision to set the precision')
    parser.add_argument(
        '--weight_only_precision',
        const='int8',
        type=str,
        nargs='?',
        default='int8',
        choices=['int8', 'int4'],
        help=
        'Define the precision for the weights when using weight-only quantization.'
        'You must also use --use_weight_only for that argument to have an impact.'
    )

    parser.add_argument(
        '--calib_dataset',
        type=str,
        default='lambada',
        help=
        "The huggingface dataset name or the local directory of the dataset for calibration."
    )
    parser.add_argument(
        '--int8_kv_cache',
        default=False,
        action="store_true",
        help=
        'By default, we use dtype for KV cache. int8_kv_cache chooses int8 quantization for KV'
    )
    parser.add_argument(
        '--per_channel',
        default=False,
        action="store_true",
        help=
        'By default, we use a single static scaling factor for the GEMM\'s result. '
        'per_channel instead uses a different static scaling factor for each channel. '
        'The latter is usually more accurate, but a little slower.')
    parser.add_argument(
        '--per_token',
        default=False,
        action="store_true",
        help=
        'By default, we use a single static scaling factor to scale activations in the int8 range. '
        'per_token chooses at run time, and for each token, a custom scaling factor. '
        'The latter is usually more accurate, but a little slower.')
    parser.add_argument(
        "--smoothquant",
        "-sq",
        type=float,
        default=None,
        help="Set the α parameter (see https://arxiv.org/pdf/2211.10438.pdf)"
        " to Smoothquant the model, and output int8 weights."
        " A good first try is 0.5. Must be in [0, 1]")
    parser.add_argument("--dataset_cache_dir",
                        type=str,
                        default=None,
                        help="cache dir to load the hugging face dataset")
    parser.add_argument('--output_dir',
                        type=str,
                        default='tllm_checkpoint',
                        help='The path to save the TensorRT-LLM checkpoint')
    parser.add_argument(
        '--workers',
        type=int,
        default=1,
        help='The number of workers for converting checkpoint in parallel')
    parser.add_argument("--dataset_file",
                        type=str,
                        default=None,
                        help="dataset file for quantize")
    parser.add_argument('--log_level', type=str, default='info')
    parser.add_argument(
        '--nemo_rename_key',
        type=str,
        nargs='+',
        default=[],
        help=
        "Change a layer name when loading a NeMo checkpoint. Should follow <old_name_pattern>:<new_name_pattern>"
    )

    args = parser.parse_args()

    tensorrt_llm.logger.set_level(args.log_level)
    return args


def rename_keys(model_state, layer_rename_config: Dict[str, str]):
    if not layer_rename_config:
        return model_state

    new_state_dict = {}
    for key, value in model_state.items():
        for old, new in layer_rename_config.items():
            key = key.replace(old, new)
        assert key not in new_state_dict, f"Key already exists: {key}"
        new_state_dict[key] = value

    return new_state_dict


def load_gpt_config(model_dir: str,
                    tp_size: int,
                    gpt_variant: Optional[str] = None) -> GPT2Config:
    config = AutoConfig.from_pretrained(model_dir, trust_remote_code=True)

    if gpt_variant is None:
        print("Inferring gpt variant from path...")
        for v in [
                'starcoder2', 'starcoder', 'santacoder', 'gpt2', 'persimmon',
                'kosmos-2', 'jais'
        ]:
            if v in config._name_or_path or ('fuyu' in config._name_or_path
                                             and v == 'persimmon'):
                gpt_variant = v
                break
    assert gpt_variant in [
        'gpt2', 'santacoder', 'starcoder', 'starcoder2', 'persimmon',
        'kosmos-2', 'jais'
    ]
    print(f"Gpt variant: {gpt_variant}")

    if gpt_variant in ['starcoder2', 'persimmon']:
        config.n_embd = config.hidden_size
        config.n_inner = config.intermediate_size
        config.n_head = config.num_attention_heads
        config.n_kv_head = config.num_key_value_heads if hasattr(
            config, 'num_key_value_heads') else config.n_head
        config.n_layer = config.num_hidden_layers
        config.n_positions = config.max_position_embeddings
        config.activation_function = 'gelu' if gpt_variant == 'starcoder2' else 'squared-relu'
        config.layer_norm_epsilon = config.norm_epsilon if gpt_variant == 'starcoder2' else config.layer_norm_eps
        config.bias = config.use_bias if gpt_variant == 'starcoder2' else True
        config.position_embedding_type = 'rope_gpt_neox'
        config.rotary_base = config.rope_theta
        config.rotary_pct = getattr(config, 'partial_rotary_factor', 1.0)
    elif gpt_variant == "kosmos-2":
        config.n_embd = config.text_config.embed_dim
        config.n_inner = config.text_config.ffn_dim
        config.n_head = config.text_config.attention_heads
        config.n_kv_head = config.n_head
        config.n_layer = config.text_config.layers
        config.n_positions = config.text_config.max_position_embeddings
        config.activation_function = config.text_config.activation_function
        config.layer_norm_epsilon = config.text_config.layer_norm_eps
        config.bias = True
        config.vocab_size = config.text_config.vocab_size
    else:
        if config.n_inner is None:
            config.n_inner = config.n_embd * 4
        if gpt_variant in ['santacoder', 'starcoder']:
            config.n_kv_head = 1
        else:
            config.n_kv_head = config.n_head
    if gpt_variant == 'jais':
        config.q_scaling = (config.n_embd // config.n_head)**0.5
        if hasattr(config, 'width_scale'):
            config.logits_scale = config.width_scale
        else:
            config.logits_scale = config.mup_output_alpha * config.mup_width_scale

        if hasattr(config, 'mup_embeddings_scale'):
            config.embeddings_scale = config.mup_embeddings_scale
        else:
            assert hasattr(config, 'embeddings_scale')

        config.n_inner += get_needed_padding(config.n_inner, tp_size)

    if gpt_variant == 'kosmos-2':
        if config.text_config.scale_embedding:
            config.embeddings_scale = config.n_embd**0.5

    return config, gpt_variant


def get_needed_padding(value: int, multiple: int) -> int:
    return (multiple - value % multiple) % multiple


def pad_array_up_to(v: torch.Tensor, axis: int, multiple: int) -> torch.Tensor:
    a = [0 for i in range(len(v.shape) * 2)]
    a[axis * 2 - 1] = get_needed_padding(v.shape[axis], multiple)
    return torch.nn.functional.pad(v, a)


def split(param: torch.Tensor,
          tp_rank: int,
          tp_size: int,
          is_column: bool = True) -> torch.Tensor:
    """Split linear layer's weight, bias or scaling factors for tensor parallelism."""
    if param is None:
        return None
    assert param.ndim in [1, 2]
    if tp_size == 1:
        return param
    if param.numel() == 1:
        return param
    if param.ndim == 1 and not is_column:
        return param
    split_dim = 0 if (param.ndim == 1 or is_column) else 1
    return torch.chunk(param, tp_size, dim=split_dim)[tp_rank].contiguous()


def split_qkv(
    param: torch.Tensor,
    tp_rank: int,
    tp_size: int,
    hidden_size: int,
    num_heads: int,
    num_kv_heads: Optional[int] = None,
) -> torch.Tensor:
    """Split qkv layer's weight, bias or scaling factors for tensor parallelism.

    param: (num_heads*head_dim + 2*num_kv_heads*head_dim, in_dim)
    """
    if param is None:
        return None
    assert hidden_size % num_heads == 0
    head_dim = hidden_size // num_heads
    num_kv_heads = num_kv_heads if num_kv_heads is not None else num_heads
    assert num_heads % num_kv_heads == 0
    assert num_heads % tp_size == 0

    q_param, k_param, v_param = torch.split(
        param, [hidden_size, num_kv_heads * head_dim, num_kv_heads * head_dim],
        dim=0)

    if num_kv_heads < tp_size:
        assert tp_size % num_kv_heads == 0
        num_dups = tp_size // num_kv_heads
        remain_shape = k_param.shape[1:]
        k_param = k_param.view(
            num_kv_heads, head_dim,
            *remain_shape).repeat_interleave(num_dups, dim=0).view(
                num_kv_heads * head_dim * num_dups, *remain_shape)
        v_param = v_param.view(
            num_kv_heads, head_dim,
            *remain_shape).repeat_interleave(num_dups, dim=0).view(
                num_kv_heads * head_dim * num_dups, *remain_shape)
    else:
        assert num_kv_heads % tp_size == 0

    q_param = split(q_param, tp_rank, tp_size, is_column=True)
    k_param = split(k_param, tp_rank, tp_size, is_column=True)
    v_param = split(v_param, tp_rank, tp_size, is_column=True)
    return torch.cat([q_param, k_param, v_param], dim=0)


def split_embedding(
    param: torch.Tensor,
    tp_rank: int,
    tp_size: int,
    use_parallel_embedding: bool = False,
    sharding_dim: int = 0,
) -> torch.Tensor:
    if param is None:
        return None
    if not use_parallel_embedding:
        return param

    vocab_size, hidden_size = param.size()
    if sharding_dim == 0:
        if vocab_size % tp_size != 0:
            vocab_size_padded = pad_vocab_size(vocab_size, tp_size)
            pad_width = vocab_size_padded - vocab_size
            param = torch.nn.functional.pad(param, (0, 0, 0, pad_width),
                                            value=0)
        else:
            assert hidden_size % tp_size == 0
    return split(param, tp_rank, tp_size, is_column=(sharding_dim == 0))


def get_weight(params: Dict[str, torch.Tensor], prefix: str,
               dtype: torch.dtype) -> torch.Tensor:
    if f'{prefix}.weight' not in params:
        return None
    return params[f'{prefix}.weight'].to(dtype).detach().cpu()


def get_bias(params: Dict[str, torch.Tensor], prefix: str,
             dtype: torch.dtype) -> torch.Tensor:
    if f'{prefix}.bias' not in params:
        return None
    return params[f'{prefix}.bias'].to(dtype).detach().cpu()


def get_weight_and_bias(params: Dict[str, torch.Tensor], prefix: str,
                        dtype: torch.dtype) -> Tuple[torch.Tensor]:
    return get_weight(params, prefix, dtype), get_bias(params, prefix, dtype)


def get_tllm_linear_weight(
    weight: torch.Tensor,
    prefix: str,
    bias: Optional[torch.Tensor] = None,
    use_weight_only: bool = False,
    plugin_weight_only_quant_type: torch.dtype = torch.int8
) -> Dict[str, torch.Tensor]:
    results = {}
    if use_weight_only:
        v = weight.t().contiguous()
        processed_torch_weights, torch_weight_scales = \
            torch.ops.trtllm.symmetric_quantize_last_axis_of_batched_matrix(
                v, plugin_weight_only_quant_type)
        results[f'{prefix}.weight'] = processed_torch_weights
        results[f'{prefix}.per_channel_scale'] = torch_weight_scales
    else:
        results[f'{prefix}.weight'] = weight

    if bias is not None:
        results[f'{prefix}.bias'] = bias

    return results


def convert_hf_gpt(hf_model: AutoModelForCausalLM,
                   hf_config: AutoConfig,
                   gpt_variant: str,
                   mapping: Mapping,
                   dtype: str = 'float32',
                   use_parallel_embedding: bool = False,
                   sharding_dim: int = 0,
                   share_embedding_table: bool = False,
                   use_weight_only: bool = False,
                   plugin_weight_only_quant_type: torch.dtype = torch.int8):
    weights = {}
    tik = time.time()

    model_params = dict(hf_model.named_parameters())
    dtype = getattr(torch, dtype)
    num_attention_heads = hf_config.n_head
    hidden_size = hf_config.n_embd
    vocab_size = hf_config.vocab_size
    num_kv_heads = hf_config.n_kv_head
    num_hidden_layers = hf_config.n_layer

    layers_range = mapping.pp_layers(num_hidden_layers)
    for l in layers_range:
        if gpt_variant == 'starcoder2':
            prefix = f'model.layers.{l}'
        elif gpt_variant == 'persimmon':
            is_fuyu = f'language_model.model.embed_tokens.weight' in model_params
            prefix = f'language_model.model.layers.{l}' if is_fuyu else f'model.layers.{l}'
        elif gpt_variant == 'kosmos-2':
            prefix = f'text_model.model.layers.{l}'
        else:
            prefix = f'transformer.h.{l}'
        tllm_prex = f'transformer.layers.{l-layers_range[0]}'
        if gpt_variant == 'santacoder':
            q_w, q_b = get_weight_and_bias(model_params,
                                           f'{prefix}.attn.q_attn', dtype)
            kv_w, kv_b = get_weight_and_bias(model_params,
                                             f'{prefix}.attn.kv_attn', dtype)
            qkv_w = torch.cat([q_w, kv_w], dim=-1)
            qkv_b = torch.cat([q_b, kv_b], dim=-1)
        elif gpt_variant in ['starcoder2', 'kosmos-2']:
            q_w, q_b = get_weight_and_bias(model_params,
                                           f'{prefix}.self_attn.q_proj', dtype)
            k_w, k_b = get_weight_and_bias(model_params,
                                           f'{prefix}.self_attn.k_proj', dtype)
            v_w, v_b = get_weight_and_bias(model_params,
                                           f'{prefix}.self_attn.v_proj', dtype)
            qkv_w = torch.cat([q_w, k_w, v_w], dim=0)
            qkv_b = torch.cat([q_b, k_b, v_b], dim=0)
        elif gpt_variant == 'persimmon':
            qkv_w, qkv_b = get_weight_and_bias(
                model_params, f'{prefix}.self_attn.query_key_value', dtype)
        else:
            qkv_w, qkv_b = get_weight_and_bias(model_params,
                                               f'{prefix}.attn.c_attn', dtype)
        if gpt_variant in ['gpt2', 'santacoder', 'jais']:
            qkv_w = qkv_w.t().contiguous()  # transpose for Conv1D

        if gpt_variant == 'persimmon':
            qkv_w = split(qkv_w,
                          mapping.tp_rank,
                          mapping.tp_size,
                          is_column=True)

            qkv_b = split(qkv_b,
                          mapping.tp_rank,
                          mapping.tp_size,
                          is_column=True)
        else:
            qkv_w = split_qkv(qkv_w, mapping.tp_rank, mapping.tp_size,
                              hidden_size, num_attention_heads, num_kv_heads)
            qkv_b = split_qkv(qkv_b, mapping.tp_rank, mapping.tp_size,
                              hidden_size, num_attention_heads, num_kv_heads)

        weights.update(
            get_tllm_linear_weight(qkv_w, f'{tllm_prex}.attention.qkv', qkv_b,
                                   use_weight_only,
                                   plugin_weight_only_quant_type))

        if gpt_variant == 'starcoder2':
            attn_dense_w, attn_dense_b = get_weight_and_bias(
                model_params, f'{prefix}.self_attn.o_proj', dtype)
        elif gpt_variant == 'persimmon':
            attn_dense_w, attn_dense_b = get_weight_and_bias(
                model_params, f'{prefix}.self_attn.dense', dtype)
        elif gpt_variant == 'kosmos-2':
            attn_dense_w, attn_dense_b = get_weight_and_bias(
                model_params, f'{prefix}.self_attn.out_proj', dtype)
        else:
            attn_dense_w, attn_dense_b = get_weight_and_bias(
                model_params, f'{prefix}.attn.c_proj', dtype)
        if gpt_variant in ['gpt2', 'santacoder', 'jais']:
            attn_dense_w = attn_dense_w.t().contiguous()  # transpose for Conv1D
        attn_dense_w = split(attn_dense_w,
                             mapping.tp_rank,
                             mapping.tp_size,
                             is_column=False)
        weights.update(
            get_tllm_linear_weight(attn_dense_w, f'{tllm_prex}.attention.dense',
                                   attn_dense_b, use_weight_only,
                                   plugin_weight_only_quant_type))

        if gpt_variant == 'persimmon':
            mlp_fc_w, mlp_fc_b = get_weight_and_bias(
                model_params, f'{prefix}.mlp.dense_h_to_4h', dtype)
        elif gpt_variant == 'kosmos-2':
            mlp_fc_w, mlp_fc_b = get_weight_and_bias(model_params,
                                                     f'{prefix}.ffn.fc1', dtype)
        else:
            mlp_fc_w, mlp_fc_b = get_weight_and_bias(model_params,
                                                     f'{prefix}.mlp.c_fc',
                                                     dtype)
        if gpt_variant in ['gpt2', 'santacoder', 'jais']:
            mlp_fc_w = mlp_fc_w.t().contiguous()  # transpose for Conv1D
        if gpt_variant in ['jais']:
            mlp_fc_w = pad_array_up_to(mlp_fc_w, 0, mapping.tp_size)
            mlp_fc_b = pad_array_up_to(mlp_fc_b, 0, mapping.tp_size)
        mlp_fc_w = split(mlp_fc_w,
                         mapping.tp_rank,
                         mapping.tp_size,
                         is_column=True)
        mlp_fc_b = split(mlp_fc_b,
                         mapping.tp_rank,
                         mapping.tp_size,
                         is_column=True)
        if gpt_variant in ['jais']:
            weights.update(
                get_tllm_linear_weight(mlp_fc_w, f'{tllm_prex}.mlp.gate',
                                       mlp_fc_b, use_weight_only,
                                       plugin_weight_only_quant_type))
        else:
            weights.update(
                get_tllm_linear_weight(mlp_fc_w, f'{tllm_prex}.mlp.fc',
                                       mlp_fc_b, use_weight_only,
                                       plugin_weight_only_quant_type))
        if gpt_variant in ['jais']:
            mlp_fc2_w, mlp_fc2_b = get_weight_and_bias(model_params,
                                                       f'{prefix}.mlp.c_fc2',
                                                       dtype)
            mlp_fc2_w = mlp_fc2_w.t().contiguous()
            mlp_fc2_w = pad_array_up_to(mlp_fc2_w, 0, mapping.tp_size)
            mlp_fc2_b = pad_array_up_to(mlp_fc2_b, 0, mapping.tp_size)
            mlp_fc2_w = split(mlp_fc2_w,
                              mapping.tp_rank,
                              mapping.tp_size,
                              is_column=True)
            mlp_fc2_b = split(mlp_fc2_b,
                              mapping.tp_rank,
                              mapping.tp_size,
                              is_column=True)
            weights.update(
                get_tllm_linear_weight(mlp_fc2_w, f'{tllm_prex}.mlp.fc',
                                       mlp_fc2_b, use_weight_only,
                                       plugin_weight_only_quant_type))

        if gpt_variant == 'persimmon':
            mlp_proj_w, mlp_proj_b = get_weight_and_bias(
                model_params, f'{prefix}.mlp.dense_4h_to_h', dtype)
        elif gpt_variant == 'kosmos-2':
            mlp_proj_w, mlp_proj_b = get_weight_and_bias(
                model_params, f'{prefix}.ffn.fc2', dtype)
        else:
            mlp_proj_w, mlp_proj_b = get_weight_and_bias(
                model_params, f'{prefix}.mlp.c_proj', dtype)
        if gpt_variant in ['gpt2', 'santacoder', 'jais']:
            mlp_proj_w = mlp_proj_w.t().contiguous()  # transpose for Conv1D
        if gpt_variant in ['jais']:
            mlp_proj_w = pad_array_up_to(mlp_proj_w, 1, mapping.tp_size)
        mlp_proj_w = split(mlp_proj_w,
                           mapping.tp_rank,
                           mapping.tp_size,
                           is_column=False)
        weights.update(
            get_tllm_linear_weight(mlp_proj_w, f'{tllm_prex}.mlp.proj',
                                   mlp_proj_b, use_weight_only,
                                   plugin_weight_only_quant_type))

        if gpt_variant in ['starcoder2', 'persimmon']:
            input_ln_w, input_ln_b = get_weight_and_bias(
                model_params, f'{prefix}.input_layernorm', dtype)
        elif gpt_variant == 'kosmos-2':
            input_ln_w, input_ln_b = get_weight_and_bias(
                model_params, f'{prefix}.self_attn_layer_norm', dtype)
        else:
            input_ln_w, input_ln_b = get_weight_and_bias(
                model_params, f'{prefix}.ln_1', dtype)
        weights[f'{tllm_prex}.input_layernorm.weight'] = input_ln_w
        if input_ln_b is not None:
            weights[f'{tllm_prex}.input_layernorm.bias'] = input_ln_b

        if gpt_variant in ['starcoder2', 'persimmon']:
            post_ln_w, post_ln_b = get_weight_and_bias(
                model_params, f'{prefix}.post_attention_layernorm', dtype)
        elif gpt_variant == 'kosmos-2':
            post_ln_w, post_ln_b = get_weight_and_bias(
                model_params, f'{prefix}.final_layer_norm', dtype)
        else:
            post_ln_w, post_ln_b = get_weight_and_bias(model_params,
                                                       f'{prefix}.ln_2', dtype)
        weights[f'{tllm_prex}.post_layernorm.weight'] = post_ln_w
        if post_ln_b is not None:
            weights[f'{tllm_prex}.post_layernorm.bias'] = post_ln_b

        if gpt_variant == 'persimmon':
            q_layernorm_w, q_layernorm_b = get_weight_and_bias(
                model_params, f'{prefix}.self_attn.q_layernorm', dtype)

            weights[f'{tllm_prex}.attention.q_layernorm.weight'] = q_layernorm_w
            weights[f'{tllm_prex}.attention.q_layernorm.bias'] = q_layernorm_b

            k_layernorm_w, k_layernorm_b = get_weight_and_bias(
                model_params, f'{prefix}.self_attn.k_layernorm', dtype)

            weights[f'{tllm_prex}.attention.k_layernorm.weight'] = k_layernorm_w
            weights[f'{tllm_prex}.attention.k_layernorm.bias'] = k_layernorm_b

        if gpt_variant == 'kosmos-2':
            q_layernorm_w, q_layernorm_b = get_weight_and_bias(
                model_params, f'{prefix}.self_attn.inner_attn_ln', dtype)

            weights[
                f'{tllm_prex}.attention.inner_layernorm.weight'] = q_layernorm_w
            weights[
                f'{tllm_prex}.attention.inner_layernorm.bias'] = q_layernorm_b

            k_layernorm_w, k_layernorm_b = get_weight_and_bias(
                model_params, f'{prefix}.ffn.ffn_layernorm', dtype)

            weights[f'{tllm_prex}.mlp.inner_layernorm.weight'] = k_layernorm_w
            weights[f'{tllm_prex}.mlp.inner_layernorm.bias'] = k_layernorm_b

    if mapping.is_first_pp_rank():
        if gpt_variant == 'starcoder2':
            embed_w = get_weight(model_params, 'model.embed_tokens', dtype)
        elif gpt_variant == 'kosmos-2':
            embed_w = get_weight(model_params, 'text_model.model.embed_tokens',
                                 dtype)
        elif gpt_variant == 'persimmon':
            embed_w = get_weight(model_params,
                                 ('language_model.' if is_fuyu else '') +
                                 'model.embed_tokens', dtype)
        else:
            embed_w = get_weight(model_params, 'transformer.wte', dtype)
        weights['transformer.vocab_embedding.weight'] = split_embedding(
            embed_w,
            mapping.tp_rank,
            mapping.tp_size,
            use_parallel_embedding=use_parallel_embedding,
            sharding_dim=sharding_dim)

        if gpt_variant == 'kosmos-2':
            padding_idx = hf_config.text_config.pad_token_id
            sin_pos_embedding = hf_model.text_model.model.embed_positions.get_embedding(
                padding_idx + 1 + hf_config.text_config.max_position_embeddings,
                hf_config.text_config.embed_dim,
                padding_idx=padding_idx)  # [2 + num_embeddings, embed_dim]
            pos_embed_w = sin_pos_embedding[2:].to(dtype).detach().cpu()
        else:
            pos_embed_w = get_weight(model_params, 'transformer.wpe', dtype)
        if pos_embed_w is not None:
            weights['transformer.position_embedding.weight'] = split_embedding(
                pos_embed_w,
                mapping.tp_rank,
                mapping.tp_size,
                use_parallel_embedding=use_parallel_embedding,
                sharding_dim=sharding_dim)

    if mapping.is_last_pp_rank():
        if gpt_variant == 'starcoder2':
            embed_w = get_weight(model_params, 'lm_head', dtype)
            if embed_w is None:
                embed_w = get_weight(model_params, 'model.embed_tokens', dtype)
        elif gpt_variant == 'persimmon':
            embed_w = get_weight(model_params,
                                 ('language_model.' if is_fuyu else '') +
                                 'lm_head', dtype)
        elif gpt_variant == 'kosmos-2':
            embed_w = get_weight(model_params, 'text_model.model.embed_tokens',
                                 dtype)
        else:
            embed_w = get_weight(model_params, 'transformer.wte', dtype)
        if not share_embedding_table:
            if vocab_size % mapping.tp_size != 0:
                vocab_size_padded = pad_vocab_size(vocab_size, mapping.tp_size)
                pad_width = vocab_size_padded - vocab_size
                embed_w = torch.nn.functional.pad(embed_w, (0, 0, 0, pad_width),
                                                  value=0)
            if hasattr(hf_config, 'logits_scale'):
                embed_w *= hf_config.logits_scale
            weights['lm_head.weight'] = split(embed_w.clone(),
                                              mapping.tp_rank,
                                              mapping.tp_size,
                                              is_column=True)
        if gpt_variant == 'starcoder2':
            ln_f_w, ln_f_b = get_weight_and_bias(model_params, 'model.norm',
                                                 dtype)
        elif gpt_variant == 'persimmon':
            ln_f_w, ln_f_b = get_weight_and_bias(
                model_params, ('language_model.' if is_fuyu else '') +
                'model.final_layernorm', dtype)
        elif gpt_variant == 'kosmos-2':
            ln_f_w, ln_f_b = get_weight_and_bias(model_params,
                                                 'text_model.model.layer_norm',
                                                 dtype)
        else:
            ln_f_w, ln_f_b = get_weight_and_bias(model_params,
                                                 'transformer.ln_f', dtype)
        weights['transformer.ln_f.weight'] = ln_f_w
        if ln_f_b is not None:
            weights['transformer.ln_f.bias'] = ln_f_b

    tok = time.time()
    t = time.strftime('%H:%M:%S', time.gmtime(tok - tik))
    print(f'Weights loaded. Total time: {t}')
    return weights


def generate_int8(weights, act_range, is_qkv=False, multi_query_mode=False):
    """
     This function has two purposes:
      - compute quantized weights, scaled either per-tensor or per-column
      - compute scaling factors

      Depending on the GEMM API (CUTLASS/CUBLAS) the required scaling factors differ.
      CUTLASS uses two sets of scaling factors. One for the activation X, one for the weight W.
      CUBLAS only has one (we can't do per-row scaling). So we must provide pre-multiplied scaling factor.

      Here is the list of what we need (T means per-tensor, C per-column):
        - scale_x_orig_quant puts fp activation into the quantized range (i.e. [-128, 127], for int8). Used before the GEMM. (T)
        - scale_y_quant_orig puts quantized activation into the fp range. Used if the GEMM outputs int8. (T)
        - scale_w_quant_orig puts weights from quant range to fp range (used with CUTLASS) (T, C)
        - scale_y_accum_quant puts the GEMM result (XW) from accumulation range (int32)
          to quant range (int8) (used for CUBLAS) (T, C)

      Note that we don't do anything special about row-parallel GEMM. Theoretically, we could have per-GPU scaling factors too,
      but then the model would change depending on the number of GPUs used.

      For QKV projection, the behavior is special. Even if we have a single matrix to perform QKV projection, we consider it
      as three different matrices: Q, K, and V. So per-tensor actually means one scaling factor for each Q, K and V.
    """

    # compute weight scaling factors for fp->int8 and int8->fp
    if is_qkv and not multi_query_mode:
        scale_w_orig_quant_t = 127. / act_range["w"].reshape(3, -1).max(
            dim=-1, keepdims=True)[0].cpu().numpy()
        scale_w_orig_quant_c = 127. / act_range["w"].reshape(3,
                                                             -1).cpu().numpy()
    elif is_qkv and multi_query_mode:
        raise ValueError(
            f"Multi-query w/ int8 quant has not been supported yet")
    else:
        scale_w_orig_quant_t = 127. / act_range["w"].max().cpu().numpy()
        scale_w_orig_quant_c = 127. / act_range["w"].cpu().numpy()
    scale_w_quant_orig_t = 1.0 / scale_w_orig_quant_t
    scale_w_quant_orig_c = 1.0 / scale_w_orig_quant_c

    # compute the rest of needed scaling factors
    scale_x_orig_quant_t = np.array(127. / act_range["x"].max().item())
    scale_y_orig_quant_t = np.array(127. / act_range["y"].max().item())
    scale_y_quant_orig_t = np.array(act_range["y"].max().item() / 127.)
    scale_y_accum_quant_t = scale_y_orig_quant_t / (scale_x_orig_quant_t *
                                                    scale_w_orig_quant_t)
    scale_y_accum_quant_c = scale_y_orig_quant_t / (scale_x_orig_quant_t *
                                                    scale_w_orig_quant_c)
    if is_qkv:
        scale_y_accum_quant_t = np.broadcast_to(scale_y_accum_quant_t,
                                                scale_w_orig_quant_c.shape)
        scale_w_quant_orig_t = np.broadcast_to(scale_w_quant_orig_t,
                                               scale_w_orig_quant_c.shape)

    to_i8 = lambda x: x.round().clip(-127, 127).astype(np.int8)
    return {
        "weight.int8": to_i8(weights * scale_w_orig_quant_t),
        "weight.int8.col": to_i8(weights * scale_w_orig_quant_c),
        "scale_x_orig_quant": scale_x_orig_quant_t.astype(np.float32),
        "scale_w_quant_orig": scale_w_quant_orig_t.astype(np.float32),
        "scale_w_quant_orig.col": scale_w_quant_orig_c.astype(np.float32),
        "scale_y_accum_quant": scale_y_accum_quant_t.astype(np.float32),
        "scale_y_accum_quant.col": scale_y_accum_quant_c.astype(np.float32),
        "scale_y_quant_orig": scale_y_quant_orig_t.astype(np.float32),
    }


@torch.no_grad()
def apply_smoothing(scales,
                    gemm_weights,
                    layernorm_weights=None,
                    layernorm_bias=None,
                    dtype=torch.float32,
                    layernorm_1p=False):
    if not isinstance(gemm_weights, list):
        gemm_weights = [gemm_weights]

    if layernorm_weights is not None:
        assert layernorm_weights.numel() == scales.numel()
        layernorm_weights.div_(scales).to(dtype)
    if layernorm_bias is not None:
        assert layernorm_bias.numel() == scales.numel()
        layernorm_bias.div_(scales).to(dtype)
    if layernorm_1p:
        layernorm_weights += (1 / scales) - 1

    for gemm in gemm_weights:
        gemm.mul_(scales.view(1, -1)).to(dtype)


@torch.no_grad()
def smooth_gemm(gemm_weights,
                act_scales,
                layernorm_weights=None,
                layernorm_bias=None,
                alpha=0.5,
                weight_scales=None):
    if not isinstance(gemm_weights, list):
        gemm_weights = [gemm_weights]
    orig_dtype = gemm_weights[0].dtype

    for gemm in gemm_weights:
        # gemm_weights are expected to be transposed
        assert gemm.shape[1] == act_scales.numel()

    if weight_scales is None:
        weight_scales = torch.cat(
            [gemm.abs().max(dim=0, keepdim=True)[0] for gemm in gemm_weights],
            dim=0)
        weight_scales = weight_scales.max(dim=0)[0]
    weight_scales.to(float).clamp(min=1e-5)
    scales = (act_scales.to(gemm_weights[0].device).to(float).pow(alpha) /
              weight_scales.pow(1 - alpha)).clamp(min=1e-5)

    apply_smoothing(scales, gemm_weights, layernorm_weights, layernorm_bias,
                    orig_dtype)

    return scales


@torch.no_grad()
def capture_activation_range(model,
                             tokenizer,
                             dataset,
                             num_samples=512,
                             seq_len=512):
    model.eval()
    device = next(model.parameters()).device
    act_scales = defaultdict(lambda: {"x": None, "y": None, "w": None})

    def stat_tensor(name, tensor, act_scales, key):
        hidden_dim = tensor.shape[-1]
        tensor = tensor.view(-1, hidden_dim).abs().detach()
        comming_max = torch.max(tensor, dim=0)[0].float()

        if act_scales[name][key] is None:
            act_scales[name][key] = comming_max
        else:
            act_scales[name][key] = torch.max(act_scales[name][key],
                                              comming_max)

    def stat_input_hook(m, x, y, name):
        if isinstance(x, tuple):
            x = x[0]
        stat_tensor(name, x, act_scales, "x")
        stat_tensor(name, y, act_scales, "y")

        if act_scales[name]["w"] is None:
            act_scales[name]["w"] = m.weight.abs().clip(1e-8,
                                                        None).max(dim=0)[0]

    hooks = []
    for name, m in model.named_modules():
        if isinstance(m, nn.Linear) or isinstance(m, Conv1D):
            hooks.append(
                m.register_forward_hook(
                    functools.partial(stat_input_hook, name=name)))

    for i in tqdm(range(num_samples), desc="calibrating model"):
        input_ids = tokenizer(dataset[i],
                              return_tensors="pt",
                              max_length=seq_len,
                              truncation=True).input_ids.to(device)
        model(input_ids)

    for h in hooks:
        h.remove()

    return act_scales


@torch.no_grad()
def smooth_gpt_model(model, scales, alpha):
    # Smooth the activation and weights with smoother = $\diag{s}$
    for name, module in model.named_modules():
        if not isinstance(module, GPT2Block):
            continue

        # qkv_proj
        layer_name = name + ".attn.c_attn"
        smoother = smooth_gemm(module.attn.c_attn.weight.T,
                               scales[layer_name]["x"], module.ln_1.weight,
                               module.ln_1.bias, alpha)
        scales[layer_name]["x"] = scales[layer_name]["x"] / smoother
        scales[layer_name]["w"] = module.attn.c_attn.weight.abs().max(dim=0)[0]

        # fc1
        layer_name = name + ".mlp.c_fc"
        smoother = smooth_gemm(module.mlp.c_fc.weight.T,
                               scales[layer_name]["x"], module.ln_2.weight,
                               module.ln_2.bias, alpha)
        scales[layer_name]["x"] = scales[layer_name]["x"] / smoother
        scales[layer_name]["w"] = module.mlp.c_fc.weight.abs().max(dim=0)[0]


def get_tllm_linear_sq_weight(vals,
                              prefix,
                              shape,
                              tensor_parallel,
                              is_qkv=False,
                              per_token=False,
                              per_channel=False,
                              last_prefix=None,
                              bias=None,
                              smoother_value=None,
                              smoother_shape=None,
                              rank=0,
                              cat_dim=0,
                              multi_query_mode=False):
    results = {}

    def multi_query_split(data, local_dim, head_size, tp_size, cur_rank):
        q, k, v = np.split(data, [local_dim, local_dim + head_size], axis=-1)
        q_split = np.split(q, tp_size, axis=-1)
        k_split = np.split(k, tp_size, axis=-1)
        v_split = np.split(v, tp_size, axis=-1)
        return [
            np.concatenate((q_split[ii], k_split[ii], v_split[ii]), axis=-1)
            for ii in range(tp_size)
        ][cur_rank]

    col_shape = shape if (is_qkv or per_channel) else [1, 1]

    if per_token:
        if per_channel:
            original_weights = np.array(vals["weight.int8.col"])
        else:
            original_weights = np.array(vals["weight.int8"])
        local_dim = original_weights.shape[0]
        head_size = (original_weights.shape[1] - local_dim) // 2

        if multi_query_mode:
            cur_weights = multi_query_split(original_weights, local_dim,
                                            head_size, tensor_parallel, rank)
        else:
            cur_weights = np.split(original_weights,
                                   tensor_parallel,
                                   axis=cat_dim)[rank]
        if is_qkv:
            hidden_dim = cur_weights.shape[0]
            cur_weights = cur_weights.reshape(hidden_dim, -1)
        results[prefix +
                'weight'] = torch.from_numpy(cur_weights).t().contiguous()
        if smoother_value is None:
            results[last_prefix] = torch.from_numpy(
                np.array([1.0], dtype=np.float32))

        if per_channel:
            cur_per_channel_value = vals["scale_w_quant_orig.col"]
            if smoother_value is None:
                if multi_query_mode:
                    cur_per_channel_value = multi_query_split(
                        vals["scale_w_quant_orig.col"], local_dim, head_size,
                        tensor_parallel, rank)
                else:
                    cur_per_channel_value = np.split(
                        vals["scale_w_quant_orig.col"],
                        tensor_parallel,
                        axis=cat_dim)[rank]
        else:
            cur_per_channel_value = vals["scale_w_quant_orig"]
            if is_qkv:
                if multi_query_mode:
                    cur_per_channel_value = multi_query_split(
                        vals["scale_w_quant_orig"], local_dim, head_size,
                        tensor_parallel, rank)
                else:
                    cur_per_channel_value = np.split(vals["scale_w_quant_orig"],
                                                     tensor_parallel,
                                                     axis=cat_dim)[rank]

        results[prefix + 'per_channel_scale'] = torch.from_numpy(
            np.array(cur_per_channel_value,
                     dtype=np.float32).reshape(col_shape)).contiguous()
    else:
        if per_channel:
            original_weights = np.array(vals["weight.int8.col"])
        else:
            original_weights = np.array(vals["weight.int8"])
        local_dim = original_weights.shape[0]
        head_size = (original_weights.shape[1] - local_dim) // 2

        if multi_query_mode:
            cur_weights = multi_query_split(original_weights, local_dim,
                                            head_size, tensor_parallel, rank)
        else:
            cur_weights = np.split(original_weights,
                                   tensor_parallel,
                                   axis=cat_dim)[rank]
        if is_qkv:
            hidden_dim = cur_weights.shape[0]
            cur_weights = cur_weights.reshape(hidden_dim, -1)
        results[prefix +
                'weight'] = torch.from_numpy(cur_weights).t().contiguous()

        if per_channel:
            cur_per_channel_value = vals["scale_y_accum_quant.col"]
            if smoother_value is None:
                if multi_query_mode:
                    cur_per_channel_value = multi_query_split(
                        vals["scale_y_accum_quant.col"], local_dim, head_size,
                        tensor_parallel, rank)
                else:
                    cur_per_channel_value = np.split(
                        vals["scale_y_accum_quant.col"],
                        tensor_parallel,
                        axis=cat_dim)[rank]
        else:
            cur_per_channel_value = vals["scale_y_accum_quant"]
            # QKV is always per_channel
            if is_qkv:
                if multi_query_mode:
                    cur_per_channel_value = multi_query_split(
                        vals["scale_y_accum_quant"], local_dim, head_size,
                        tensor_parallel, rank)
                else:
                    cur_per_channel_value = np.split(
                        vals["scale_y_accum_quant"],
                        tensor_parallel,
                        axis=cat_dim)[rank]

        results[prefix + 'per_channel_scale'] = torch.from_numpy(
            np.array([cur_per_channel_value],
                     dtype=np.float32).reshape(col_shape)).contiguous()

        results[last_prefix] = torch.from_numpy(
            np.array([vals['scale_x_orig_quant']],
                     dtype=np.float32)).contiguous()

        results[prefix + 'act_scale'] = torch.from_numpy(
            np.array([[vals["scale_y_quant_orig"]]],
                     dtype=np.float32)).contiguous()

    if smoother_value is not None:
        cur_smoother_value = np.split(smoother_value,
                                      tensor_parallel,
                                      axis=cat_dim)[rank]
        results[prefix + 'smoother'] = cur_smoother_value.reshape(
            smoother_shape).contiguous().to(torch.float32)

    if bias is not None:
        results[prefix + 'bias'] = bias

    return results


def convert_hf_gpt_legacy(hf_model: AutoModelForCausalLM,
                          hf_config: AutoConfig,
                          gpt_variant: str,
                          mapping: Mapping,
                          dtype: str = 'float32',
                          use_parallel_embedding: bool = False,
                          sharding_dim: int = 0,
                          share_embedding_table: bool = False,
                          use_smooth_quant=False,
                          per_channel=False,
                          per_token=False,
                          int8_kv_cache=False,
                          act_range=None,
                          rank=None):
    weights = {}
    tik = time.time()

    model_params = dict(hf_model.named_parameters())
    dtype = getattr(torch, dtype)
    num_attention_heads = hf_config.n_head
    hidden_size = hf_config.n_embd
    vocab_size = hf_config.vocab_size
    num_kv_heads = hf_config.n_kv_head
    num_hidden_layers = hf_config.n_layer
    multi_query_mode = (num_kv_heads != num_attention_heads)
    tensor_parallel = mapping.tp_size

    layers_range = mapping.pp_layers(num_hidden_layers)
    for l in layers_range:
        prefix = f'transformer.h.{l}'
        tllm_prex = f'transformer.layers.{l-layers_range[0]}'

        if gpt_variant == 'santacoder':
            q_w, q_b = get_weight_and_bias(model_params,
                                           f'{prefix}.attn.q_attn', dtype)
            kv_w, kv_b = get_weight_and_bias(model_params,
                                             f'{prefix}.attn.kv_attn', dtype)
            qkv_w = torch.cat([q_w, kv_w], dim=-1)
            qkv_b = torch.cat([q_b, kv_b], dim=-1)
        else:
            qkv_w, qkv_b = get_weight_and_bias(model_params,
                                               f'{prefix}.attn.c_attn', dtype)
        if gpt_variant in ['gpt2', 'santacoder']:
            qkv_w = qkv_w.t().contiguous()  # transpose for Conv1D

        if use_smooth_quant:
            qkv_out_dim = qkv_w.shape[0]
            qkv_w_numpy = qkv_w.t().numpy()
            if not multi_query_mode:
                qkv_w_numpy = qkv_w_numpy.reshape(hidden_size, 3, hidden_size)
            int8_weights = generate_int8(qkv_w_numpy,
                                         act_range.get(f'{prefix}.attn.c_attn'),
                                         is_qkv=True,
                                         multi_query_mode=multi_query_mode)
            qkv_b = split_qkv(qkv_b, mapping.tp_rank, mapping.tp_size,
                              hidden_size, num_attention_heads, num_kv_heads)
            weights.update(
                get_tllm_linear_sq_weight(
                    int8_weights,
                    f'{tllm_prex}.attention.qkv.',
                    [1, qkv_out_dim // tensor_parallel],
                    tensor_parallel,
                    is_qkv=True,
                    per_token=per_token,
                    per_channel=per_channel,
                    last_prefix=f'{tllm_prex}.input_layernorm.scale_to_int',
                    bias=qkv_b,
                    smoother_value=None,
                    smoother_shape=None,
                    rank=rank,
                    cat_dim=-1,
                    multi_query_mode=multi_query_mode))
        else:
            qkv_w = split_qkv(qkv_w, mapping.tp_rank, mapping.tp_size,
                              hidden_size, num_attention_heads, num_kv_heads)
            qkv_b = split_qkv(qkv_b, mapping.tp_rank, mapping.tp_size,
                              hidden_size, num_attention_heads, num_kv_heads)
            weights.update(
                get_tllm_linear_weight(qkv_w, f'{tllm_prex}.attention.qkv',
                                       qkv_b))

        if int8_kv_cache:
            qkv_w_numpy = qkv_w.t().numpy()
            if not multi_query_mode:
                qkv_w_numpy = qkv_w_numpy.reshape(hidden_size, 3, hidden_size)
            int8_weights = generate_int8(qkv_w_numpy,
                                         act_range.get(f'{prefix}.attn.c_attn'),
                                         is_qkv=True,
                                         multi_query_mode=multi_query_mode)
            weights[
                f'{tllm_prex}.attention.kv_cache_scaling_factor'] = torch.from_numpy(
                    np.array([int8_weights['scale_y_quant_orig']],
                             dtype=np.float32)).contiguous()

        attn_dense_w, attn_dense_b = get_weight_and_bias(
            model_params, f'{prefix}.attn.c_proj', dtype)
        if gpt_variant in ['gpt2', 'santacoder']:
            attn_dense_w = attn_dense_w.t().contiguous()  # transpose for Conv1D
        if use_smooth_quant:
            attn_dense_w_numpy = attn_dense_w.t().numpy()
            int8_weights = generate_int8(attn_dense_w_numpy,
                                         act_range.get(f'{prefix}.attn.c_proj'))
            # change it to the real smoother if dense layer is applied smooth quant
            fake_smoother_value = torch.ones([1, hidden_size],
                                             dtype=torch.float32)
            weights.update(
                get_tllm_linear_sq_weight(
                    int8_weights,
                    f'{tllm_prex}.attention.dense.', [1, hidden_size],
                    tensor_parallel,
                    is_qkv=False,
                    per_token=per_token,
                    per_channel=per_channel,
                    last_prefix=
                    f'{tllm_prex}.attention.quantization_scaling_factor',
                    bias=attn_dense_b,
                    smoother_value=fake_smoother_value,
                    smoother_shape=[1, hidden_size // tensor_parallel],
                    rank=rank,
                    cat_dim=0))
        else:
            attn_dense_w = split(attn_dense_w,
                                 mapping.tp_rank,
                                 mapping.tp_size,
                                 is_column=False)
            weights.update(
                get_tllm_linear_weight(attn_dense_w,
                                       f'{tllm_prex}.attention.dense',
                                       attn_dense_b))

        mlp_fc_w, mlp_fc_b = get_weight_and_bias(model_params,
                                                 f'{prefix}.mlp.c_fc', dtype)
        if gpt_variant in ['gpt2', 'santacoder']:
            mlp_fc_w = mlp_fc_w.t().contiguous()  # transpose for Conv1D
        if use_smooth_quant:
            mlp_fc_w_numpy = mlp_fc_w.t().numpy()
            int8_weights = generate_int8(mlp_fc_w_numpy,
                                         act_range.get(f'{prefix}.mlp.c_fc'))
            mlp_fc_b = split(mlp_fc_b,
                             mapping.tp_rank,
                             mapping.tp_size,
                             is_column=True)
            weights.update(
                get_tllm_linear_sq_weight(
                    int8_weights,
                    f'{tllm_prex}.mlp.fc.',
                    [1, 4 * hidden_size // tensor_parallel],
                    tensor_parallel,
                    is_qkv=False,
                    per_token=per_token,
                    per_channel=per_channel,
                    last_prefix=f'{tllm_prex}.post_layernorm.scale_to_int',
                    bias=mlp_fc_b,
                    smoother_value=None,
                    smoother_shape=None,
                    rank=rank,
                    cat_dim=-1))
        else:
            mlp_fc_w = split(mlp_fc_w,
                             mapping.tp_rank,
                             mapping.tp_size,
                             is_column=True)
            mlp_fc_b = split(mlp_fc_b,
                             mapping.tp_rank,
                             mapping.tp_size,
                             is_column=True)
            weights.update(
                get_tllm_linear_weight(mlp_fc_w, f'{tllm_prex}.mlp.fc',
                                       mlp_fc_b))

        mlp_proj_w, mlp_proj_b = get_weight_and_bias(model_params,
                                                     f'{prefix}.mlp.c_proj',
                                                     dtype)
        if gpt_variant in ['gpt2', 'santacoder']:
            mlp_proj_w = mlp_proj_w.t().contiguous()  # transpose for Conv1D
        if use_smooth_quant:
            mlp_proj_w_numpy = mlp_proj_w.t().numpy()
            int8_weights = generate_int8(mlp_proj_w_numpy,
                                         act_range.get(f'{prefix}.mlp.c_proj'))
            # change it to the real smoother if proj layer is applied smooth quant
            fake_smoother_value = torch.ones([1, 4 * hidden_size],
                                             dtype=torch.float32)
            weights.update(
                get_tllm_linear_sq_weight(
                    int8_weights,
                    f'{tllm_prex}.mlp.proj.', [1, hidden_size],
                    tensor_parallel,
                    is_qkv=False,
                    per_token=per_token,
                    per_channel=per_channel,
                    last_prefix=f'{tllm_prex}.mlp.quantization_scaling_factor',
                    bias=mlp_proj_b,
                    smoother_value=fake_smoother_value,
                    smoother_shape=[1, 4 * hidden_size // tensor_parallel],
                    rank=rank,
                    cat_dim=0))
        else:
            mlp_proj_w = split(mlp_proj_w,
                               mapping.tp_rank,
                               mapping.tp_size,
                               is_column=False)
            weights.update(
                get_tllm_linear_weight(mlp_proj_w, f'{tllm_prex}.mlp.proj',
                                       mlp_proj_b))

        input_ln_w, input_ln_b = get_weight_and_bias(model_params,
                                                     f'{prefix}.ln_1', dtype)
        weights[f'{tllm_prex}.input_layernorm.weight'] = input_ln_w
        if input_ln_b is not None:
            weights[f'{tllm_prex}.input_layernorm.bias'] = input_ln_b

        post_ln_w, post_ln_b = get_weight_and_bias(model_params,
                                                   f'{prefix}.ln_2', dtype)
        weights[f'{tllm_prex}.post_layernorm.weight'] = post_ln_w
        if post_ln_b is not None:
            weights[f'{tllm_prex}.post_layernorm.bias'] = post_ln_b

    if mapping.is_first_pp_rank():
        embed_w = get_weight(model_params, 'transformer.wte', dtype)
        weights['transformer.vocab_embedding.weight'] = split_embedding(
            embed_w,
            mapping.tp_rank,
            mapping.tp_size,
            use_parallel_embedding=use_parallel_embedding,
            sharding_dim=sharding_dim)

        pos_embed_w = get_weight(model_params, 'transformer.wpe', dtype)
        if pos_embed_w is not None:
            weights['transformer.position_embedding.weight'] = split_embedding(
                pos_embed_w,
                mapping.tp_rank,
                mapping.tp_size,
                use_parallel_embedding=use_parallel_embedding,
                sharding_dim=sharding_dim)

    if mapping.is_last_pp_rank():
        embed_w = get_weight(model_params, 'transformer.wte', dtype)
        if not share_embedding_table:
            if vocab_size % mapping.tp_size != 0:
                vocab_size_padded = pad_vocab_size(vocab_size, mapping.tp_size)
                pad_width = vocab_size_padded - vocab_size
                embed_w = torch.nn.functional.pad(embed_w, (0, 0, 0, pad_width),
                                                  value=0)
            weights['lm_head.weight'] = split(embed_w.clone(),
                                              mapping.tp_rank,
                                              mapping.tp_size,
                                              is_column=True)
        ln_f_w, ln_f_b = get_weight_and_bias(model_params, 'transformer.ln_f',
                                             dtype)
        weights['transformer.ln_f.weight'] = ln_f_w
        if ln_f_b is not None:
            weights['transformer.ln_f.bias'] = ln_f_b

    tok = time.time()
    t = time.strftime('%H:%M:%S', time.gmtime(tok - tik))
    print(f'Weights loaded. Total time: {t}')
    return weights


def cpu_map_location(storage, loc):
    return storage.cpu()


def gpu_map_location(storage, loc):
    if loc.startswith("cuda"):
        training_gpu_idx = int(loc.split(":")[1])
        inference_gpu_idx = training_gpu_idx % torch.cuda.device_count()
        return storage.cuda(inference_gpu_idx)
    elif loc.startswith("cpu"):
        return storage.cpu()
    else:
        raise ValueError(f"Not handled {loc}")


def copy_tokenizer_files(config, out_dir):
    basenames = {
        "model": "tokenizer",
        "vocab_file": "vocab",
        "merge_file": "merges",
    }

    for key in basenames.keys():
        if config[key] is None:
            continue
        path = Path(config[key])
        if not path.exists():
            LOGGER.debug(f"Tokenizer {key}: {path} file not found")
            continue

        dst_path = out_dir / f"{basenames[key]}{path.suffix}"
        LOGGER.debug(f"Copy tokenizer {key}: {path}->{dst_path}")
        shutil.copy(path.as_posix(), dst_path.as_posix())


def update_tokenizer_paths(tokenizer_config: Dict,
                           tokenizer_file_paths: Dict[str, Optional[str]]):
    for key, new_path in tokenizer_file_paths.items():
        old_path = tokenizer_config[key]
        if old_path is None:
            continue
        old_path = Path(old_path)
        if new_path:
            LOGGER.debug(f"Update tokenizer {key} {old_path} -> {new_path}")
            tokenizer_config[key] = new_path.as_posix()
        elif not old_path.exists():
            LOGGER.warning(
                f"Tokenizer {key}'s path {old_path} does not exists: set it to None"
            )
            tokenizer_config[key] = None
    return tokenizer_config


def unpack_nemo_ckpt(nemo_archive_path: Union[str, Path],
                     out_dir_path: Union[str, Path]):
    nemo_archive_path = Path(nemo_archive_path)
    if not nemo_archive_path.exists():
        raise FileNotFoundError(f"{nemo_archive_path} does not exist")

    for tar_mode in ["r:", "r:gz"]:
        try:
            with tarfile.open(nemo_archive_path, mode=tar_mode) as tar_file:

                def is_within_directory(directory, target):

                    abs_directory = os.path.abspath(directory)
                    abs_target = os.path.abspath(target)

                    prefix = os.path.commonprefix([abs_directory, abs_target])

                    return prefix == abs_directory

                def safe_members(tar_file):
                    members = []
                    for member in tar_file.getmembers():
                        member_path = os.path.join(out_dir_path, member.name)
                        if not is_within_directory(out_dir_path, member_path):
                            raise Exception(
                                "Attempted Path Traversal in Tar File")
                        members.append(member)
                    return members

                tar_file.extractall(out_dir_path,
                                    members=safe_members(tar_file),
                                    numeric_owner=False)

            return out_dir_path
        except tarfile.ReadError:
            pass

    raise RuntimeError(f"Could not unpack {nemo_archive_path}")


def extract_layers_with_prefix(model_, prefix):
    length_to_trim = len(prefix)
    model_state = model_.get("state_dict", model_)
    return {
        key[length_to_trim:]: model_state[key]
        for key in model_state.keys() if prefix in key
    }


class UnpackedNemoCheckpointDir:

    def __init__(self,
                 checkpoints_dir: Union[str, Path],
                 load_checkpoints_to_cpu: bool = False):
        self._checkpoints_dir = Path(checkpoints_dir)
        self._load_checkpoints_to_cpu = load_checkpoints_to_cpu

    @property
    @functools.lru_cache
    def model_config(self):
        model_config = None

        model_config_filename = "model_config.yaml"
        model_configs_paths = list(
            self._checkpoints_dir.rglob(model_config_filename))
        if model_configs_paths:
            if len(model_configs_paths) > 1:
                raise RuntimeError(
                    f"There are more than single {model_config_filename} "
                    f"in {self._checkpoints_dir}: {', '.join(map(lambda p: p.as_posix(), model_configs_paths))}"
                )
            model_config_path = model_configs_paths[0]
            LOGGER.debug("Loading model config from %s", model_config_path)
            with model_config_path.open("r") as model_config_file:
                model_config = yaml.load(model_config_file,
                                         Loader=yaml.SafeLoader)
        else:
            LOGGER.debug("Searching model config in checkpoints")
            # try to obtain from checkpoint
            checkpoint_name = self.checkpoint_name
            checkpoints_paths = sorted(
                self._checkpoints_dir.rglob(checkpoint_name))
            if checkpoints_paths:
                # assume that parallel ranks 0 checkpoint should have model config embedded
                checkpoint_path = checkpoints_paths[0]

                map_location_fn = cpu_map_location if self._load_checkpoints_to_cpu else gpu_map_location

                model_00 = torch.load(checkpoint_path,
                                      map_location=map_location_fn)
                if "hyper_parameters" in model_00 and "cfg" in model_00[
                        "hyper_parameters"]:
                    model_config = model_00["hyper_parameters"]["cfg"]
                    LOGGER.debug("Loaded model config from checkpoint %s",
                                 checkpoint_path)
                else:
                    LOGGER.debug("Could not find model config in checkpoint %s",
                                 checkpoint_path)
                del model_00

        if model_config is None:
            LOGGER.warning(
                "Could not find checkpoint with NeMo model config in %s",
                self._checkpoints_dir)

        LOGGER.debug("Loaded model config %s", model_config)

        return model_config

    @property
    def checkpoints_dir(self):
        return self._checkpoints_dir

    def get_checkpoints_paths(self,
                              tensor_model_parallel_size=1,
                              pipeline_model_parallel_size=1):
        """
        Injects tensor/pipeline model parallel ranks into the filepath.
        Does nothing if not using model parallelism.
        """

        checkpoint_path_without_rank = self.checkpoints_dir / self.checkpoint_name

        def _inject_parallel_ranks(tp_rank, pp_rank):
            if tensor_model_parallel_size > 1 or pipeline_model_parallel_size > 1:
                if pipeline_model_parallel_size is None or pipeline_model_parallel_size == 1:
                    checkpoint_path = (checkpoint_path_without_rank.parent /
                                       f"mp_rank_{tp_rank:02d}" /
                                       checkpoint_path_without_rank.name)
                else:
                    checkpoint_path = (
                        checkpoint_path_without_rank.parent /
                        f"tp_rank_{tp_rank:02d}_pp_rank_{pp_rank:03d}" /
                        checkpoint_path_without_rank.name)
                return checkpoint_path
            else:
                return checkpoint_path_without_rank

        return [[
            _inject_parallel_ranks(tp_rank=tp_rank, pp_rank=pp_rank)
            for pp_rank in range(pipeline_model_parallel_size)
        ] for tp_rank in range(tensor_model_parallel_size)]

    @property
    @functools.lru_cache
    def checkpoint_name(self):
        patterns = [
            "model_weights.ckpt",  # older megatron checkpoints
            "*last.ckpt",  # newer format of checkpoints
        ]
        for pattern in patterns:
            model_files = sorted(list(self._checkpoints_dir.rglob(pattern)))
            if model_files:
                return model_files[0].name

        raise ValueError(
            f"Could not find checkpoint files in {self._checkpoints_dir}")

    @functools.lru_cache
    def get_tokenizer_file_path(self, tokenizer_key, file_key,
                                default_filename_pattern):
        model_config = self.model_config
        file_property = None
        if tokenizer_key in model_config and file_key in model_config[
                tokenizer_key]:
            file_property = model_config[tokenizer_key][file_key]
        elif file_key in model_config:
            file_property = model_config[file_key]

        LOGGER.debug("model_config[%s][%s]=%s", tokenizer_key, file_key,
                     file_property)

        if file_property and file_property.startswith("nemo:"):
            filename = file_property.split("nemo:")[1]
            filename_pattern = f"*{filename}"
        elif file_property and file_property.startswith("/artifacts/"):
            filename = Path(file_property).name
            filename_pattern = f"*{filename}"
        elif file_property is None or file_property == "None":
            filename_pattern = None
        else:
            filename_pattern = default_filename_pattern
            LOGGER.warning(
                f"Tokenizer file from config: {tokenizer_key}.{file_key}={file_property} "
                f"looks like unsupported path. Pattern {filename_pattern} will be used."
            )

        file_path = None
        if filename_pattern is not None:
            files_paths = list(self._checkpoints_dir.glob(filename_pattern))
            if files_paths:
                assert len(files_paths) == 1
                file_path = files_paths[0]

        return file_path

    @functools.lru_cache
    def get_all_tokenizer_file_paths(self):
        return {
            "model":
            self.get_tokenizer_file_path("tokenizer", "model", "*.model"),
            "vocab_file":
            self.get_tokenizer_file_path("tokenizer", "vocab_file", "*vocab*"),
            "merge_file":
            self.get_tokenizer_file_path("tokenizer", "merge_file",
                                         "*merge*.txt"),
        }


def load_nemo_gpt_config(
        unpacked_checkpoints_dir: UnpackedNemoCheckpointDir,
        layer_rename_config: Dict[str, str] = None) -> GPT2Config:
    nemo_model_config = unpacked_checkpoints_dir.model_config

    training_tp_size = nemo_model_config.get("tensor_model_parallel_size", 1)
    training_pp_size = nemo_model_config.get("pipeline_model_parallel_size", 1)

    checkpoints_paths = unpacked_checkpoints_dir.get_checkpoints_paths(
        training_tp_size,
        training_pp_size,
    )
    if unpacked_checkpoints_dir._load_checkpoints_to_cpu:
        map_location_fn = cpu_map_location
    else:
        map_location_fn = gpu_map_location
    model_00 = torch.load(checkpoints_paths[0][0], map_location=map_location_fn)
    model_00 = rename_keys(model_00, layer_rename_config)
    vocab_size = model_00[
        "model.language_model.embedding.word_embeddings.weight"].shape[
            0] * training_tp_size
    del model_00

    hf_config = GPT2Config(
        vocab_size=vocab_size,
        n_positions=nemo_model_config['max_position_embeddings'],
        n_embd=nemo_model_config['hidden_size'],
        n_layer=nemo_model_config['num_layers'],
        n_head=nemo_model_config['num_attention_heads'],
        n_inner=nemo_model_config['ffn_hidden_size'],
        activation_function=nemo_model_config['activation'],
        layer_norm_epsilon=nemo_model_config['layernorm_epsilon'],
    )
    hf_config.n_kv_head = hf_config.n_head
    hf_config.bias = nemo_model_config['bias']
    # hf_config.apply_query_key_layer_scaling = nemo_model_config['apply_query_key_layer_scaling']
    hf_config.apply_query_key_layer_scaling = False

    hf_config.position_embedding_type = nemo_model_config.get(
        'position_embedding_type', 'learned_absolute')
    if hf_config.position_embedding_type == 'rope':
        hf_config.position_embedding_type = 'rope_gpt_neox'
    hf_config.rotary_base = nemo_model_config.get('rotary_base', 10000.0)
    hf_config.rotary_pct = nemo_model_config.get('rotary_percentage', 1.0)
    assert hf_config.rotary_pct >= 0 and hf_config.rotary_pct <= 1

    rotary_scaling_factor = nemo_model_config.get(
        'seq_len_interpolation_factor', None)
    if rotary_scaling_factor is None:
        hf_config.rotary_scaling = None
    else:
        assert rotary_scaling_factor > 1
        hf_config.rotary_scaling = {
            'type': 'linear',
            'factor': rotary_scaling_factor
        }

    tokenizer_config = update_tokenizer_paths(
        nemo_model_config["tokenizer"],
        unpacked_checkpoints_dir.get_all_tokenizer_file_paths())

    return hf_config, tokenizer_config


@torch.no_grad()
def load_torch_checkpoints(checkpoints_paths,
                           merge_factor,
                           tp_rank,
                           pp_rank,
                           map_location_fn,
                           handle_model_level_weights,
                           layer_rename_config: Dict[str, str] = {}):
    models = []
    for k in range(merge_factor):
        rank_weights = checkpoints_paths[tp_rank * merge_factor + k][pp_rank]
        model = torch.load(rank_weights, map_location=map_location_fn)
        model = rename_keys(model, layer_rename_config)
        handle_model_level_weights(model, tp_rank * merge_factor + k, pp_rank)
        layers = extract_layers_with_prefix(model,
                                            "model.language_model.encoder.")
        models.append(layers)
    return models


@torch.no_grad()
def convert_nemo_gpt(unpacked_checkpoints_dir: UnpackedNemoCheckpointDir,
                     mapping: Mapping,
                     dtype: str = 'float32',
                     layer_rename_config: Dict[str, str] = None):
    nemo_model_config = unpacked_checkpoints_dir.model_config

    checkpoints_paths = unpacked_checkpoints_dir.get_checkpoints_paths(
        nemo_model_config.get("tensor_model_parallel_size", 1),
        nemo_model_config.get("pipeline_model_parallel_size", 1),
    )

    if unpacked_checkpoints_dir._load_checkpoints_to_cpu:
        map_location_fn = cpu_map_location
    else:
        map_location_fn = gpu_map_location
    dtype = str_dtype_to_torch(dtype)

    # load position_embedding from rank 0
    model_00 = torch.load(checkpoints_paths[0][0], map_location=map_location_fn)
    model_00 = model_00.get("state_dict", model_00)
    model_00 = rename_keys(model_00, layer_rename_config)
    has_position_embedding = "model.language_model.embedding.position_embeddings.weight" in model_00
    has_lm_head = "model.language_model.output_layer.weight" in model_00
    del model_00

    num_layers = nemo_model_config["num_layers"]
    training_tp_size = nemo_model_config.get("tensor_model_parallel_size", 1)
    training_pp_size = nemo_model_config.get("pipeline_model_parallel_size", 1)
    inference_tp_size = mapping.tp_size
    inference_tp_rank = mapping.tp_rank

    apply_layernorm_1p = (nemo_model_config.get('normalization',
                                                '') == "layernorm1p")
    split_gated_activation = ("swiglu"
                              in nemo_model_config.get('activation', "gelu"))
    num_attention_heads = nemo_model_config["num_attention_heads"]
    # use_attention_nemo_shape = True
    transpose_weights = True
    # multi_query_mode = False
    local_dim = None

    # merge_factor: how many TP training nodes are merged into an inference TP node
    # split_factor: in how many parts a TP training node is split
    gcd = np.gcd(training_tp_size, inference_tp_size)
    merge_factor = training_tp_size // gcd
    split_factor = inference_tp_size // gcd

    model_level_weights = defaultdict(list)

    def handle_model_level_weights(model, tp_idx: int, pp_idx: int):
        if tp_idx == 0 and pp_idx == 0:
            if has_position_embedding:
                val = model[
                    "model.language_model.embedding.position_embeddings.weight"]
                model_level_weights[
                    "transformer.position_embedding.weight"].append(val)
        if pp_idx == 0:
            val = model.get(
                "state_dict",
                model)["model.language_model.embedding.word_embeddings.weight"]
            model_level_weights["transformer.vocab_embedding.weight"].append(
                val)
        if has_lm_head and pp_idx == training_pp_size - 1:
            val = model.get("state_dict",
                            model)["model.language_model.output_layer.weight"]
            model_level_weights["lm_head.weight"].append(val)

    weights = {}
    tik = time.time()
    tp_rank = inference_tp_rank // split_factor
    # for tp_rank in range(training_tp_size // merge_factor):
    for pp_rank in range(training_pp_size):
        models = load_torch_checkpoints(checkpoints_paths, merge_factor,
                                        tp_rank, pp_rank, map_location_fn,
                                        handle_model_level_weights,
                                        layer_rename_config)
        for name in list(models[0].keys()):
            params = [model[name] for model in models]
            if transpose_weights and params[0].ndim == 2:
                params = [p.T for p in params]
            if "layernorm.weight" in name and apply_layernorm_1p:
                params = [p + 1.0 for p in params]

            l = retrieved_layer_index_from_name(name)
            if l is not None:
                new_l = l + pp_rank * num_layers // training_pp_size
                prefix = f'transformer.layers.{new_l}'

                if 'attention.query_key_value' in name:
                    if name.endswith('weight'):
                        hidden_dim = params[0].shape[0]
                        if local_dim is None:
                            local_dim = params[0].shape[-1] // 3

                        # multi_query_mode = False; use_attention_nemo_shape = True
                        head_num = num_attention_heads // training_tp_size
                        size_per_head = hidden_dim // num_attention_heads
                        params = [
                            param.reshape(hidden_dim, head_num, 3,
                                          size_per_head) for param in params
                        ]
                        params = [param.permute(0, 2, 1, 3) for param in params]
                        params = [
                            param.reshape(hidden_dim, 3, local_dim)
                            for param in params
                        ]
                        cat_dim = -1
                        param = torch.concat(params, dim=cat_dim)
                        param = torch.chunk(param, split_factor,
                                            dim=cat_dim)[inference_tp_rank %
                                                         split_factor]
                        weights[
                            f'{prefix}.attention.qkv.weight'] = param.reshape(
                                hidden_dim, -1).t()
                    else:
                        if local_dim is None:
                            local_dim = params[0].shape[-1] // 3

                        # multi_query_mode = False; use_attention_nemo_shape = True
                        head_num = num_attention_heads // training_tp_size
                        size_per_head = local_dim // head_num
                        params = [
                            param.reshape(head_num, 3, size_per_head)
                            for param in params
                        ]
                        params = [param.permute(1, 0, 2) for param in params]
                        params = [
                            param.reshape(3, local_dim) for param in params
                        ]
                        cat_dim = -1
                        param = torch.concat(params, dim=cat_dim)
                        param = torch.chunk(param, split_factor,
                                            dim=cat_dim)[inference_tp_rank %
                                                         split_factor]
                        weights[f'{prefix}.attention.qkv.bias'] = param.reshape(
                            -1)

                elif 'attention.dense' in name:
                    if name.endswith('weight'):
                        cat_dim = 0
                        param = torch.concat(params, dim=cat_dim)
                        param = torch.chunk(param, split_factor,
                                            dim=cat_dim)[inference_tp_rank %
                                                         split_factor]
                        weights[f'{prefix}.attention.dense.weight'] = param.t()
                    else:
                        weights[f'{prefix}.attention.dense.bias'] = params[0]

                elif 'mlp.dense_h_to_4h' in name:
                    if name.endswith('weight'):
                        if split_gated_activation:
                            params = [torch.chunk(p, 2, dim=-1) for p in params]
                            params, gate_params = list(zip(*params))
                        cat_dim = -1
                        param = torch.concat(params, dim=cat_dim)
                        param = torch.chunk(param, split_factor,
                                            dim=cat_dim)[inference_tp_rank %
                                                         split_factor]
                        weights[f'{prefix}.mlp.fc.weight'] = param.t()
                        if split_gated_activation:
                            gate_param = torch.concat(gate_params, dim=cat_dim)
                            gate_param = torch.chunk(
                                gate_param, split_factor,
                                dim=cat_dim)[inference_tp_rank % split_factor]
                            weights[f'{prefix}.mlp.gate.weight'] = gate_param.t(
                            )
                    else:
                        if split_gated_activation:
                            params = [torch.chunk(p, 2, dim=-1) for p in params]
                            params, gate_params = list(zip(*params))
                        cat_dim = -1
                        param = torch.concat(params, dim=cat_dim)
                        param = torch.chunk(param, split_factor,
                                            dim=cat_dim)[inference_tp_rank %
                                                         split_factor]
                        weights[f'{prefix}.mlp.fc.bias'] = param
                        if split_gated_activation:
                            gate_param = torch.concat(gate_params, dim=cat_dim)
                            gate_param = torch.chunk(
                                gate_param, split_factor,
                                dim=cat_dim)[inference_tp_rank % split_factor]
                            weights[f'{prefix}.mlp.gate.bias'] = gate_param

                elif 'mlp.dense_4h_to_h' in name:
                    if name.endswith('weight'):
                        cat_dim = 0
                        param = torch.concat(params, dim=cat_dim)
                        param = torch.chunk(param, split_factor,
                                            dim=cat_dim)[inference_tp_rank %
                                                         split_factor]
                        weights[f'{prefix}.mlp.proj.weight'] = param.t()
                    else:
                        weights[f'{prefix}.mlp.proj.bias'] = params[0]

                elif 'input_layernorm' in name:
                    if name.endswith('weight'):
                        weights[f'{prefix}.input_layernorm.weight'] = params[0]
                    else:
                        weights[f'{prefix}.input_layernorm.bias'] = params[0]
                elif 'post_attention_layernorm' in name:
                    if name.endswith('weight'):
                        weights[f'{prefix}.post_layernorm.weight'] = params[0]
                    else:
                        weights[f'{prefix}.post_layernorm.bias'] = params[0]

            elif 'final_layernorm' in name:
                if name.endswith('weight'):
                    weights['transformer.ln_f.weight'] = params[0]
                else:
                    weights['transformer.ln_f.bias'] = params[0]
            for model in models:
                del model[name]
        del models
    for key in list(model_level_weights.keys()):
        weights[key] = torch.concat(model_level_weights[key], dim=0)
        del model_level_weights[key]
    for key, param in weights.items():
        weights[key] = weights[key].to(dtype).contiguous()

    tok = time.time()
    t = time.strftime('%H:%M:%S', time.gmtime(tok - tik))
    print(f'Weights loaded. Total time: {t}')
    return weights


if __name__ == '__main__':
    # TODO(qijun): Currently, the convert script depends on a torch op:
    # torch.ops.trtllm.symmetric_quantize_last_axis_of_batched_matrix,
    # which is included in tensorrt_llm Python package. Otherwise, the convert
    # script does not need to import tensorrt_llm. Will remove it after reimplementing
    # the op with PyTorch.
    print(tensorrt_llm.__version__)
    args = parse_arguments()
    world_size = args.tp_size * args.pp_size

    tik = time.time()

    if not os.path.exists(args.output_dir):
        os.makedirs(args.output_dir)

    quant_algo = None
    kv_cache_quant_algo = None
    plugin_weight_only_quant_type = None
    if args.use_weight_only:
        if args.weight_only_precision == 'int8':
            plugin_weight_only_quant_type = torch.int8
            quant_algo = QuantAlgo.W8A16
        elif args.weight_only_precision == 'int4':
            plugin_weight_only_quant_type = torch.quint4x2
            quant_algo = QuantAlgo.W4A16
    elif args.smoothquant:
        if args.per_token and args.per_channel:
            quant_algo = QuantAlgo.W8A8_SQ_PER_CHANNEL_PER_TOKEN_PLUGIN
        elif not args.per_token and not args.per_channel:
            quant_algo = QuantAlgo.W8A8_SQ_PER_TENSOR_PLUGIN
        elif not args.per_token and args.per_channel:
            quant_algo = QuantAlgo.W8A8_SQ_PER_CHANNEL_PER_TENSOR_PLUGIN
        elif args.per_token and not args.per_channel:
            quant_algo = QuantAlgo.W8A8_SQ_PER_TENSOR_PER_TOKEN_PLUGIN

    if args.int8_kv_cache:
        kv_cache_quant_algo = QuantAlgo.INT8

    if args.model_dir is not None:
        hf_config, gpt_variant = load_gpt_config(args.model_dir, args.tp_size,
                                                 args.gpt_variant)
    elif args.nemo_ckpt_path is not None:
        nemo_dir = Path(args.output_dir) / "unpacked"
        nemo_dir = unpack_nemo_ckpt(args.nemo_ckpt_path, nemo_dir)
        unpacked_checkpoints_dir = UnpackedNemoCheckpointDir(
            nemo_dir, load_checkpoints_to_cpu=not args.load_nemo_on_gpu)
        layer_rename_config = {
            pattern.split(':')[0]: pattern.split(':')[1]
            for pattern in args.nemo_rename_key
        }
        hf_config, tokenizer_config = load_nemo_gpt_config(
            unpacked_checkpoints_dir, layer_rename_config)
        copy_tokenizer_files(tokenizer_config, Path(args.output_dir))
        args.use_parallel_embedding = True
        args.embedding_sharding_dim = 0
    else:
        raise NotImplementedError("No source model path specified!")

    config = {
        'architecture':
        'GPTForCausalLM',
        'dtype':
        args.dtype,
        'num_hidden_layers':
        hf_config.n_layer,
        'num_attention_heads':
        hf_config.n_head,
        'num_key_value_heads':
        hf_config.n_kv_head,
        'hidden_size':
        hf_config.n_embd,
        'intermediate_size':
        hf_config.n_inner,
        'norm_epsilon':
        hf_config.layer_norm_epsilon,
        'vocab_size':
        hf_config.vocab_size,
        'position_embedding_type':
        getattr(hf_config, 'position_embedding_type', 'learned_absolute'),
        'max_position_embeddings':
        hf_config.n_positions,
        'hidden_act':
        hf_config.activation_function,
        'use_parallel_embedding':
        args.use_parallel_embedding,
        'embedding_sharding_dim':
        args.embedding_sharding_dim,
        'share_embedding_table':
        args.use_embedding_sharing,
        'quantization': {
            'quant_algo': quant_algo,
            'kv_cache_quant_algo': kv_cache_quant_algo,
        },
        'mapping': {
            'world_size': world_size,
            'tp_size': args.tp_size,
            'pp_size': args.pp_size,
        },
        'bias':
        getattr(hf_config, 'bias', True),
        'apply_query_key_layer_scaling':
        getattr(hf_config, 'apply_query_key_layer_scaling', False),
        'rotary_pct':
        getattr(hf_config, 'rotary_pct', 1.0),
        'rotary_base':
        getattr(hf_config, 'rotary_base', 10000.0),
        'rotary_scaling':
        getattr(hf_config, 'rotary_scaling', None),
        'qk_layernorm':
        args.model_dir is not None and gpt_variant == 'persimmon',
        'inner_layernorm':
        args.model_dir is not None and gpt_variant == 'kosmos-2',
        'norm_before_bmm1':
        args.model_dir is not None and gpt_variant == 'kosmos-2',
        'q_scaling':
        getattr(hf_config, 'q_scaling', 1),
        'embedding_scale':
        getattr(hf_config, 'embeddings_scale', None),
    }

    with open(os.path.join(args.output_dir, 'config.json'), 'w') as f:
        json.dump(config, f, indent=4)

    if args.model_dir is not None:
        if gpt_variant == 'kosmos-2':
            hf_model = AutoModelForVision2Seq.from_pretrained(
                args.model_dir, trust_remote_code=True)
        else:
            hf_model = AutoModelForCausalLM.from_pretrained(
                args.model_dir,
                trust_remote_code=True,
                device_map="auto",
                torch_dtype="auto")
        if args.smoothquant is not None or args.int8_kv_cache:
            os.environ["TOKENIZERS_PARALLELISM"] = os.environ.get(
                "TOKENIZERS_PARALLELISM", "false")
<<<<<<< HEAD
            dataset = load_dataset("csv", data_files={'validation': args.dataset_file}, split='validation')
=======
>>>>>>> f430a4b4
            tokenizer = AutoTokenizer.from_pretrained(args.model_dir)
            dataset = load_calib_dataset(args.calib_dataset,
                                         cache_dir=args.dataset_cache_dir)
            act_range = capture_activation_range(hf_model, tokenizer, dataset)
            if args.smoothquant is not None:
                smooth_gpt_model(hf_model, act_range, args.smoothquant)

    def convert_and_save(rank):
        mapping = Mapping(world_size=world_size,
                          rank=rank,
                          tp_size=args.tp_size,
                          pp_size=args.pp_size)

        if args.model_dir is not None:
            if args.smoothquant is not None or args.int8_kv_cache:
                weights = convert_hf_gpt_legacy(
                    hf_model,
                    hf_config,
                    gpt_variant,
                    mapping,
                    dtype=args.dtype,
                    use_parallel_embedding=args.use_parallel_embedding,
                    sharding_dim=args.embedding_sharding_dim,
                    share_embedding_table=args.use_embedding_sharing,
                    use_smooth_quant=(args.smoothquant is not None),
                    per_channel=args.per_channel,
                    per_token=args.per_token,
                    int8_kv_cache=args.int8_kv_cache,
                    act_range=act_range,
                    rank=rank,
                )
            else:
                weights = convert_hf_gpt(
                    hf_model,
                    hf_config,
                    gpt_variant,
                    mapping,
                    dtype=args.dtype,
                    use_parallel_embedding=args.use_parallel_embedding,
                    sharding_dim=args.embedding_sharding_dim,
                    share_embedding_table=args.use_embedding_sharing,
                    use_weight_only=args.use_weight_only,
                    plugin_weight_only_quant_type=plugin_weight_only_quant_type,
                )

        elif args.nemo_ckpt_path is not None:
            weights = convert_nemo_gpt(unpacked_checkpoints_dir, mapping,
                                       args.dtype, layer_rename_config)

        safetensors.torch.save_file(
            weights, os.path.join(args.output_dir, f'rank{rank}.safetensors'))

    if args.workers == 1:
        for rank in range(world_size):
            convert_and_save(rank)
    else:
        with ThreadPoolExecutor(max_workers=args.workers) as p:
            futures = [
                p.submit(convert_and_save, rank) for rank in range(world_size)
            ]
            exceptions = []
            for future in as_completed(futures):
                try:
                    future.result()
                except Exception as e:
                    traceback.print_exc()
                    exceptions.append(e)
            assert len(
                exceptions
            ) == 0, "Checkpoint conversion failed, please check error log."

    if args.model_dir is not None:
        del hf_model
    elif args.nemo_ckpt_path is not None:
        shutil.rmtree(nemo_dir)

    tok = time.time()
    t = time.strftime('%H:%M:%S', time.gmtime(tok - tik))
    print(f'Total time of converting checkpoints: {t}')<|MERGE_RESOLUTION|>--- conflicted
+++ resolved
@@ -157,10 +157,6 @@
         type=int,
         default=1,
         help='The number of workers for converting checkpoint in parallel')
-    parser.add_argument("--dataset_file",
-                        type=str,
-                        default=None,
-                        help="dataset file for quantize")
     parser.add_argument('--log_level', type=str, default='info')
     parser.add_argument(
         '--nemo_rename_key',
@@ -2034,10 +2030,6 @@
         if args.smoothquant is not None or args.int8_kv_cache:
             os.environ["TOKENIZERS_PARALLELISM"] = os.environ.get(
                 "TOKENIZERS_PARALLELISM", "false")
-<<<<<<< HEAD
-            dataset = load_dataset("csv", data_files={'validation': args.dataset_file}, split='validation')
-=======
->>>>>>> f430a4b4
             tokenizer = AutoTokenizer.from_pretrained(args.model_dir)
             dataset = load_calib_dataset(args.calib_dataset,
                                          cache_dir=args.dataset_cache_dir)
