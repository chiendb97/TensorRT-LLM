--- conflicted
+++ resolved
@@ -75,7 +75,7 @@
         default=False,
         action="store_true",
         help='Quantize weights for the various GEMMs to INT4/INT8.'
-        'See --weight_only_precision to set the precision')
+             'See --weight_only_precision to set the precision')
     parser.add_argument(
         '--weight_only_precision',
         const='int8',
@@ -124,8 +124,8 @@
         type=float,
         default=None,
         help="Set the α parameter (see https://arxiv.org/pdf/2211.10438.pdf)"
-        " to Smoothquant the model, and output int8 weights."
-        " A good first try is 0.5. Must be in [0, 1]")
+             " to Smoothquant the model, and output int8 weights."
+             " A good first try is 0.5. Must be in [0, 1]")
     parser.add_argument("--dataset_cache_dir",
                         type=str,
                         default=None,
@@ -212,349 +212,6 @@
             calib_dataset=args.calib_dataset,
             **override_fields)
     else:
-<<<<<<< HEAD
-        if per_channel:
-            original_weights = np.array(vals["weight.int8.col"])
-        else:
-            original_weights = np.array(vals["weight.int8"])
-        local_dim = original_weights.shape[0]
-        head_size = (original_weights.shape[1] - local_dim) // 2
-
-        if multi_query_mode:
-            cur_weights = multi_query_split(original_weights, local_dim,
-                                            head_size, tensor_parallel, rank)
-        else:
-            cur_weights = np.split(original_weights,
-                                   tensor_parallel,
-                                   axis=cat_dim)[rank]
-        if is_qkv:
-            hidden_dim = cur_weights.shape[0]
-            cur_weights = cur_weights.reshape(hidden_dim, -1)
-        results[prefix +
-                'weight'] = torch.from_numpy(cur_weights).t().contiguous()
-
-        if per_channel:
-            cur_per_channel_value = vals["scale_y_accum_quant.col"]
-            if smoother_value is None:
-                if multi_query_mode:
-                    cur_per_channel_value = multi_query_split(
-                        vals["scale_y_accum_quant.col"], local_dim, head_size,
-                        tensor_parallel, rank)
-                else:
-                    cur_per_channel_value = np.split(
-                        vals["scale_y_accum_quant.col"],
-                        tensor_parallel,
-                        axis=cat_dim)[rank]
-        else:
-            cur_per_channel_value = vals["scale_y_accum_quant"]
-            # QKV is always per_channel
-            if is_qkv:
-                if multi_query_mode:
-                    cur_per_channel_value = multi_query_split(
-                        vals["scale_y_accum_quant"], local_dim, head_size,
-                        tensor_parallel, rank)
-                else:
-                    cur_per_channel_value = np.split(
-                        vals["scale_y_accum_quant"],
-                        tensor_parallel,
-                        axis=cat_dim)[rank]
-
-        results[prefix + 'per_channel_scale'] = torch.from_numpy(
-            np.array([cur_per_channel_value],
-                     dtype=np.float32).reshape(col_shape)).contiguous()
-
-        results[last_prefix] = torch.from_numpy(
-            np.array([vals['scale_x_orig_quant']],
-                     dtype=np.float32)).contiguous()
-
-        results[prefix + 'act_scale'] = torch.from_numpy(
-            np.array([[vals["scale_y_quant_orig"]]],
-                     dtype=np.float32)).contiguous()
-
-    if smoother_value is not None:
-        cur_smoother_value = np.split(smoother_value,
-                                      tensor_parallel,
-                                      axis=cat_dim)[rank]
-        results[prefix + 'smoother'] = cur_smoother_value.reshape(
-            smoother_shape).contiguous().to(torch.float32)
-
-    if bias is not None:
-        results[prefix + 'bias'] = bias
-
-    return results
-
-
-def convert_hf_gpt_legacy(hf_model: AutoModelForCausalLM,
-                          hf_config: AutoConfig,
-                          gpt_variant: str,
-                          mapping: Mapping,
-                          dtype: str = 'float32',
-                          use_parallel_embedding: bool = False,
-                          sharding_dim: int = 0,
-                          share_embedding_table: bool = False,
-                          use_smooth_quant=False,
-                          per_channel=False,
-                          per_token=False,
-                          int8_kv_cache=False,
-                          act_range=None,
-                          rank=None):
-    weights = {}
-    tik = time.time()
-
-    model_params = dict(hf_model.named_parameters())
-    dtype = getattr(torch, dtype)
-    num_attention_heads = hf_config.n_head
-    hidden_size = hf_config.n_embd
-    vocab_size = hf_config.vocab_size
-    num_kv_heads = hf_config.n_kv_head
-    num_hidden_layers = hf_config.n_layer
-    multi_query_mode = (num_kv_heads != num_attention_heads)
-    tensor_parallel = mapping.tp_size
-
-    layers_range = mapping.pp_layers(num_hidden_layers)
-    for l in layers_range:
-        prefix = f'transformer.h.{l}'
-        tllm_prex = f'transformer.layers.{l-layers_range[0]}'
-
-        if gpt_variant == 'santacoder':
-            q_w, q_b = get_weight_and_bias(model_params,
-                                           f'{prefix}.attn.q_attn', dtype)
-            kv_w, kv_b = get_weight_and_bias(model_params,
-                                             f'{prefix}.attn.kv_attn', dtype)
-            qkv_w = torch.cat([q_w, kv_w], dim=-1)
-            qkv_b = torch.cat([q_b, kv_b], dim=-1)
-        else:
-            qkv_w, qkv_b = get_weight_and_bias(model_params,
-                                               f'{prefix}.attn.c_attn', dtype)
-        if gpt_variant in ['gpt2', 'santacoder']:
-            qkv_w = qkv_w.t().contiguous()  # transpose for Conv1D
-
-        if use_smooth_quant:
-            qkv_out_dim = qkv_w.shape[0]
-            qkv_w_numpy = qkv_w.t().numpy()
-            if not multi_query_mode:
-                qkv_w_numpy = qkv_w_numpy.reshape(hidden_size, 3, hidden_size)
-            int8_weights = generate_int8(qkv_w_numpy,
-                                         act_range.get(f'{prefix}.attn.c_attn'),
-                                         is_qkv=True,
-                                         multi_query_mode=multi_query_mode)
-            qkv_b = split_qkv(qkv_b, mapping.tp_rank, mapping.tp_size,
-                              hidden_size, num_attention_heads, num_kv_heads)
-            weights.update(
-                get_tllm_linear_sq_weight(
-                    int8_weights,
-                    f'{tllm_prex}.attention.qkv.',
-                    [1, qkv_out_dim // tensor_parallel],
-                    tensor_parallel,
-                    is_qkv=True,
-                    per_token=per_token,
-                    per_channel=per_channel,
-                    last_prefix=f'{tllm_prex}.input_layernorm.scale_to_int',
-                    bias=qkv_b,
-                    smoother_value=None,
-                    smoother_shape=None,
-                    rank=rank,
-                    cat_dim=-1,
-                    multi_query_mode=multi_query_mode))
-        else:
-            qkv_w = split_qkv(qkv_w, mapping.tp_rank, mapping.tp_size,
-                              hidden_size, num_attention_heads, num_kv_heads)
-            qkv_b = split_qkv(qkv_b, mapping.tp_rank, mapping.tp_size,
-                              hidden_size, num_attention_heads, num_kv_heads)
-            weights.update(
-                get_tllm_linear_weight(qkv_w, f'{tllm_prex}.attention.qkv',
-                                       qkv_b))
-
-        if int8_kv_cache:
-            qkv_w_numpy = qkv_w.t().numpy()
-            if not multi_query_mode:
-                qkv_w_numpy = qkv_w_numpy.reshape(hidden_size, 3, hidden_size)
-            int8_weights = generate_int8(qkv_w_numpy,
-                                         act_range.get(f'{prefix}.attn.c_attn'),
-                                         is_qkv=True,
-                                         multi_query_mode=multi_query_mode)
-            weights[
-                f'{tllm_prex}.attention.kv_cache_scaling_factor'] = torch.from_numpy(
-                    np.array([int8_weights['scale_y_quant_orig']],
-                             dtype=np.float32)).contiguous()
-
-        attn_dense_w, attn_dense_b = get_weight_and_bias(
-            model_params, f'{prefix}.attn.c_proj', dtype)
-        if gpt_variant in ['gpt2', 'santacoder']:
-            attn_dense_w = attn_dense_w.t().contiguous()  # transpose for Conv1D
-        if use_smooth_quant:
-            attn_dense_w_numpy = attn_dense_w.t().numpy()
-            int8_weights = generate_int8(attn_dense_w_numpy,
-                                         act_range.get(f'{prefix}.attn.c_proj'))
-            # change it to the real smoother if dense layer is applied smooth quant
-            fake_smoother_value = torch.ones([1, hidden_size],
-                                             dtype=torch.float32)
-            weights.update(
-                get_tllm_linear_sq_weight(
-                    int8_weights,
-                    f'{tllm_prex}.attention.dense.', [1, hidden_size],
-                    tensor_parallel,
-                    is_qkv=False,
-                    per_token=per_token,
-                    per_channel=per_channel,
-                    last_prefix=
-                    f'{tllm_prex}.attention.quantization_scaling_factor',
-                    bias=attn_dense_b,
-                    smoother_value=fake_smoother_value,
-                    smoother_shape=[1, hidden_size // tensor_parallel],
-                    rank=rank,
-                    cat_dim=0))
-        else:
-            attn_dense_w = split(attn_dense_w,
-                                 mapping.tp_rank,
-                                 mapping.tp_size,
-                                 is_column=False)
-            weights.update(
-                get_tllm_linear_weight(attn_dense_w,
-                                       f'{tllm_prex}.attention.dense',
-                                       attn_dense_b))
-
-        mlp_fc_w, mlp_fc_b = get_weight_and_bias(model_params,
-                                                 f'{prefix}.mlp.c_fc', dtype)
-        if gpt_variant in ['gpt2', 'santacoder']:
-            mlp_fc_w = mlp_fc_w.t().contiguous()  # transpose for Conv1D
-        if use_smooth_quant:
-            mlp_fc_w_numpy = mlp_fc_w.t().numpy()
-            int8_weights = generate_int8(mlp_fc_w_numpy,
-                                         act_range.get(f'{prefix}.mlp.c_fc'))
-            mlp_fc_b = split(mlp_fc_b,
-                             mapping.tp_rank,
-                             mapping.tp_size,
-                             is_column=True)
-            weights.update(
-                get_tllm_linear_sq_weight(
-                    int8_weights,
-                    f'{tllm_prex}.mlp.fc.',
-                    [1, 4 * hidden_size // tensor_parallel],
-                    tensor_parallel,
-                    is_qkv=False,
-                    per_token=per_token,
-                    per_channel=per_channel,
-                    last_prefix=f'{tllm_prex}.post_layernorm.scale_to_int',
-                    bias=mlp_fc_b,
-                    smoother_value=None,
-                    smoother_shape=None,
-                    rank=rank,
-                    cat_dim=-1))
-        else:
-            mlp_fc_w = split(mlp_fc_w,
-                             mapping.tp_rank,
-                             mapping.tp_size,
-                             is_column=True)
-            mlp_fc_b = split(mlp_fc_b,
-                             mapping.tp_rank,
-                             mapping.tp_size,
-                             is_column=True)
-            weights.update(
-                get_tllm_linear_weight(mlp_fc_w, f'{tllm_prex}.mlp.fc',
-                                       mlp_fc_b))
-
-        mlp_proj_w, mlp_proj_b = get_weight_and_bias(model_params,
-                                                     f'{prefix}.mlp.c_proj',
-                                                     dtype)
-        if gpt_variant in ['gpt2', 'santacoder']:
-            mlp_proj_w = mlp_proj_w.t().contiguous()  # transpose for Conv1D
-        if use_smooth_quant:
-            mlp_proj_w_numpy = mlp_proj_w.t().numpy()
-            int8_weights = generate_int8(mlp_proj_w_numpy,
-                                         act_range.get(f'{prefix}.mlp.c_proj'))
-            # change it to the real smoother if proj layer is applied smooth quant
-            fake_smoother_value = torch.ones([1, 4 * hidden_size],
-                                             dtype=torch.float32)
-            weights.update(
-                get_tllm_linear_sq_weight(
-                    int8_weights,
-                    f'{tllm_prex}.mlp.proj.', [1, hidden_size],
-                    tensor_parallel,
-                    is_qkv=False,
-                    per_token=per_token,
-                    per_channel=per_channel,
-                    last_prefix=f'{tllm_prex}.mlp.quantization_scaling_factor',
-                    bias=mlp_proj_b,
-                    smoother_value=fake_smoother_value,
-                    smoother_shape=[1, 4 * hidden_size // tensor_parallel],
-                    rank=rank,
-                    cat_dim=0))
-        else:
-            mlp_proj_w = split(mlp_proj_w,
-                               mapping.tp_rank,
-                               mapping.tp_size,
-                               is_column=False)
-            weights.update(
-                get_tllm_linear_weight(mlp_proj_w, f'{tllm_prex}.mlp.proj',
-                                       mlp_proj_b))
-
-        input_ln_w, input_ln_b = get_weight_and_bias(model_params,
-                                                     f'{prefix}.ln_1', dtype)
-        weights[f'{tllm_prex}.input_layernorm.weight'] = input_ln_w
-        if input_ln_b is not None:
-            weights[f'{tllm_prex}.input_layernorm.bias'] = input_ln_b
-
-        post_ln_w, post_ln_b = get_weight_and_bias(model_params,
-                                                   f'{prefix}.ln_2', dtype)
-        weights[f'{tllm_prex}.post_layernorm.weight'] = post_ln_w
-        if post_ln_b is not None:
-            weights[f'{tllm_prex}.post_layernorm.bias'] = post_ln_b
-
-    if mapping.is_first_pp_rank():
-        embed_w = get_weight(model_params, 'transformer.wte', dtype)
-        weights['transformer.vocab_embedding.weight'] = split_embedding(
-            embed_w,
-            mapping.tp_rank,
-            mapping.tp_size,
-            use_parallel_embedding=use_parallel_embedding,
-            sharding_dim=sharding_dim)
-
-        pos_embed_w = get_weight(model_params, 'transformer.wpe', dtype)
-        if pos_embed_w is not None:
-            weights['transformer.position_embedding.weight'] = split_embedding(
-                pos_embed_w,
-                mapping.tp_rank,
-                mapping.tp_size,
-                use_parallel_embedding=use_parallel_embedding,
-                sharding_dim=sharding_dim)
-
-    if mapping.is_last_pp_rank():
-        embed_w = get_weight(model_params, 'transformer.wte', dtype)
-        if not share_embedding_table:
-            if vocab_size % mapping.tp_size != 0:
-                vocab_size_padded = pad_vocab_size(vocab_size, mapping.tp_size)
-                pad_width = vocab_size_padded - vocab_size
-                embed_w = torch.nn.functional.pad(embed_w, (0, 0, 0, pad_width),
-                                                  value=0)
-            weights['lm_head.weight'] = split(embed_w.clone(),
-                                              mapping.tp_rank,
-                                              mapping.tp_size,
-                                              is_column=True)
-        ln_f_w, ln_f_b = get_weight_and_bias(model_params, 'transformer.ln_f',
-                                             dtype)
-        weights['transformer.ln_f.weight'] = ln_f_w
-        if ln_f_b is not None:
-            weights['transformer.ln_f.bias'] = ln_f_b
-
-    tok = time.time()
-    t = time.strftime('%H:%M:%S', time.gmtime(tok - tik))
-    print(f'Weights loaded. Total time: {t}')
-    return weights
-
-
-def cpu_map_location(storage, loc):
-    return storage.cpu()
-
-
-def gpu_map_location(storage, loc):
-    if loc.startswith("cuda"):
-        training_gpu_idx = int(loc.split(":")[1])
-        inference_gpu_idx = training_gpu_idx % torch.cuda.device_count()
-        return storage.cuda(inference_gpu_idx)
-    elif loc.startswith("cpu"):
-        return storage.cpu()
-=======
         hf_model = load_hf_gpt(model_dir, load_model_on_cpu)
 
         def convert_and_save_rank(args, rank):
@@ -578,7 +235,6 @@
     if workers == 1:
         for rank, f in enumerate(func):
             f(args, rank)
->>>>>>> a681853d
     else:
         with ThreadPoolExecutor(max_workers=workers) as p:
             futures = [p.submit(f, args, rank) for rank, f in enumerate(func)]
@@ -661,163 +317,6 @@
     else:
         raise NotImplementedError("No source model path specified!")
 
-<<<<<<< HEAD
-    config = {
-        'architecture':
-        hf_config.architectures[0],
-        'dtype':
-        args.dtype,
-        'num_hidden_layers':
-        hf_config.n_layer,
-        'num_attention_heads':
-        hf_config.n_head,
-        'num_key_value_heads':
-        hf_config.n_kv_head,
-        'hidden_size':
-        hf_config.n_embd,
-        'intermediate_size':
-        hf_config.n_inner,
-        'norm_epsilon':
-        hf_config.layer_norm_epsilon,
-        'vocab_size':
-        hf_config.vocab_size,
-        'position_embedding_type':
-        getattr(hf_config, 'position_embedding_type', 'learned_absolute'),
-        'max_position_embeddings':
-        hf_config.n_positions,
-        'hidden_act':
-        hf_config.activation_function,
-        'use_parallel_embedding':
-        args.use_parallel_embedding,
-        'embedding_sharding_dim':
-        args.embedding_sharding_dim,
-        'share_embedding_table':
-        args.use_embedding_sharing,
-        'quantization': {
-            'quant_algo': quant_algo,
-            'kv_cache_quant_algo': kv_cache_quant_algo,
-        },
-        'mapping': {
-            'world_size': world_size,
-            'tp_size': args.tp_size,
-            'pp_size': args.pp_size,
-        },
-        'bias':
-        getattr(hf_config, 'bias', True),
-        'apply_query_key_layer_scaling':
-        getattr(hf_config, 'apply_query_key_layer_scaling', False),
-        'rotary_pct':
-        getattr(hf_config, 'rotary_pct', 1.0),
-        'rotary_base':
-        getattr(hf_config, 'rotary_base', 10000.0),
-        'rotary_scaling':
-        getattr(hf_config, 'rotary_scaling', None),
-        'qk_layernorm':
-        args.model_dir is not None and gpt_variant == 'persimmon',
-        'inner_layernorm':
-        args.model_dir is not None and gpt_variant == 'kosmos-2',
-        'norm_before_bmm1':
-        args.model_dir is not None and gpt_variant == 'kosmos-2',
-        'q_scaling':
-        getattr(hf_config, 'q_scaling', 1),
-        'embedding_scale':
-        getattr(hf_config, 'embeddings_scale', None),
-    }
-
-    with open(os.path.join(args.output_dir, 'config.json'), 'w') as f:
-        json.dump(config, f, indent=4)
-
-    if args.model_dir is not None:
-        if gpt_variant == 'kosmos-2':
-            hf_model = AutoModelForVision2Seq.from_pretrained(
-                args.model_dir, trust_remote_code=True)
-        else:
-            hf_model = AutoModelForCausalLM.from_pretrained(
-                args.model_dir,
-                trust_remote_code=True,
-                device_map="auto",
-                torch_dtype="auto")
-        if args.smoothquant is not None or args.int8_kv_cache:
-            os.environ["TOKENIZERS_PARALLELISM"] = os.environ.get(
-                "TOKENIZERS_PARALLELISM", "false")
-            tokenizer = AutoTokenizer.from_pretrained(args.model_dir)
-            dataset = load_calib_dataset(args.calib_dataset,
-                                         cache_dir=args.dataset_cache_dir)
-            act_range = capture_activation_range(hf_model, tokenizer, dataset)
-            if args.smoothquant is not None:
-                smooth_gpt_model(hf_model, act_range, args.smoothquant)
-
-    def convert_and_save(rank):
-        mapping = Mapping(world_size=world_size,
-                          rank=rank,
-                          tp_size=args.tp_size,
-                          pp_size=args.pp_size)
-
-        if args.model_dir is not None:
-            if args.smoothquant is not None or args.int8_kv_cache:
-                weights = convert_hf_gpt_legacy(
-                    hf_model,
-                    hf_config,
-                    gpt_variant,
-                    mapping,
-                    dtype=args.dtype,
-                    use_parallel_embedding=args.use_parallel_embedding,
-                    sharding_dim=args.embedding_sharding_dim,
-                    share_embedding_table=args.use_embedding_sharing,
-                    use_smooth_quant=(args.smoothquant is not None),
-                    per_channel=args.per_channel,
-                    per_token=args.per_token,
-                    int8_kv_cache=args.int8_kv_cache,
-                    act_range=act_range,
-                    rank=rank,
-                )
-            else:
-                weights = convert_hf_gpt(
-                    hf_model,
-                    hf_config,
-                    gpt_variant,
-                    mapping,
-                    dtype=args.dtype,
-                    use_parallel_embedding=args.use_parallel_embedding,
-                    sharding_dim=args.embedding_sharding_dim,
-                    share_embedding_table=args.use_embedding_sharing,
-                    use_weight_only=args.use_weight_only,
-                    plugin_weight_only_quant_type=plugin_weight_only_quant_type,
-                )
-
-        elif args.nemo_ckpt_path is not None:
-            weights = convert_nemo_gpt(unpacked_checkpoints_dir, mapping,
-                                       args.dtype, layer_rename_config)
-
-        safetensors.torch.save_file(
-            weights, os.path.join(args.output_dir, f'rank{rank}.safetensors'))
-
-    if args.workers == 1:
-        for rank in range(world_size):
-            convert_and_save(rank)
-    else:
-        with ThreadPoolExecutor(max_workers=args.workers) as p:
-            futures = [
-                p.submit(convert_and_save, rank) for rank in range(world_size)
-            ]
-            exceptions = []
-            for future in as_completed(futures):
-                try:
-                    future.result()
-                except Exception as e:
-                    traceback.print_exc()
-                    exceptions.append(e)
-            assert len(
-                exceptions
-            ) == 0, "Checkpoint conversion failed, please check error log."
-
-    if args.model_dir is not None:
-        del hf_model
-    elif args.nemo_ckpt_path is not None:
-        shutil.rmtree(nemo_dir)
-
-=======
->>>>>>> a681853d
     tok = time.time()
     t = time.strftime('%H:%M:%S', time.gmtime(tok - tik))
     print(f'Total time of converting checkpoints: {t}')
