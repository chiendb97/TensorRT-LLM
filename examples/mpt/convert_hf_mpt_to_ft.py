# Copyright (c) 2021-2023, NVIDIA CORPORATION.  All rights reserved.
# Copyright (c) 2022, MosaicML LLM Foundry authors
# SPDX-License-Identifier: Apache-2.0

# Licensed under the Apache License, Version 2.0 (the "License");
# you may not use this file except in compliance with the License.
# You may obtain a copy of the License at
#
#     http://www.apache.org/licenses/LICENSE-2.0
#
# Unless required by applicable law or agreed to in writing, software
# distributed under the License is distributed on an "AS IS" BASIS,
# WITHOUT WARRANTIES OR CONDITIONS OF ANY KIND, either express or implied.
# See the License for the specific language governing permissions and
# limitations under the License.
"""Convert MPT model checkpoint to FT format.

It's a modified version of
https://github.com/NVIDIA/FasterTransformer/blob/main/examples/pytorch/gpt/utils/huggingface_gpt_convert.py
"""

import argparse
import configparser
import dataclasses
import multiprocessing
import os
import platform
from pathlib import Path

import numpy as np
import torch
import transformers
from convert import split_and_save_weight, write_zero_bias
from datasets import load_dataset
from smoothquant import capture_activation_range, smooth_gemm
from tqdm import tqdm

from tensorrt_llm._utils import str_dtype_to_torch, torch_to_numpy

# numpy doesn't know bfloat16, define abstract binary type instead
np_bfloat16 = np.dtype('V2', metadata={"dtype": "bfloat16"})


@dataclasses.dataclass(frozen=True)
class ProgArgs:
    out_dir: str
    in_file: str
    tensor_parallelism: int = 1
    processes: int = 4
    calibrate_kv_cache: bool = False
    smoothquant: float = None
    model: str = "mpt"
    storage_type: str = "float16"
    dataset_cache_dir: str = None
    load_model_on_cpu: bool = False
    convert_model_on_cpu: bool = False
    force: bool = False

    @staticmethod
    def parse(args=None) -> 'ProgArgs':
        parser = argparse.ArgumentParser(
            formatter_class=argparse.RawTextHelpFormatter)
        parser.add_argument('--out_dir',
                            '-o',
                            type=str,
                            help='file name of output directory',
                            required=True)
        parser.add_argument('--in_file',
                            '-i',
                            type=str,
                            help='file name of input checkpoint file',
                            required=True)
        parser.add_argument('--tensor_parallelism',
                            '-tp',
                            type=int,
                            help='Requested tensor parallelism for inference',
                            default=1)
        parser.add_argument(
            "--processes",
            "-p",
            type=int,
            help=
            "How many processes to spawn for conversion (default: 4). Set it to a lower value to reduce RAM usage.",
            default=4)
        parser.add_argument(
            "--calibrate_kv_cache",
            "-kv",
            action="store_true",
            help=
            "Generate scaling factors for KV cache. Used for storing KV cache in int8."
        )
        parser.add_argument(
            "--smoothquant",
            "-sq",
            type=float,
            default=None,
            help="Set the α parameter (see https://arxiv.org/pdf/2211.10438.pdf)"
            " to Smoothquant the model, and output int8 weights."
            " A good first try is 0.5. Must be in [0, 1]")
        parser.add_argument(
            "--model",
            default="mpt",
            type=str,
            help="Specify MPT variants to convert checkpoints correctly",
            choices=["mpt"])
        parser.add_argument("--storage_type",
                            "-t",
                            type=str,
                            default="float16",
                            choices=["float32", "float16", "bfloat16"])
        parser.add_argument("--dataset_cache_dir",
                            type=str,
                            default=None,
                            help="cache dir to load the hugging face dataset")
        parser.add_argument("--load_model_on_cpu", action="store_true")
        parser.add_argument("--convert_model_on_cpu", action="store_true")
        parser.add_argument(
            '--force',
            action='store_true',
            help=
            'Force conversion to FT even if some features may not work as expected in FT'
        )

        return ProgArgs(**vars(parser.parse_args(args)))


def transpose_weights(hf_name, param):
    weight_to_transpose = [
        "attention.query_key_value", "attention.dense", "mlp.dense_h_to_4h",
        "mlp.dense_4h_to_h"
    ]
    if any([k in hf_name for k in weight_to_transpose]):
        if len(param.shape) == 2:
            param = param.transpose(0, 1)
    return param

<<<<<<< HEAD
    Returns:
        None: Writes to a file in `out_dir`. File name is based on the `tensor_name`
    """
    if tensor_name.find('input_layernorm.weight') != -1 or tensor_name.find('input_layernorm.bias') != -1 or \
        tensor_name.find('attention.dense.bias') != -1 or tensor_name.find('post_attention_layernorm.weight') != -1 or \
        tensor_name.find('post_attention_layernorm.bias') != -1 or tensor_name.find('mlp.dense_4h_to_h.bias') != -1 or \
        tensor_name.find('final_layernorm.weight') != -1 or tensor_name.find('final_layernorm.bias') != -1:

        save_path = os.path.join(out_dir, f'model.{tensor_name}.bin')
        data.tofile(save_path)
        if 'weight' in tensor_name and config['no_bias']:
            write_zero_bias(tensor_name, save_path, data.shape[-1], data_type)

    elif tensor_name.find('attention.dense.weight') != -1:
        assert data.shape == (
            config['d_model'],
            config['d_model']), f'unexpected dim for {tensor_name}'
        # nn.Linear weights are transposed
        data = data.T
        split_vals = np.split(data, tensor_parallelism, axis=0)
        for j in range(tensor_parallelism):
            save_path = os.path.join(out_dir, f'model.{tensor_name}.{j}.bin')
            split_vals[j].tofile(save_path)

    elif tensor_name.find('mlp.dense_4h_to_h.weight') != -1:
        assert data.shape == (
            config['d_model'], config['expansion_ratio'] *
            config['d_model']), f'unexpected dim for {tensor_name}'
        # nn.Linear weights are transposed
        data = data.T
        split_vals = np.split(data, tensor_parallelism, axis=0)
        for j in range(tensor_parallelism):
            save_path = os.path.join(out_dir, f'model.{tensor_name}.{j}.bin')
            split_vals[j].tofile(save_path)

    elif tensor_name.find('mlp.dense_h_to_4h.weight') != -1:
        assert data.shape == (
            config['expansion_ratio'] * config['d_model'],
            config['d_model']), f'unexpected dim for {tensor_name}'
        # nn.Linear weights are transposed
        data = data.T

        split_vals = np.split(data, tensor_parallelism, axis=-1)
        for j in range(tensor_parallelism):
            save_path = os.path.join(out_dir, f'model.{tensor_name}.{j}.bin')
            split_vals[j].tofile(save_path)

    elif tensor_name.find('mlp.dense_h_to_4h.bias') != -1:
        assert data.shape == (
            config['expansion_ratio'] *
            config['d_model'], ), f'unexpected dim for {tensor_name}'
        split_vals = np.split(data, tensor_parallelism, axis=-1)
        for j in range(tensor_parallelism):
            save_path = os.path.join(out_dir, f'model.{tensor_name}.{j}.bin')
            split_vals[j].tofile(save_path)

    elif tensor_name.find('attention.query_key_value.bias') != -1:
        assert data.shape == (
            3 * config['d_model'], ), f'unexpected dim for {tensor_name}'

        data = data.reshape(3, config['d_model'])

        split_vals = np.split(data, tensor_parallelism, axis=-1)

        for j in range(tensor_parallelism):
            save_path = os.path.join(out_dir, f'model.{tensor_name}.{j}.bin')
            split_vals[j].tofile(save_path)

    elif tensor_name.find('attention.query_key_value.weight') != -1:
        if 'kv_n_heads' in config['attn_config']:
            # Multi-query or grouped query attention
            head_dim = config['d_model'] // config['n_heads']
            assert data.shape == (
                config['d_model'] +
                2 * config['attn_config']['kv_n_heads'] * head_dim,
                config['d_model']), f'unexpected dim for {tensor_name}'
            # nn.Linear weights are transposed
            data = data.T
            w_q, w_k, w_v = np.split(data, [
                config['d_model'], config['d_model'] +
                (config['attn_config']['kv_n_heads'] * head_dim)
            ],
                                     axis=-1)
            w_q_split = np.split(w_q, tensor_parallelism, axis=-1)
            w_k_split = np.split(w_k, tensor_parallelism, axis=-1)
            w_v_split = np.split(w_v, tensor_parallelism, axis=-1)
            split_vals = [
                np.concatenate((w_q_split[i], w_k_split[i], w_v_split[i]),
                               axis=-1) for i in range(tensor_parallelism)
            ]
        else:
            # Multi-head attention
            assert data.shape == (3 * config['d_model'], config['d_model'])
            # nn.Linear weights are transposed
            data = data.T
            data = data.reshape(config['d_model'], 3, config['d_model'])
            split_vals = np.split(data, tensor_parallelism, axis=-1)
=======
>>>>>>> a75618df

def mpt_to_trt_llm_name(orig_name):
    global_weights = {
        "transformer.wpe.weight": "model.wpe",
        "transformer.wte.weight": "model.wte",
        "transformer.norm_f.bias": "model.final_layernorm.bias",
        "transformer.norm_f.weight": "model.final_layernorm.weight",
        "transformer.lm_head.weight": "model.lm_head.weight",
    }

    if orig_name in global_weights:
        return global_weights[orig_name]

    _, _, layer_id, *weight_name = orig_name.split(".")
    layer_id = int(layer_id)
    weight_name = "transformer." + ".".join(weight_name)

    per_layer_weights = {
        'transformer.norm_1.bias': 'input_layernorm.bias',
        'transformer.norm_1.weight': 'input_layernorm.weight',
        'transformer.attn.Wqkv.bias': 'attention.query_key_value.bias',
        'transformer.attn.Wqkv.weight': 'attention.query_key_value.weight',
        'transformer.attn.out_proj.bias': 'attention.dense.bias',
        'transformer.attn.out_proj.weight': 'attention.dense.weight',
        'transformer.norm_2.bias': 'post_attention_layernorm.bias',
        'transformer.norm_2.weight': 'post_attention_layernorm.weight',
        'transformer.ffn.up_proj.bias': 'mlp.dense_h_to_4h.bias',
        'transformer.ffn.up_proj.weight': 'mlp.dense_h_to_4h.weight',
        'transformer.ffn.down_proj.bias': 'mlp.dense_4h_to_h.bias',
        'transformer.ffn.down_proj.weight': 'mlp.dense_4h_to_h.weight',
    }
    return f"layers.{layer_id}.{per_layer_weights[weight_name]}"


@torch.no_grad()
def smooth_mpt_model(model, scales, alpha, mpt_qkv_para, mpt_smoother):
    # Smooth the activation and weights with smoother = $\diag{s}$
    for name, module in model.named_modules():
        if not isinstance(module, type(model.transformer.blocks[0])):
            continue
        # qkv_proj
        layer_name_qkv = name + ".attn.Wqkv"
        weight = module.attn.Wqkv.weight
        smoother = smooth_gemm(weight, scales[layer_name_qkv]["x"],
                               module.norm_1.weight, module.norm_1.bias, alpha)
        scales[layer_name_qkv]["x"] = scales[layer_name_qkv]["x"] / smoother
        scales[layer_name_qkv]["w"] = weight.abs().max(dim=1)[0]
        # see transpose_weights function
        mpt_qkv_para[layer_name_qkv] = weight.transpose(0, 1)

        # =================================================================
        layer_name = name + ".attn.out_proj"
        smoother = smooth_gemm(module.attn.out_proj.weight,
                               scales[layer_name]["x"], None, None, alpha)
        mpt_smoother[layer_name] = smoother.float()

        scales[layer_name]["x"] = scales[layer_name]["x"] / smoother
        scales[layer_name]["w"] = module.attn.out_proj.weight.abs().max(
            dim=1)[0]

        # ==================================================================
        fc1_layer_name = name + ".ffn.up_proj"

        smoother = smooth_gemm(module.ffn.up_proj.weight,
                               scales[fc1_layer_name]["x"],
                               module.norm_2.weight, module.norm_2.bias, alpha)

        scales[fc1_layer_name]["x"] = scales[fc1_layer_name]["x"] / smoother
        scales[fc1_layer_name]["w"] = module.ffn.up_proj.weight.abs().max(
            dim=1)[0]

        # ==================================================================
        layer_name = name + ".ffn.down_proj"
        smoother = smooth_gemm(module.ffn.down_proj.weight,
                               scales[layer_name]["x"], None, None, alpha)
        mpt_smoother[layer_name] = smoother.float()
        scales[layer_name]["x"] = scales[layer_name]["x"] / smoother
        scales[layer_name]["w"] = module.ffn.down_proj.weight.abs().max(
            dim=1)[0]


def hf_mpt_converter(args: ProgArgs) -> None:
    """Convert an MPT checkpoint to a FasterTransformer compatible format.
    """
    infer_tp = args.tensor_parallelism
    saved_dir = Path(args.out_dir) / f"{infer_tp}-gpu"
    saved_dir.mkdir(parents=True, exist_ok=True)

    torch_data_type = str_dtype_to_torch(args.storage_type)

    model = transformers.AutoModelForCausalLM.from_pretrained(
        args.in_file,
        trust_remote_code=True,
        torch_dtype=torch_data_type,
        device_map="auto")

    tokenizer = transformers.AutoTokenizer.from_pretrained(
        args.in_file, trust_remote_code=True)

    if args.load_model_on_cpu:
        model = model.cpu()
        torch.cuda.empty_cache()

    act_range = {}
    mpt_qkv_para = {}
    # smoother for inputs of attn.out_proj and ffn.down_proj
    mpt_smoother = {}
    if args.smoothquant is not None or args.calibrate_kv_cache:
        os.environ["TOKENIZERS_PARALLELISM"] = os.environ.get(
            "TOKENIZERS_PARALLELISM", "false")
        dataset = load_dataset("ccdv/cnn_dailymail",
                               '3.0.0',
                               cache_dir=args.dataset_cache_dir)
        act_range = capture_activation_range(model, tokenizer, dataset)
        if args.smoothquant is not None:
            smooth_mpt_model(model, act_range, args.smoothquant, mpt_qkv_para,
                             mpt_smoother)

    hf_config = vars(model.config)
    config = configparser.ConfigParser()
    config['gpt'] = {}
    try:
        config['gpt']['model_name'] = 'mpt' if hf_config[
            '_name_or_path'] == '' else hf_config['_name_or_path']
        config['gpt']['n_head'] = str(hf_config['n_heads'])
        n_embd = hf_config['d_model']
        config['gpt']['n_embd'] = str(n_embd)
        # config['gpt']['size_per_head'] = str(n_embd // hf_config['n_heads'])
        config['gpt']['n_inner'] = str(n_embd * hf_config['expansion_ratio'])
        config['gpt']['n_positions'] = str(hf_config['max_seq_len'])
        config['gpt']['n_layer'] = str(hf_config['n_layers'])
        config['gpt']['vocab_size'] = str(hf_config['vocab_size'])
        config['gpt']['bos_token_id'] = str(
            hf_config['bos_token_id']
        ) if hf_config['bos_token_id'] != None else str(tokenizer.bos_token_id)
        config['gpt']['eos_token_id'] = str(
            hf_config['eos_token_id']
        ) if hf_config['eos_token_id'] != None else str(tokenizer.eos_token_id)
        config['gpt'][
            'storage_dtype'] = args.storage_type  # == 'fp32' else 'float16'
        config['gpt']['tensor_parallelism'] = str(args.tensor_parallelism)
        config['gpt']['activation_function'] = str("gelu")
        config['gpt']['calibrate_kv_cache'] = 'False'
        config['gpt']['smoothquant'] = str(args.smoothquant)
        # nn.LayerNorm default eps is 1e-5
        config['gpt']['layer_norm_epsilon'] = str(1e-5)
        if hf_config['attn_config']['alibi']:
            config['gpt']['position_embedding_type'] = str("alibi")
            # config['gpt']['has_positional_encoding'] = str(False)
            # config['gpt']['use_attention_linear_bias'] = str(True)
        if hf_config['attn_config']['clip_qkv'] and not args.force:
            raise RuntimeError(
                'clip_qkv is enabled for this MPT model. This may not work as expected in FT. Use --force to force a conversion.'
            )
        if hf_config['attn_config']['qk_ln'] and not args.force:
            raise RuntimeError(
                'qk_ln is enabled for this MPT model. This may not work as expected in FT. Use --force to force a conversion.'
            )
        if 'kv_n_heads' in hf_config['attn_config']:
            config['gpt']['n_kv_head'] = str(
                hf_config['attn_config']['kv_n_heads'])

        if 'no_bias' in hf_config and hf_config['no_bias']:
            config['gpt']['bias'] = str(False)

        with open(os.path.join(saved_dir, 'config.ini'), 'w') as configfile:
            config.write(configfile)
    except:
        print(f'Failed to save the config in config.ini.')
        raise

    multi_query_mode = True if 'kv_n_heads' in hf_config[
        'attn_config'] else False

    global_trt_llm_weights = [
        "model.wpe",
        "model.wte",
        "model.final_layernorm.weight",
        "model.final_layernorm.bias",
        "model.lm_head.weight",
    ]

    int8_outputs = None
    if args.calibrate_kv_cache:
        int8_outputs = "kv_cache_only"
    if args.smoothquant is not None:
        int8_outputs = "all"

    starmap_args = []
    for name, param in model.named_parameters():
        if "weight" not in name and "bias" not in name:
            continue
        trt_llm_name = mpt_to_trt_llm_name(name)

        if args.convert_model_on_cpu:
            param = param.cpu()

        if name.replace(".weight", "") in mpt_smoother.keys():
            smoother = mpt_smoother[name.replace(".weight", "")]
            starmap_args.append(
                (0, saved_dir, infer_tp,
                 f"{trt_llm_name}.smoother".replace(".weight", ""),
                 smoother.to(torch.float32), torch.float32, None, {
                     "int8_outputs": int8_outputs
                 }))

        param = transpose_weights(trt_llm_name, param)

        if trt_llm_name in global_trt_llm_weights:
            torch_to_numpy(param.to(torch_data_type).cpu()).tofile(
                saved_dir / f"{trt_llm_name}.bin")
            if 'final_layernorm.weight' in trt_llm_name:
                write_zero_bias('final_layernorm.weight', saved_dir,
                                param.shape[-1], torch_data_type)
        else:
            local_dim = model.transformer.blocks[0].attn.d_model \
                if multi_query_mode else None
            starmap_args.append(
                (0, saved_dir, infer_tp, trt_llm_name,
                 param.to(torch_data_type).detach().cpu(), torch_data_type,
                 act_range.get(name.replace(".weight", "")), {
                     "int8_outputs": int8_outputs,
                     "no_bias": hf_config["no_bias"],
                     "multi_query_mode": multi_query_mode,
                     "local_dim": local_dim
                 }))

    starmap_args = tqdm(starmap_args, desc="saving weights")
    if args.processes > 1:
        with multiprocessing.Pool(args.processes) as pool:
            pool.starmap(split_and_save_weight, starmap_args)
    else:
        # simpler for debug situations
        for starmap_arg in starmap_args:
            split_and_save_weight(*starmap_arg)


def run_conversion(args: ProgArgs):
    if args.processes > 1 and platform.system() == "Windows":
        print(
            "Resetting processes to 1 because multi-process on Windows is not implemented."
        )
        args = dataclasses.replace(args, processes=1)

    print("\n=============== Arguments ===============")
    for key, value in vars(args).items():
        print(f"{key}: {value}")
    print("========================================")
    hf_mpt_converter(args)


if __name__ == "__main__":
    torch.multiprocessing.set_start_method("spawn")
    run_conversion(ProgArgs.parse())<|MERGE_RESOLUTION|>--- conflicted
+++ resolved
@@ -134,106 +134,6 @@
             param = param.transpose(0, 1)
     return param
 
-<<<<<<< HEAD
-    Returns:
-        None: Writes to a file in `out_dir`. File name is based on the `tensor_name`
-    """
-    if tensor_name.find('input_layernorm.weight') != -1 or tensor_name.find('input_layernorm.bias') != -1 or \
-        tensor_name.find('attention.dense.bias') != -1 or tensor_name.find('post_attention_layernorm.weight') != -1 or \
-        tensor_name.find('post_attention_layernorm.bias') != -1 or tensor_name.find('mlp.dense_4h_to_h.bias') != -1 or \
-        tensor_name.find('final_layernorm.weight') != -1 or tensor_name.find('final_layernorm.bias') != -1:
-
-        save_path = os.path.join(out_dir, f'model.{tensor_name}.bin')
-        data.tofile(save_path)
-        if 'weight' in tensor_name and config['no_bias']:
-            write_zero_bias(tensor_name, save_path, data.shape[-1], data_type)
-
-    elif tensor_name.find('attention.dense.weight') != -1:
-        assert data.shape == (
-            config['d_model'],
-            config['d_model']), f'unexpected dim for {tensor_name}'
-        # nn.Linear weights are transposed
-        data = data.T
-        split_vals = np.split(data, tensor_parallelism, axis=0)
-        for j in range(tensor_parallelism):
-            save_path = os.path.join(out_dir, f'model.{tensor_name}.{j}.bin')
-            split_vals[j].tofile(save_path)
-
-    elif tensor_name.find('mlp.dense_4h_to_h.weight') != -1:
-        assert data.shape == (
-            config['d_model'], config['expansion_ratio'] *
-            config['d_model']), f'unexpected dim for {tensor_name}'
-        # nn.Linear weights are transposed
-        data = data.T
-        split_vals = np.split(data, tensor_parallelism, axis=0)
-        for j in range(tensor_parallelism):
-            save_path = os.path.join(out_dir, f'model.{tensor_name}.{j}.bin')
-            split_vals[j].tofile(save_path)
-
-    elif tensor_name.find('mlp.dense_h_to_4h.weight') != -1:
-        assert data.shape == (
-            config['expansion_ratio'] * config['d_model'],
-            config['d_model']), f'unexpected dim for {tensor_name}'
-        # nn.Linear weights are transposed
-        data = data.T
-
-        split_vals = np.split(data, tensor_parallelism, axis=-1)
-        for j in range(tensor_parallelism):
-            save_path = os.path.join(out_dir, f'model.{tensor_name}.{j}.bin')
-            split_vals[j].tofile(save_path)
-
-    elif tensor_name.find('mlp.dense_h_to_4h.bias') != -1:
-        assert data.shape == (
-            config['expansion_ratio'] *
-            config['d_model'], ), f'unexpected dim for {tensor_name}'
-        split_vals = np.split(data, tensor_parallelism, axis=-1)
-        for j in range(tensor_parallelism):
-            save_path = os.path.join(out_dir, f'model.{tensor_name}.{j}.bin')
-            split_vals[j].tofile(save_path)
-
-    elif tensor_name.find('attention.query_key_value.bias') != -1:
-        assert data.shape == (
-            3 * config['d_model'], ), f'unexpected dim for {tensor_name}'
-
-        data = data.reshape(3, config['d_model'])
-
-        split_vals = np.split(data, tensor_parallelism, axis=-1)
-
-        for j in range(tensor_parallelism):
-            save_path = os.path.join(out_dir, f'model.{tensor_name}.{j}.bin')
-            split_vals[j].tofile(save_path)
-
-    elif tensor_name.find('attention.query_key_value.weight') != -1:
-        if 'kv_n_heads' in config['attn_config']:
-            # Multi-query or grouped query attention
-            head_dim = config['d_model'] // config['n_heads']
-            assert data.shape == (
-                config['d_model'] +
-                2 * config['attn_config']['kv_n_heads'] * head_dim,
-                config['d_model']), f'unexpected dim for {tensor_name}'
-            # nn.Linear weights are transposed
-            data = data.T
-            w_q, w_k, w_v = np.split(data, [
-                config['d_model'], config['d_model'] +
-                (config['attn_config']['kv_n_heads'] * head_dim)
-            ],
-                                     axis=-1)
-            w_q_split = np.split(w_q, tensor_parallelism, axis=-1)
-            w_k_split = np.split(w_k, tensor_parallelism, axis=-1)
-            w_v_split = np.split(w_v, tensor_parallelism, axis=-1)
-            split_vals = [
-                np.concatenate((w_q_split[i], w_k_split[i], w_v_split[i]),
-                               axis=-1) for i in range(tensor_parallelism)
-            ]
-        else:
-            # Multi-head attention
-            assert data.shape == (3 * config['d_model'], config['d_model'])
-            # nn.Linear weights are transposed
-            data = data.T
-            data = data.reshape(config['d_model'], 3, config['d_model'])
-            split_vals = np.split(data, tensor_parallelism, axis=-1)
-=======
->>>>>>> a75618df
 
 def mpt_to_trt_llm_name(orig_name):
     global_weights = {
