import argparse
import copy
import functools
import json
import os
import time
import traceback
from collections import defaultdict
from concurrent.futures import ThreadPoolExecutor, as_completed
from typing import Dict, Optional

import numpy as np
import safetensors
import torch
import torch.nn as nn
from tqdm import tqdm
from transformers import AutoTokenizer, MptConfig, MptForCausalLM
from transformers.pytorch_utils import Conv1D

import tensorrt_llm
from tensorrt_llm.mapping import Mapping
from tensorrt_llm.models.convert_utils import (generate_int8, get_weight,
                                               load_calib_dataset, smooth_gemm,
                                               split)
from tensorrt_llm.quantization import QuantAlgo


def parse_arguments():
    parser = argparse.ArgumentParser()
    parser.add_argument('--model_dir', type=str, default=None)
    parser.add_argument('--tp_size',
                        type=int,
                        default=1,
                        help='N-way tensor parallelism size')
    parser.add_argument('--pp_size',
                        type=int,
                        default=1,
                        help='N-way pipeline parallelism size')
    parser.add_argument('--dtype',
                        type=str,
                        default='float16',
                        choices=['float32', 'bfloat16', 'float16'])
    parser.add_argument('--logits_dtype',
                        type=str,
                        default='float32',
                        choices=['float16', 'float32'])
    parser.add_argument(
        '--use_parallel_embedding',
        action="store_true",
        default=False,
        help=
        'By default embedding parallelism is disabled. By setting this flag, embedding parallelism is enabled'
    )
    parser.add_argument(
        '--embedding_sharding_dim',
        type=int,
        default=0,
        choices=[0, 1],
        help=
        'By default the embedding lookup table is sharded along vocab dimension (embedding_sharding_dim=0). '
        'To shard it along hidden dimension, set embedding_sharding_dim=1'
        'Note: embedding sharing is only enabled when embedding_sharding_dim = 0'
    )

    parser.add_argument(
        '--calib_dataset',
        type=str,
        default='ccdv/cnn_dailymail',
        help=
        "The huggingface dataset name or the local directory of the dataset for calibration."
    )
    parser.add_argument(
        "--calibrate_kv_cache",
        "-kv",
        action="store_true",
        help=
        "Generate scaling factors for KV cache. Used for storing KV cache in int8."
    )
    parser.add_argument(
        '--per_channel',
        default=False,
        action="store_true",
        help=
        'By default, we use a single static scaling factor for the GEMM\'s result. '
        'per_channel instead uses a different static scaling factor for each channel. '
        'The latter is usually more accurate, but a little slower.')
    parser.add_argument(
        '--per_token',
        default=False,
        action="store_true",
        help=
        'By default, we use a single static scaling factor to scale activations in the int8 range. '
        'per_token chooses at run time, and for each token, a custom scaling factor. '
        'The latter is usually more accurate, but a little slower.')
    parser.add_argument(
        "--smoothquant",
        "-sq",
        type=float,
        default=None,
        help="Set the α parameter (see https://arxiv.org/pdf/2211.10438.pdf)"
        " to Smoothquant the model, and output int8 weights."
        " A good first try is 0.5. Must be in [0, 1]")
    parser.add_argument("--dataset_cache_dir",
                        type=str,
                        default=None,
                        help="cache dir to load the hugging face dataset")
    parser.add_argument(
        '--use_weight_only',
        default=False,
        action="store_true",
        help='Quantize weights for the various GEMMs to INT4/INT8.'
        'See --weight_only_precision to set the precision')
    parser.add_argument(
        '--weight_only_precision',
        const='int8',
        type=str,
        nargs='?',
        default='int8',
        choices=['int8', 'int4'],
        help=
        'Define the precision for the weights when using weight-only quantization.'
        'You must also use --use_weight_only for that argument to have an impact.'
    )
    parser.add_argument('--output_dir',
                        type=str,
                        default='tllm_checkpoint',
                        help='The path to save the TensorRT-LLM checkpoint')
    parser.add_argument(
        '--workers',
        type=int,
        default=1,
        help='The number of workers for converting checkpoint in parallel')
    args = parser.parse_args()

    return args


@torch.no_grad()
def capture_activation_range(model,
                             tokenizer,
                             dataset,
                             num_samples=1,
                             seq_len=512):
    model.eval()
    device = next(model.parameters()).device
    act_scales = defaultdict(lambda: {"x": None, "y": None, "w": None})

    tokenizer.pad_token = tokenizer.eos_token

    def stat_tensor(name, tensor, act_scales, key):
        hidden_dim = tensor.shape[-1]
        tensor = tensor.view(-1, hidden_dim).abs().detach()
        comming_max = torch.max(tensor, dim=0)[0].float()

        if act_scales[name][key] is None:
            act_scales[name][key] = comming_max
        else:
            act_scales[name][key] = torch.max(act_scales[name][key],
                                              comming_max)

    def stat_input_hook(m, x, y, name):
        if isinstance(x, tuple):
            x = x[0]
        stat_tensor(name, x, act_scales, "x")
        stat_tensor(name, y, act_scales, "y")

        if act_scales[name]["w"] is None:
            act_scales[name]["w"] = m.weight.abs().clip(
                1e-8, None).max(dim=1)[0].float()

    hooks = []
    for name, m in model.named_modules():
        if isinstance(m, nn.Linear) or isinstance(m, Conv1D):
            hooks.append(
                m.register_forward_hook(
                    functools.partial(stat_input_hook, name=name)))

    for i in tqdm(range(num_samples), desc="calibrating model"):
        datapoint = dataset[i:i + 1]
        line = copy.copy(datapoint)
        line[0] = line[0] + ' TL;DR: '
        line[0] = line[0].strip()
        line[0] = line[0].replace(" n't", "n't")
        input_ids = tokenizer(line,
                              return_tensors="pt",
                              max_length=seq_len,
                              padding=True,
                              truncation=True).input_ids.to(device)
        model(input_ids)

    for h in hooks:
        h.remove()

    return act_scales


@torch.no_grad()
def smooth_mpt_model(model, scales, alpha, mpt_qkv_para, mpt_smoother):
    # Smooth the activation and weights with smoother = $\diag{s}$
    for name, module in model.named_modules():
        if not isinstance(module, type(model.transformer.blocks[0])):
            continue
        # qkv_proj
        layer_name_qkv = name + ".attn.Wqkv"
        weight = module.attn.Wqkv.weight
        smoother = smooth_gemm(weight, scales[layer_name_qkv]["x"],
                               module.norm_1.weight, module.norm_1.bias, alpha)
        scales[layer_name_qkv]["x"] = scales[layer_name_qkv]["x"] / smoother
        scales[layer_name_qkv]["w"] = weight.abs().max(dim=1)[0]
        # see transpose_weights function
        mpt_qkv_para[layer_name_qkv] = weight.transpose(0, 1)

        # =================================================================
        layer_name = name + ".attn.out_proj"
        smoother = smooth_gemm(module.attn.out_proj.weight,
                               scales[layer_name]["x"], None, None, alpha)
        mpt_smoother[layer_name] = smoother.float()

        scales[layer_name]["x"] = scales[layer_name]["x"] / smoother
        scales[layer_name]["w"] = module.attn.out_proj.weight.abs().max(
            dim=1)[0]

        # ==================================================================
        fc1_layer_name = name + ".ffn.up_proj"

        smoother = smooth_gemm(module.ffn.up_proj.weight,
                               scales[fc1_layer_name]["x"],
                               module.norm_2.weight, module.norm_2.bias, alpha)

        scales[fc1_layer_name]["x"] = scales[fc1_layer_name]["x"] / smoother
        scales[fc1_layer_name]["w"] = module.ffn.up_proj.weight.abs().max(
            dim=1)[0]

        # ==================================================================
        layer_name = name + ".ffn.down_proj"
        smoother = smooth_gemm(module.ffn.down_proj.weight,
                               scales[layer_name]["x"], None, None, alpha)
        mpt_smoother[layer_name] = smoother.float()
        scales[layer_name]["x"] = scales[layer_name]["x"] / smoother
        scales[layer_name]["w"] = module.ffn.down_proj.weight.abs().max(
            dim=1)[0]


def get_tllm_linear_sq_weight(vals,
                              prefix,
                              shape,
                              tensor_parallel,
                              is_qkv=False,
                              per_token=False,
                              per_channel=False,
                              last_prefix=None,
                              bias=None,
                              smoother_value=None,
                              smoother_shape=None,
                              rank=0,
                              cat_dim=0,
                              multi_query_mode=False):
    results = {}

    def multi_query_split(data, local_dim, head_size, tp_size, cur_rank):
        q, k, v = np.split(data, [local_dim, local_dim + head_size], axis=-1)
        q_split = np.split(q, tp_size, axis=-1)
        k_split = np.split(k, tp_size, axis=-1)
        v_split = np.split(v, tp_size, axis=-1)
        return [
            np.concatenate((q_split[ii], k_split[ii], v_split[ii]), axis=-1)
            for ii in range(tp_size)
        ][cur_rank]

    col_shape = shape if (is_qkv or per_channel) else [1, 1]

    if per_token:
        if per_channel:
            original_weights = np.array(vals["weight.int8.col"])
        else:
            original_weights = np.array(vals["weight.int8"])
        local_dim = original_weights.shape[0]
        head_size = (original_weights.shape[1] - local_dim) // 2

        if multi_query_mode:
            cur_weights = multi_query_split(original_weights, local_dim,
                                            head_size, tensor_parallel, rank)
        else:
            cur_weights = np.split(original_weights,
                                   tensor_parallel,
                                   axis=cat_dim)[rank]
        if is_qkv:
            hidden_dim = cur_weights.shape[0]
            cur_weights = cur_weights.reshape(hidden_dim, -1)
        results[prefix +
                'weight'] = torch.from_numpy(cur_weights).t().contiguous()
        if smoother_value is None:
            results[last_prefix] = torch.from_numpy(
                np.array([1.0], dtype=np.float32))

        if per_channel:
            cur_per_channel_value = vals["scale_w_quant_orig.col"]
            if smoother_value is None:
                if multi_query_mode:
                    cur_per_channel_value = multi_query_split(
                        vals["scale_w_quant_orig.col"], local_dim, head_size,
                        tensor_parallel, rank)
                else:
                    cur_per_channel_value = np.split(
                        vals["scale_w_quant_orig.col"],
                        tensor_parallel,
                        axis=cat_dim)[rank]
        else:
            cur_per_channel_value = vals["scale_w_quant_orig"]
            if is_qkv:
                if multi_query_mode:
                    cur_per_channel_value = multi_query_split(
                        vals["scale_w_quant_orig"], local_dim, head_size,
                        tensor_parallel, rank)
                else:
                    cur_per_channel_value = np.split(vals["scale_w_quant_orig"],
                                                     tensor_parallel,
                                                     axis=cat_dim)[rank]

        results[prefix + 'per_channel_scale'] = torch.from_numpy(
            np.array(cur_per_channel_value,
                     dtype=np.float32).reshape(col_shape)).contiguous()
    else:
        if per_channel:
            original_weights = np.array(vals["weight.int8.col"])
        else:
            original_weights = np.array(vals["weight.int8"])
        local_dim = original_weights.shape[0]
        head_size = (original_weights.shape[1] - local_dim) // 2

        if multi_query_mode:
            cur_weights = multi_query_split(original_weights, local_dim,
                                            head_size, tensor_parallel, rank)
        else:
            cur_weights = np.split(original_weights,
                                   tensor_parallel,
                                   axis=cat_dim)[rank]
        if is_qkv:
            hidden_dim = cur_weights.shape[0]
            cur_weights = cur_weights.reshape(hidden_dim, -1)
        results[prefix +
                'weight'] = torch.from_numpy(cur_weights).t().contiguous()

        if per_channel:
            cur_per_channel_value = vals["scale_y_accum_quant.col"]
            if smoother_value is None:
                if multi_query_mode:
                    cur_per_channel_value = multi_query_split(
                        vals["scale_y_accum_quant.col"], local_dim, head_size,
                        tensor_parallel, rank)
                else:
                    cur_per_channel_value = np.split(
                        vals["scale_y_accum_quant.col"],
                        tensor_parallel,
                        axis=cat_dim)[rank]
        else:
            cur_per_channel_value = vals["scale_y_accum_quant"]
            # QKV is always per_channel
            if is_qkv:
                if multi_query_mode:
                    cur_per_channel_value = multi_query_split(
                        vals["scale_y_accum_quant"], local_dim, head_size,
                        tensor_parallel, rank)
                else:
                    cur_per_channel_value = np.split(
                        vals["scale_y_accum_quant"],
                        tensor_parallel,
                        axis=cat_dim)[rank]

        results[prefix + 'per_channel_scale'] = torch.from_numpy(
            np.array([cur_per_channel_value],
                     dtype=np.float32).reshape(col_shape)).contiguous()

        results[last_prefix] = torch.from_numpy(
            np.array([vals['scale_x_orig_quant']],
                     dtype=np.float32)).contiguous()

        results[prefix + 'act_scale'] = torch.from_numpy(
            np.array([[vals["scale_y_quant_orig"]]],
                     dtype=np.float32)).contiguous()

    if smoother_value is not None:
        cur_smoother_value = np.split(smoother_value,
                                      tensor_parallel,
                                      axis=cat_dim)[rank]
        results[prefix + 'smoother'] = cur_smoother_value.reshape(
            smoother_shape).contiguous().to(torch.float32)

    if bias is not None:
        results[prefix + 'bias'] = bias

    return results


def split_qkv_tp(qkv, n_head, n_kv_heads, n_hidden, tensor_parallel, rank):
    """
    Splits the QKV matrix according to tensor parallelism
    """
    kv_head_size = n_kv_heads * (n_hidden // n_head)
    q, k, v = torch.split(qkv, [n_hidden, kv_head_size, kv_head_size], dim=0)
    q = split(q, tensor_parallel, rank, dim=0)
    k = split(k, tensor_parallel, rank, dim=0)
    v = split(v, tensor_parallel, rank, dim=0)
    return torch.concatenate([q, k, v], dim=0).contiguous()


def split_matrix(weight: torch.Tensor, tp_size: int, rank: int,
                 dim: int) -> torch.Tensor:
    return split(weight, tp_size, rank, dim=dim)


def get_tllm_linear_weight(
    weight: torch.Tensor,
    prefix: str,
    bias: Optional[torch.Tensor] = None,
    use_weight_only: bool = False,
    plugin_weight_only_quant_type: torch.dtype = torch.int8
) -> Dict[str, torch.Tensor]:
    results = {}
    if use_weight_only:
        v = weight.t().contiguous()
        processed_torch_weights, torch_weight_scales = \
            torch.ops.trtllm.symmetric_quantize_last_axis_of_batched_matrix(
                v, plugin_weight_only_quant_type)
        results[f'{prefix}.weight'] = processed_torch_weights
        results[f'{prefix}.per_channel_scale'] = torch_weight_scales
    else:
        results[f'{prefix}.weight'] = weight.contiguous()

    if bias is not None:
        results[f'{prefix}.bias'] = bias

    return results


def get_tllm_param(
    param: torch.Tensor,
    name: str,
    use_weight_only: bool = False,
    plugin_weight_only_quant_type: torch.dtype = torch.int8
) -> Dict[str, torch.Tensor]:
    results = {}
    if name.endswith('.weight') and use_weight_only:
        v = param.t().contiguous()
        processed_torch_weights, torch_weight_scales = \
            torch.ops.trtllm.symmetric_quantize_last_axis_of_batched_matrix(
                v, plugin_weight_only_quant_type)
        results[name] = processed_torch_weights
        results[name.replace('weight',
                             'per_channel_scale')] = torch_weight_scales
    else:
        results[name] = param

    return results


def convert_hf_mpt_legacy(hf_model,
                          hf_config,
                          mapping,
                          rank=0,
                          dtype='float32',
                          use_parallel_embedding: bool = False,
                          sharding_dim: int = 0,
                          use_weight_only=False,
                          plugin_weight_only_quant_type='int8',
                          use_smooth_quant=False,
                          per_channel=False,
                          per_token=False,
                          int8_kv_cache=False,
                          act_range=[],
                          qkv_para=[],
                          smoother=[]):
    weights = {}
    tik = time.time()
    tensor_parallel = mapping.tp_size
    model_params = dict(hf_model.named_parameters())
    dtype = getattr(torch, dtype)
    num_attention_heads = hf_model.config.n_heads
    hidden_size = hf_model.config.d_model
    vocab_size = hf_model.config.vocab_size
    num_key_value_heads = hf_config.attn_config['kv_n_heads'] if 'kv_n_heads' in hf_config.attn_config \
        else hf_config.n_heads
    multi_query_mode = (num_key_value_heads != num_attention_heads)

    for l in range(hf_model.config.n_layers):
        prefix = f'transformer.blocks.{l}.'
        tllm_prex = f'transformer.layers.{l}.'

        # attn.Wqkv -> attention.qkv
        qkv_weight = get_weight(model_params, prefix + 'attn.Wqkv', dtype)

        if use_smooth_quant:
            qkv_out_dim = qkv_weight.shape[0]
            qkv_weight = qkv_weight.t().numpy()
            if not multi_query_mode:
                qkv_weight = qkv_weight.reshape(hidden_size, 3, hidden_size)
            int8_weights = generate_int8(qkv_weight,
                                         act_range.get(prefix + 'attn.Wqkv'),
                                         is_qkv=True,
                                         multi_query_mode=multi_query_mode)
            weights.update(
                get_tllm_linear_sq_weight(int8_weights,
                                          tllm_prex + 'attention.qkv.',
                                          [1, qkv_out_dim // tensor_parallel],
                                          tensor_parallel,
                                          is_qkv=True,
                                          per_token=per_token,
                                          per_channel=per_channel,
                                          last_prefix=tllm_prex +
                                          'input_layernorm.scale_to_int',
                                          smoother_value=None,
                                          smoother_shape=None,
                                          rank=rank,
                                          cat_dim=-1,
                                          multi_query_mode=multi_query_mode))
        else:
            qkv_weight = split_qkv_tp(qkv_weight, num_attention_heads,
                                      num_key_value_heads, hidden_size,
                                      mapping.tp_size, mapping.tp_rank)
            weights.update(
                get_tllm_linear_weight(qkv_weight, tllm_prex + 'attention.qkv',
                                       None, use_weight_only,
                                       plugin_weight_only_quant_type))

        if int8_kv_cache:
            qkv_weight = get_weight(model_params, prefix + 'attn.Wqkv', dtype)
            qkv_weight = qkv_weight.t().numpy()
            if not multi_query_mode:
                qkv_weight = qkv_weight.reshape(hidden_size, 3, hidden_size)
            int8_weights = generate_int8(qkv_weight,
                                         act_range.get(prefix + 'attn.Wqkv'),
                                         is_qkv=True,
                                         multi_query_mode=multi_query_mode)
            weights[tllm_prex +
                    'attention.kv_cache_scaling_factor'] = torch.from_numpy(
                        np.array([int8_weights['scale_y_quant_orig']],
                                 dtype=np.float32)).contiguous()

        # attn.out_proj -> attention.dense
        attn_dense_weight = get_weight(model_params, prefix + 'attn.out_proj',
                                       dtype)
        if use_smooth_quant:
            attn_dense_weight = attn_dense_weight.t().numpy()
            int8_weights = generate_int8(
                attn_dense_weight, act_range.get(prefix + 'attn.out_proj'))
            weights.update(
                get_tllm_linear_sq_weight(
                    int8_weights,
                    tllm_prex + 'attention.dense.', [1, hidden_size],
                    tensor_parallel,
                    is_qkv=False,
                    per_token=per_token,
                    per_channel=per_channel,
                    last_prefix=tllm_prex +
                    'attention.quantization_scaling_factor',
                    smoother_value=smoother[(prefix + 'attn.out_proj')],
                    smoother_shape=[1, hidden_size // tensor_parallel],
                    rank=rank,
                    cat_dim=0))
        else:
            attn_dense_w = split_matrix(attn_dense_weight,
                                        mapping.tp_size,
                                        mapping.tp_rank,
                                        dim=1)
            weights.update(
                get_tllm_linear_weight(attn_dense_w,
                                       tllm_prex + 'attention.dense', None,
                                       use_weight_only,
                                       plugin_weight_only_quant_type))

        # ffn.up_proj -> mlp.fc
        mlp_fc_weight = get_weight(model_params, prefix + 'ffn.up_proj', dtype)
        if use_smooth_quant:
            mlp_fc_weight = mlp_fc_weight.t().numpy()
            int8_weights = generate_int8(mlp_fc_weight,
                                         act_range.get(prefix + 'ffn.up_proj'))
            weights.update(
                get_tllm_linear_sq_weight(
                    int8_weights,
                    tllm_prex + 'mlp.fc.',
                    [1, 4 * hidden_size // tensor_parallel],
                    tensor_parallel,
                    is_qkv=False,
                    per_token=per_token,
                    per_channel=per_channel,
                    last_prefix=tllm_prex + 'post_layernorm.scale_to_int',
                    smoother_value=None,
                    smoother_shape=None,
                    rank=rank,
                    cat_dim=-1))
        else:
            mlp_fc_weight = split_matrix(mlp_fc_weight,
                                         mapping.tp_size,
                                         mapping.tp_rank,
                                         dim=0)
            weights.update(
                get_tllm_linear_weight(mlp_fc_weight, tllm_prex + 'mlp.fc',
                                       None, use_weight_only,
                                       plugin_weight_only_quant_type))

        # ffn.down_proj -> mlp.proj
        mlp_proj_weight = get_weight(model_params, prefix + 'ffn.down_proj',
                                     dtype)
        if use_smooth_quant:
            mlp_proj_weight = mlp_proj_weight.t().numpy()
            int8_weights = generate_int8(
                mlp_proj_weight, act_range.get(prefix + 'ffn.down_proj'))
            weights.update(
                get_tllm_linear_sq_weight(
                    int8_weights,
                    tllm_prex + 'mlp.proj.', [1, hidden_size],
                    tensor_parallel,
                    is_qkv=False,
                    per_token=per_token,
                    per_channel=per_channel,
                    last_prefix=tllm_prex + 'mlp.quantization_scaling_factor',
                    smoother_value=smoother[prefix + 'ffn.down_proj'],
                    smoother_shape=[1, 4 * hidden_size // tensor_parallel],
                    rank=rank,
                    cat_dim=0))
        else:
            mlp_proj_weight = split_matrix(mlp_proj_weight,
                                           mapping.tp_size,
                                           mapping.tp_rank,
                                           dim=1)
            weights.update(
                get_tllm_linear_weight(mlp_proj_weight, tllm_prex + 'mlp.proj',
                                       None, use_weight_only,
                                       plugin_weight_only_quant_type))

        # input layer_norm
        input_ln_weight = get_weight(model_params, prefix + 'norm_1', dtype)
        weights[tllm_prex + 'input_layernorm.weight'] = input_ln_weight

        # post layer_norm
        post_ln_weight = get_weight(model_params, prefix + 'norm_2', dtype)
        weights[tllm_prex + 'post_layernorm.weight'] = post_ln_weight

    embed_w = get_weight(model_params, 'transformer.wte', dtype)
    if mapping.is_first_pp_rank():
        # Embedding
        if not use_parallel_embedding:
            weights['transformer.vocab_embedding.weight'] = embed_w
        else:
            if sharding_dim == 0:
                assert vocab_size % mapping.tp_size == 0
            else:
                assert hidden_size % mapping.tp_size == 0
            weights['transformer.vocab_embedding.weight'] = split_matrix(
                embed_w, mapping.tp_size, mapping.tp_rank, sharding_dim)
    if mapping.is_last_pp_rank():
        # lm_head weight and bias
        weights['lm_head.weight'] = split_matrix(embed_w.clone(),
                                                 mapping.tp_size,
                                                 mapping.tp_rank,
                                                 dim=0)
        ln_f_w = get_weight(model_params, 'transformer.norm_f', dtype)
        # ln_f weight and bias
        weights['transformer.ln_f.weight'] = ln_f_w

    tok = time.time()
    t = time.strftime('%H:%M:%S', time.gmtime(tok - tik))
    print(f'Weights loaded. Total time: {t}')
    return weights


def convert_hf_mpt(hf_model: MptForCausalLM,
                   hf_config: MptConfig,
                   mapping: Mapping,
                   dtype: str = 'float32',
                   use_parallel_embedding: bool = False,
                   sharding_dim: int = 0,
                   use_weight_only: bool = False,
                   plugin_weight_only_quant_type: torch.dtype = torch.int8):

    weights = {}
    tik = time.time()

    model_params = dict(hf_model.named_parameters())
    dtype = getattr(torch, dtype)
    num_hidden_layers = hf_config.n_layers
    num_head = hf_config.n_heads
    num_kv_heads = getattr(hf_config.attn_config, 'kv_n_heads',
                           hf_config.n_heads)
    hidden_size = hf_config.d_model
    vocab_size = hf_config.vocab_size

    layers_range = mapping.pp_layers(num_hidden_layers)
    for l in layers_range:
        prefix = f'transformer.blocks.{l}'
        tllm_prex = f'transformer.layers.{l-layers_range[0]}'
        # Attention QKV (no bias)
        qkv_w, qkv_b = get_weight_and_bias(model_params, f'{prefix}.attn.Wqkv', dtype)
        qkv_w = split_qkv_tp(qkv_w, num_head, num_kv_heads, hidden_size,
                             mapping.tp_size, mapping.tp_rank)
        weights.update(
            get_tllm_linear_weight(qkv_w, f'{tllm_prex}.attention.qkv', qkv_b,
                                   use_weight_only,
                                   plugin_weight_only_quant_type))
        # Attention dense (no bias)
        attn_dense_weight, attn_dense_bias = get_weight_and_bias(model_params, f'{prefix}.attn.out_proj',
                                       dtype)
        attn_dense_w = split_matrix(attn_dense_weight,
                                    mapping.tp_size,
                                    mapping.tp_rank,
                                    dim=1)
        weights.update(
            get_tllm_linear_weight(attn_dense_w, f'{tllm_prex}.attention.dense',
                                   attn_dense_bias, use_weight_only,
                                   plugin_weight_only_quant_type))
        # MLP fc_in (no bias)
        mlp_fc_weight, mlp_fc_bias = get_weight_and_bias(model_params, f'{prefix}.ffn.up_proj', dtype)
        mlp_fc_w = split_matrix(mlp_fc_weight,
                                mapping.tp_size,
                                mapping.tp_rank,
                                dim=0)
        weights.update(
            get_tllm_linear_weight(mlp_fc_w, f'{tllm_prex}.mlp.fc', mlp_fc_bias,
                                   use_weight_only,
                                   plugin_weight_only_quant_type))
        # MLP fc_out (no bias)
        mlp_proj_weight, mlp_proj_bias = get_weight_and_bias(model_params, f'{prefix}.ffn.down_proj',
                                     dtype)
        mlp_proj_w = split_matrix(mlp_proj_weight,
                                  mapping.tp_size,
                                  mapping.tp_rank,
                                  dim=1)
        weights.update(
            get_tllm_linear_weight(mlp_proj_w, f'{tllm_prex}.mlp.proj', mlp_proj_bias,
                                   use_weight_only,
                                   plugin_weight_only_quant_type))
        # input layer_norm
        input_ln_weight, input_ln_bias = get_weight_and_bias(model_params, f'{prefix}.norm_1', dtype)
        weights[f'{tllm_prex}.input_layernorm.weight'] = input_ln_weight
        weights[f'{tllm_prex}.input_layernorm.bias'] = input_ln_bias

        # post layer_norm
        post_ln_weight, post_ln_bias = get_weight_and_bias(model_params, f'{prefix}.norm_2', dtype)
        weights[f'{tllm_prex}.post_layernorm.weight'] = post_ln_weight
        weights[f'{tllm_prex}.post_layernorm.bias'] = post_ln_bias

    embed_w = get_weight(model_params, 'transformer.wte', dtype)
    if mapping.is_first_pp_rank():
        # Embedding
        if not use_parallel_embedding:
            weights['transformer.vocab_embedding.weight'] = embed_w
        else:
            if sharding_dim == 0:
                assert vocab_size % mapping.tp_size == 0
            else:
                assert hidden_size % mapping.tp_size == 0
            weights['transformer.vocab_embedding.weight'] = split_matrix(
                embed_w, mapping.tp_size, mapping.tp_rank, sharding_dim)
    if mapping.is_last_pp_rank():
        # lm_head weight and bias
<<<<<<< HEAD
        if not share_embedding_table:
            weights['lm_head.weight'] = split_matrix(embed_w.clone(),
                                                     mapping.tp_size,
                                                     mapping.tp_rank,
                                                     dim=0)
        ln_f_w, ln_f_b = get_weight_and_bias(model_params, 'transformer.norm_f', dtype)
=======
        weights['lm_head.weight'] = split_matrix(embed_w.clone(),
                                                 mapping.tp_size,
                                                 mapping.tp_rank,
                                                 dim=0)
        ln_f_w = get_weight(model_params, 'transformer.norm_f', dtype)
>>>>>>> be178810
        # ln_f weight and bias
        weights['transformer.ln_f.weight'] = ln_f_w
        weights['transformer.ln_f.bias'] = ln_f_b

    tok = time.time()
    t = time.strftime('%H:%M:%S', time.gmtime(tok - tik))
    print(f'Weights loaded. Total time: {t}')
    return weights


if __name__ == '__main__':
    # TODO(qijun): Currently, the convert script depends on a torch op:
    # torch.ops.fastertransformer.symmetric_quantize_last_axis_of_batched_matrix,
    # which is included in tensorrt_llm Python package. Otherwise, the convert
    # script does not need to import tensorrt_llm. Will remove it after reimplementing
    # the op with PyTorch.
    print(tensorrt_llm.__version__)
    args = parse_arguments()
    world_size = args.tp_size * args.pp_size

    tik = time.time()

    if not os.path.exists(args.output_dir):
        os.makedirs(args.output_dir)
    world_size = args.tp_size * args.pp_size
    quant_algo = None
    plugin_weight_only_quant_type = None
    if args.use_weight_only and args.weight_only_precision == 'int8':
        plugin_weight_only_quant_type = torch.int8
        quant_algo = QuantAlgo.W8A16
    elif args.use_weight_only and args.weight_only_precision == 'int4':
        plugin_weight_only_quant_type = torch.quint4x2
        quant_algo = QuantAlgo.W4A16

    if args.smoothquant:
        if args.per_token and args.per_channel:
            quant_algo = QuantAlgo.W8A8_SQ_PER_CHANNEL_PER_TOKEN_PLUGIN
        elif not args.per_token and not args.per_channel:
            quant_algo = QuantAlgo.W8A8_SQ_PER_TENSOR_PLUGIN
        elif not args.per_token and args.per_channel:
            quant_algo = QuantAlgo.W8A8_SQ_PER_CHANNEL_PER_TENSOR_PLUGIN
        elif args.per_token and not args.per_channel:
            quant_algo = QuantAlgo.W8A8_SQ_PER_TENSOR_PER_TOKEN_PLUGIN

    if args.calibrate_kv_cache:
        kv_cache_quant_algo = QuantAlgo.INT8
    else:
        kv_cache_quant_algo = None

    hf_config = MptConfig.from_pretrained(args.model_dir,
                                          trust_remote_code=True)
    num_kv_heads = getattr(hf_config.attn_config, 'kv_n_heads',
                           hf_config.n_heads)
    config = {
        'architecture': hf_config.architectures[0],
        'dtype': args.dtype,
        'logits_dtype': args.logits_dtype,
        'vocab_size': hf_config.vocab_size,
        'hidden_size': hf_config.d_model,
        'intermediate_size': hf_config.d_model * 4,
        'num_hidden_layers': hf_config.n_layers,
        'num_attention_heads': hf_config.n_heads,
        'num_key_value_heads': num_kv_heads,
        'position_embedding_type': 'alibi',
        'hidden_act': 'gelu',
        'use_parallel_embedding': args.use_parallel_embedding,
        'embedding_sharding_dim': args.embedding_sharding_dim,
        'quantization': {
            'quant_algo': quant_algo,
            'kv_cache_quant_algo': kv_cache_quant_algo,
        },
        'mapping': {
            'world_size': world_size,
            'tp_size': args.tp_size,
            'pp_size': args.pp_size,
        },
        'bias': (not hf_config.no_bias),
        'clip_qkv': hf_config.attn_config.clip_qkv,
        'alibi_bias_max': hf_config.attn_config.alibi_bias_max
    }

    with open(os.path.join(args.output_dir, 'config.json'), 'w') as f:
        json.dump(config, f, indent=4)

    hf_model = MptForCausalLM.from_pretrained(args.model_dir,
                                              device_map="auto",
                                              torch_dtype=getattr(
                                                  torch, args.dtype))

    act_range = {}
    mpt_qkv_para = {}
    # smoother for inputs of self_attn.o_proj and mlp.down_proj
    mpt_smoother = {}
    if args.smoothquant is not None or args.calibrate_kv_cache:
        tokenizer = AutoTokenizer.from_pretrained(args.model_dir,
                                                  padding_side='left')
        dataset = load_calib_dataset(args.calib_dataset,
                                     cache_dir=args.dataset_cache_dir)

        act_range = capture_activation_range(hf_model, tokenizer, dataset)
        if args.smoothquant is not None:
            smooth_mpt_model(hf_model, act_range, args.smoothquant,
                             mpt_qkv_para, mpt_smoother)

    def covert_and_save(rank):
        mapping = Mapping(world_size=world_size,
                          rank=rank,
                          tp_size=args.tp_size,
                          pp_size=args.pp_size)

        if args.smoothquant is not None or args.calibrate_kv_cache:
            weights = convert_hf_mpt_legacy(
                hf_model,
                hf_config,
                mapping,
                rank,
                dtype=args.dtype,
                use_parallel_embedding=args.use_parallel_embedding,
                sharding_dim=args.embedding_sharding_dim,
                use_weight_only=args.use_weight_only,
                plugin_weight_only_quant_type=plugin_weight_only_quant_type,
                use_smooth_quant=(args.smoothquant is not None),
                per_channel=args.per_channel,
                per_token=args.per_token,
                int8_kv_cache=args.calibrate_kv_cache,
                act_range=act_range,
                qkv_para=mpt_qkv_para,
                smoother=mpt_smoother)
        else:
            weights = convert_hf_mpt(
                hf_model,
                hf_config,
                mapping,
                dtype=args.dtype,
                use_parallel_embedding=args.use_parallel_embedding,
                sharding_dim=args.embedding_sharding_dim,
                use_weight_only=args.use_weight_only,
                plugin_weight_only_quant_type=plugin_weight_only_quant_type)

        safetensors.torch.save_file(
            weights, os.path.join(args.output_dir, f'rank{rank}.safetensors'))

    if args.workers == 1:
        for rank in range(world_size):
            covert_and_save(rank)
    else:
        with ThreadPoolExecutor(max_workers=args.workers) as p:
            futures = [
                p.submit(covert_and_save, rank) for rank in range(world_size)
            ]
            exceptions = []
            for future in as_completed(futures):
                try:
                    future.result()
                except Exception as e:
                    traceback.print_exc()
                    exceptions.append(e)
            assert len(
                exceptions
            ) == 0, "Checkpoint conversion failed, please check error log."

    del hf_model
    tok = time.time()
    t = time.strftime('%H:%M:%S', time.gmtime(tok - tik))
    print(f'Total time of converting checkpoints: {t}')<|MERGE_RESOLUTION|>--- conflicted
+++ resolved
@@ -98,8 +98,8 @@
         type=float,
         default=None,
         help="Set the α parameter (see https://arxiv.org/pdf/2211.10438.pdf)"
-        " to Smoothquant the model, and output int8 weights."
-        " A good first try is 0.5. Must be in [0, 1]")
+             " to Smoothquant the model, and output int8 weights."
+             " A good first try is 0.5. Must be in [0, 1]")
     parser.add_argument("--dataset_cache_dir",
                         type=str,
                         default=None,
@@ -109,7 +109,7 @@
         default=False,
         action="store_true",
         help='Quantize weights for the various GEMMs to INT4/INT8.'
-        'See --weight_only_precision to set the precision')
+             'See --weight_only_precision to set the precision')
     parser.add_argument(
         '--weight_only_precision',
         const='int8',
@@ -410,11 +410,11 @@
 
 
 def get_tllm_linear_weight(
-    weight: torch.Tensor,
-    prefix: str,
-    bias: Optional[torch.Tensor] = None,
-    use_weight_only: bool = False,
-    plugin_weight_only_quant_type: torch.dtype = torch.int8
+        weight: torch.Tensor,
+        prefix: str,
+        bias: Optional[torch.Tensor] = None,
+        use_weight_only: bool = False,
+        plugin_weight_only_quant_type: torch.dtype = torch.int8
 ) -> Dict[str, torch.Tensor]:
     results = {}
     if use_weight_only:
@@ -434,10 +434,10 @@
 
 
 def get_tllm_param(
-    param: torch.Tensor,
-    name: str,
-    use_weight_only: bool = False,
-    plugin_weight_only_quant_type: torch.dtype = torch.int8
+        param: torch.Tensor,
+        name: str,
+        use_weight_only: bool = False,
+        plugin_weight_only_quant_type: torch.dtype = torch.int8
 ) -> Dict[str, torch.Tensor]:
     results = {}
     if name.endswith('.weight') and use_weight_only:
@@ -507,7 +507,7 @@
                                           per_token=per_token,
                                           per_channel=per_channel,
                                           last_prefix=tllm_prex +
-                                          'input_layernorm.scale_to_int',
+                                                      'input_layernorm.scale_to_int',
                                           smoother_value=None,
                                           smoother_shape=None,
                                           rank=rank,
@@ -533,8 +533,8 @@
                                          multi_query_mode=multi_query_mode)
             weights[tllm_prex +
                     'attention.kv_cache_scaling_factor'] = torch.from_numpy(
-                        np.array([int8_weights['scale_y_quant_orig']],
-                                 dtype=np.float32)).contiguous()
+                np.array([int8_weights['scale_y_quant_orig']],
+                         dtype=np.float32)).contiguous()
 
         # attn.out_proj -> attention.dense
         attn_dense_weight = get_weight(model_params, prefix + 'attn.out_proj',
@@ -552,7 +552,7 @@
                     per_token=per_token,
                     per_channel=per_channel,
                     last_prefix=tllm_prex +
-                    'attention.quantization_scaling_factor',
+                                'attention.quantization_scaling_factor',
                     smoother_value=smoother[(prefix + 'attn.out_proj')],
                     smoother_shape=[1, hidden_size // tensor_parallel],
                     rank=rank,
@@ -690,15 +690,15 @@
         prefix = f'transformer.blocks.{l}'
         tllm_prex = f'transformer.layers.{l-layers_range[0]}'
         # Attention QKV (no bias)
-        qkv_w, qkv_b = get_weight_and_bias(model_params, f'{prefix}.attn.Wqkv', dtype)
+        qkv_w = get_weight(model_params, f'{prefix}.attn.Wqkv', dtype)
         qkv_w = split_qkv_tp(qkv_w, num_head, num_kv_heads, hidden_size,
                              mapping.tp_size, mapping.tp_rank)
         weights.update(
-            get_tllm_linear_weight(qkv_w, f'{tllm_prex}.attention.qkv', qkv_b,
+            get_tllm_linear_weight(qkv_w, f'{tllm_prex}.attention.qkv', None,
                                    use_weight_only,
                                    plugin_weight_only_quant_type))
         # Attention dense (no bias)
-        attn_dense_weight, attn_dense_bias = get_weight_and_bias(model_params, f'{prefix}.attn.out_proj',
+        attn_dense_weight = get_weight(model_params, f'{prefix}.attn.out_proj',
                                        dtype)
         attn_dense_w = split_matrix(attn_dense_weight,
                                     mapping.tp_size,
@@ -706,38 +706,36 @@
                                     dim=1)
         weights.update(
             get_tllm_linear_weight(attn_dense_w, f'{tllm_prex}.attention.dense',
-                                   attn_dense_bias, use_weight_only,
+                                   None, use_weight_only,
                                    plugin_weight_only_quant_type))
         # MLP fc_in (no bias)
-        mlp_fc_weight, mlp_fc_bias = get_weight_and_bias(model_params, f'{prefix}.ffn.up_proj', dtype)
+        mlp_fc_weight = get_weight(model_params, f'{prefix}.ffn.up_proj', dtype)
         mlp_fc_w = split_matrix(mlp_fc_weight,
                                 mapping.tp_size,
                                 mapping.tp_rank,
                                 dim=0)
         weights.update(
-            get_tllm_linear_weight(mlp_fc_w, f'{tllm_prex}.mlp.fc', mlp_fc_bias,
+            get_tllm_linear_weight(mlp_fc_w, f'{tllm_prex}.mlp.fc', None,
                                    use_weight_only,
                                    plugin_weight_only_quant_type))
         # MLP fc_out (no bias)
-        mlp_proj_weight, mlp_proj_bias = get_weight_and_bias(model_params, f'{prefix}.ffn.down_proj',
+        mlp_proj_weight = get_weight(model_params, f'{prefix}.ffn.down_proj',
                                      dtype)
         mlp_proj_w = split_matrix(mlp_proj_weight,
                                   mapping.tp_size,
                                   mapping.tp_rank,
                                   dim=1)
         weights.update(
-            get_tllm_linear_weight(mlp_proj_w, f'{tllm_prex}.mlp.proj', mlp_proj_bias,
+            get_tllm_linear_weight(mlp_proj_w, f'{tllm_prex}.mlp.proj', None,
                                    use_weight_only,
                                    plugin_weight_only_quant_type))
         # input layer_norm
-        input_ln_weight, input_ln_bias = get_weight_and_bias(model_params, f'{prefix}.norm_1', dtype)
+        input_ln_weight = get_weight(model_params, f'{prefix}.norm_1', dtype)
         weights[f'{tllm_prex}.input_layernorm.weight'] = input_ln_weight
-        weights[f'{tllm_prex}.input_layernorm.bias'] = input_ln_bias
 
         # post layer_norm
-        post_ln_weight, post_ln_bias = get_weight_and_bias(model_params, f'{prefix}.norm_2', dtype)
+        post_ln_weight = get_weight(model_params, f'{prefix}.norm_2', dtype)
         weights[f'{tllm_prex}.post_layernorm.weight'] = post_ln_weight
-        weights[f'{tllm_prex}.post_layernorm.bias'] = post_ln_bias
 
     embed_w = get_weight(model_params, 'transformer.wte', dtype)
     if mapping.is_first_pp_rank():
@@ -753,23 +751,13 @@
                 embed_w, mapping.tp_size, mapping.tp_rank, sharding_dim)
     if mapping.is_last_pp_rank():
         # lm_head weight and bias
-<<<<<<< HEAD
-        if not share_embedding_table:
-            weights['lm_head.weight'] = split_matrix(embed_w.clone(),
-                                                     mapping.tp_size,
-                                                     mapping.tp_rank,
-                                                     dim=0)
-        ln_f_w, ln_f_b = get_weight_and_bias(model_params, 'transformer.norm_f', dtype)
-=======
         weights['lm_head.weight'] = split_matrix(embed_w.clone(),
                                                  mapping.tp_size,
                                                  mapping.tp_rank,
                                                  dim=0)
         ln_f_w = get_weight(model_params, 'transformer.norm_f', dtype)
->>>>>>> be178810
         # ln_f weight and bias
         weights['transformer.ln_f.weight'] = ln_f_w
-        weights['transformer.ln_f.bias'] = ln_f_b
 
     tok = time.time()
     t = time.strftime('%H:%M:%S', time.gmtime(tok - tik))
