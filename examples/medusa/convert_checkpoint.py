--- conflicted
+++ resolved
@@ -14,13 +14,7 @@
 from tensorrt_llm.logger import logger
 from tensorrt_llm.mapping import Mapping
 from tensorrt_llm.models import PretrainedConfig
-<<<<<<< HEAD
-from tensorrt_llm.models.convert_utils import (dup_kv_weight,
-                                               load_calib_dataset,
-                                               split, split_matrix_tp, split_qkv_tp)
-=======
 from tensorrt_llm.models.convert_utils import load_calib_dataset
->>>>>>> e1533727
 from tensorrt_llm.models.llama.convert import load_weights_from_hf_by_shard
 from tensorrt_llm.models.medusa.weight import (capture_activation_range,
                                                convert_hf_llama, load_medusa_hf)
@@ -184,736 +178,6 @@
     return args
 
 
-<<<<<<< HEAD
-def generate_int8(weights, act_range, is_qkv=False, multi_query_mode=False):
-    """
-     This function has two purposes:
-      - compute quantized weights, scaled either per-tensor or per-column
-      - compute scaling factors
-
-      Depending on the GEMM API (CUTLASS/CUBLAS) the required scaling factors differ.
-      CUTLASS uses two sets of scaling factors. One for the activation X, one for the weight W.
-      CUBLAS only has one (we can't do per-row scaling). So we must provide pre-multiplied scaling factor.
-
-      Here is the list of what we need (T means per-tensor, C per-column):
-        - scale_x_orig_quant puts fp activation into the quantized range (i.e. [-128, 127], for int8). Used before the GEMM. (T)
-        - scale_y_quant_orig puts quantized activation into the fp range. Used if the GEMM outputs int8. (T)
-        - scale_w_quant_orig puts weights from quant range to fp range (used with CUTLASS) (T, C)
-        - scale_y_accum_quant puts the GEMM result (XW) from accumulation range (int32)
-          to quant range (int8) (used for CUBLAS) (T, C)
-
-      Note that we don't do anything special about row-parallel GEMM. Theoretically, we could have per-GPU scaling factors too,
-      but then the model would change depending on the number of GPUs used.
-
-      For QKV projection, the behavior is special. Even if we have a single matrix to perform QKV projection, we consider it
-      as three different matrices: Q, K, and V. So per-tensor actually means one scaling factor for each Q, K and V.
-      For our GEMM implementation to respect this behavior, we use per-column mode and replicate values along columns.
-    """
-    weights = weights.detach().cpu().numpy()
-
-    # compute weight scaling factors for fp->int8 and int8->fp
-    if is_qkv and not multi_query_mode:
-        scale_w_orig_quant_t = 127. / act_range["w"].reshape(3, -1).max(
-            dim=-1, keepdims=True)[0].cpu().numpy()
-        scale_w_orig_quant_c = 127. / act_range["w"].reshape(3,
-                                                             -1).cpu().numpy()
-    elif is_qkv and multi_query_mode:
-        hidden_dim = weights.shape[0]
-        local_dim = act_range["w"].shape[0]
-        kv_dim = (local_dim - hidden_dim) // 2
-        scale_w_q = act_range["w"][0:hidden_dim]
-        scale_w_k = act_range["w"][hidden_dim:hidden_dim + kv_dim]
-        scale_w_v = act_range["w"][-kv_dim:]
-
-        scale_w_qkv_t = torch.concat([
-            scale_w_q.max(dim=0, keepdim=True)[0],
-            scale_w_k.max(dim=0, keepdim=True)[0],
-            scale_w_v.max(dim=0, keepdim=True)[0]
-        ])
-
-        scale_w_orig_quant_t = 127. / scale_w_qkv_t.cpu().numpy()
-        scale_w_orig_quant_c = 127. / act_range["w"].cpu().numpy()
-    else:
-        scale_w_orig_quant_t = 127. / act_range["w"].max().cpu().numpy()
-        scale_w_orig_quant_c = 127. / act_range["w"].cpu().numpy()
-    scale_w_quant_orig_t = 1.0 / scale_w_orig_quant_t
-    scale_w_quant_orig_c = 1.0 / scale_w_orig_quant_c
-
-    # compute the rest of needed scaling factors
-    scale_x_orig_quant_t = np.array(127. / act_range["x"].max().item())
-    scale_y_orig_quant_t = np.array(127. / act_range["y"].max().item())
-    scale_y_quant_orig_t = np.array(act_range["y"].max().item() / 127.)
-    scale_y_accum_quant_t = scale_y_orig_quant_t / (scale_x_orig_quant_t *
-                                                    scale_w_orig_quant_t)
-    scale_y_accum_quant_c = scale_y_orig_quant_t / (scale_x_orig_quant_t *
-                                                    scale_w_orig_quant_c)
-    if is_qkv and not multi_query_mode:
-        scale_y_accum_quant_t = np.broadcast_to(scale_y_accum_quant_t,
-                                                scale_w_orig_quant_c.shape)
-        scale_w_quant_orig_t = np.broadcast_to(scale_w_quant_orig_t,
-                                               scale_w_orig_quant_c.shape)
-    if is_qkv and multi_query_mode:
-        scale_q_y_accum_t = np.broadcast_to(scale_y_accum_quant_t[0],
-                                            scale_w_q.shape)
-        scale_k_y_accum_t = np.broadcast_to(scale_y_accum_quant_t[1],
-                                            scale_w_k.shape)
-        scale_v_y_accum_t = np.broadcast_to(scale_y_accum_quant_t[2],
-                                            scale_w_v.shape)
-        scale_y_accum_quant_t = np.concatenate(
-            [scale_q_y_accum_t, scale_k_y_accum_t, scale_v_y_accum_t])
-        scale_w_quant_orig_t = np.concatenate([
-            np.broadcast_to(scale_w_quant_orig_t[0], scale_w_q.shape),
-            np.broadcast_to(scale_w_quant_orig_t[1], scale_w_k.shape),
-            np.broadcast_to(scale_w_quant_orig_t[2], scale_w_v.shape)
-        ])
-
-    to_i8 = lambda x: x.round().clip(-127, 127).astype(np.int8)
-
-    if is_qkv and multi_query_mode:
-        scale_w_quant_orig_t_expand = np.ones([weights.shape[-1]])
-        scale_w_quant_orig_t_expand[:hidden_dim] = scale_w_quant_orig_t[0]
-        scale_w_quant_orig_t_expand[hidden_dim:hidden_dim +
-                                               kv_dim] = scale_w_quant_orig_t[1]
-        scale_w_quant_orig_t_expand[-kv_dim:] = scale_w_quant_orig_t[2]
-        weight_int8 = to_i8(weights * scale_w_quant_orig_t_expand)
-    else:
-        weight_int8 = to_i8(weights * scale_w_orig_quant_t)
-    return {
-        "weight.int8": weight_int8,
-        "weight.int8.col": to_i8(weights * scale_w_orig_quant_c),
-        "scale_x_orig_quant": scale_x_orig_quant_t.astype(np.float32),
-        "scale_w_quant_orig": scale_w_quant_orig_t.astype(np.float32),
-        "scale_w_quant_orig.col": scale_w_quant_orig_c.astype(np.float32),
-        "scale_y_accum_quant": scale_y_accum_quant_t.astype(np.float32),
-        "scale_y_accum_quant.col": scale_y_accum_quant_c.astype(np.float32),
-        "scale_y_quant_orig": scale_y_quant_orig_t.astype(np.float32),
-    }
-
-
-@torch.no_grad()
-def apply_smoothing(scales,
-                    gemm_weights,
-                    layernorm_weights=None,
-                    layernorm_bias=None,
-                    dtype=torch.float32,
-                    layernorm_1p=False):
-    if not isinstance(gemm_weights, list):
-        gemm_weights = [gemm_weights]
-
-    if layernorm_weights is not None:
-        assert layernorm_weights.numel() == scales.numel()
-        layernorm_weights.div_(scales).to(dtype)
-    if layernorm_bias is not None:
-        assert layernorm_bias.numel() == scales.numel()
-        layernorm_bias.div_(scales).to(dtype)
-    if layernorm_1p:
-        layernorm_weights += (1 / scales) - 1
-
-    for gemm in gemm_weights:
-        gemm.mul_(scales.view(1, -1)).to(dtype)
-
-
-@torch.no_grad()
-def smooth_gemm(gemm_weights,
-                act_scales,
-                layernorm_weights=None,
-                layernorm_bias=None,
-                alpha=0.5,
-                weight_scales=None):
-    if not isinstance(gemm_weights, list):
-        gemm_weights = [gemm_weights]
-    orig_dtype = gemm_weights[0].dtype
-
-    for gemm in gemm_weights:
-        # gemm_weights are expected to be transposed
-        assert gemm.shape[1] == act_scales.numel()
-
-    if weight_scales is None:
-        weight_scales = torch.cat(
-            [gemm.abs().max(dim=0, keepdim=True)[0] for gemm in gemm_weights],
-            dim=0)
-        weight_scales = weight_scales.max(dim=0)[0]
-    weight_scales.to(float).clamp(min=1e-5)
-    scales = (act_scales.to(gemm_weights[0].device).to(float).pow(alpha) /
-              weight_scales.pow(1 - alpha)).clamp(min=1e-5)
-
-    apply_smoothing(scales, gemm_weights, layernorm_weights, layernorm_bias,
-                    orig_dtype)
-
-    return scales
-
-
-@torch.no_grad()
-def smooth_gemm_fc1_gate(fc1_weights,
-                         gate_weights,
-                         act_scales,
-                         layernorm_weights=None,
-                         layernorm_bias=None,
-                         alpha=0.5,
-                         weight_scales=None):
-    gemm_weights = []
-    if not isinstance(fc1_weights, list):
-        fc1_weights = [fc1_weights]
-    if not isinstance(gate_weights, list):
-        gate_weights = [gate_weights]
-
-    for i in range(len(fc1_weights)):
-        gemm_weight = torch.cat([fc1_weights[i], gate_weights[i]], dim=0)
-        gemm_weights.append(gemm_weight)
-
-    orig_dtype = gemm_weights[0].dtype
-
-    for gemm in gemm_weights:
-        # gemm_weights are expected to be transposed
-        assert gemm.shape[1] == act_scales.numel()
-
-    if weight_scales is None:
-        weight_scales = torch.cat(
-            [gemm.abs().max(dim=0, keepdim=True)[0] for gemm in gemm_weights],
-            dim=0)
-        weight_scales = weight_scales.max(dim=0)[0]
-    weight_scales.to(float).clamp(min=1e-5)
-    scales = (act_scales.to(gemm_weights[0].device).to(float).pow(alpha) /
-              weight_scales.pow(1 - alpha)).clamp(min=1e-5)
-
-    apply_smoothing(scales, fc1_weights + gate_weights, layernorm_weights,
-                    layernorm_bias, orig_dtype)
-
-    return scales
-
-
-@torch.no_grad()
-def smooth_llama_model(model, scales, alpha, llama_qkv_para, llama_smoother):
-    # Smooth the activation and weights with smoother = $\diag{s}$
-    for name, module in model.named_modules():
-        if not isinstance(module, LlamaDecoderLayer):
-            continue
-        # qkv_proj
-        layer_name_q = name + ".self_attn.q_proj"
-        layer_name_k = name + ".self_attn.k_proj"
-        layer_name_v = name + ".self_attn.v_proj"
-        layer_name_qkv = name + ".self_attn.qkv_proj"
-
-        weight = torch.cat([
-            module.self_attn.q_proj.weight, module.self_attn.k_proj.weight,
-            module.self_attn.v_proj.weight
-        ],
-            dim=0)
-
-        smoother = smooth_gemm(weight, scales[layer_name_q]["x"],
-                               module.input_layernorm.weight, None, alpha)
-
-        scales[layer_name_qkv]["x"] = scales[layer_name_q]["x"] / smoother
-        scales[layer_name_qkv]["w"] = weight.abs().max(dim=1)[0]
-        scales[layer_name_qkv]["y"] = torch.cat([
-            scales[layer_name_q]["y"], scales[layer_name_k]["y"],
-            scales[layer_name_v]["y"]
-        ],
-            dim=0)
-
-        # see transpose_weights function
-        llama_qkv_para[layer_name_qkv] = weight.transpose(0, 1)
-
-        # =================================================================
-        layer_name = name + ".self_attn.o_proj"
-        smoother = smooth_gemm(module.self_attn.o_proj.weight,
-                               scales[layer_name]["x"], None, None, alpha)
-        llama_smoother[layer_name] = smoother.float()
-
-        scales[layer_name]["x"] = scales[layer_name]["x"] / smoother
-        scales[layer_name]["w"] = module.self_attn.o_proj.weight.abs().max(
-            dim=1)[0]
-
-        # ==================================================================
-        fc1_layer_name = name + ".mlp.gate_proj"
-        gate_layer_name = name + ".mlp.up_proj"
-
-        smoother = smooth_gemm_fc1_gate(module.mlp.gate_proj.weight,
-                                        module.mlp.up_proj.weight,
-                                        scales[fc1_layer_name]["x"],
-                                        module.post_attention_layernorm.weight,
-                                        None, alpha)
-
-        scales[fc1_layer_name]["x"] = scales[fc1_layer_name]["x"] / smoother
-        scales[fc1_layer_name]["w"] = module.mlp.gate_proj.weight.abs().max(
-            dim=1)[0]
-
-        scales[gate_layer_name]["x"] = scales[gate_layer_name]["x"] / smoother
-        scales[gate_layer_name]["w"] = module.mlp.up_proj.weight.abs().max(
-            dim=1)[0]
-
-        # ==================================================================
-        layer_name = name + ".mlp.down_proj"
-        smoother = smooth_gemm(module.mlp.down_proj.weight,
-                               scales[layer_name]["x"], None, None, alpha)
-        llama_smoother[layer_name] = smoother.float()
-        scales[layer_name]["x"] = scales[layer_name]["x"] / smoother
-        scales[layer_name]["w"] = module.mlp.down_proj.weight.abs().max(
-            dim=1)[0]
-
-
-@torch.no_grad()
-def capture_activation_range(model,
-                             tokenizer,
-                             dataset,
-                             num_samples=512,
-                             seq_len=512):
-    model.eval()
-    device = next(model.parameters()).device
-    act_scales = defaultdict(lambda: {"x": None, "y": None, "w": None})
-
-    tokenizer.pad_token = tokenizer.eos_token
-
-    def stat_tensor(name, tensor, act_scales, key):
-        hidden_dim = tensor.shape[-1]
-        tensor = tensor.view(-1, hidden_dim).abs().detach()
-        comming_max = torch.max(tensor, dim=0)[0].float()
-
-        if act_scales[name][key] is None:
-            act_scales[name][key] = comming_max
-        else:
-            act_scales[name][key] = torch.max(act_scales[name][key],
-                                              comming_max)
-
-    def stat_input_hook(m, x, y, name):
-        if isinstance(x, tuple):
-            x = x[0]
-        stat_tensor(name, x, act_scales, "x")
-        stat_tensor(name, y, act_scales, "y")
-
-        if act_scales[name]["w"] is None:
-            act_scales[name]["w"] = m.weight.abs().clip(1e-8,
-                                                        None).max(dim=1)[0]
-
-    hooks = []
-    for name, m in model.named_modules():
-        if isinstance(m, nn.Linear) or isinstance(m, Conv1D):
-            hooks.append(
-                m.register_forward_hook(
-                    functools.partial(stat_input_hook, name=name)))
-
-    for i in tqdm(range(num_samples), desc="calibrating model"):
-        datapoint = dataset[i:i + 1]
-        line = copy.copy(datapoint)
-        line[0] = line[0] + ' TL;DR: '
-        line[0] = line[0].strip()
-        line[0] = line[0].replace(" n't", "n't")
-        input_ids = tokenizer(line,
-                              return_tensors="pt",
-                              max_length=seq_len,
-                              padding=True,
-                              truncation=True).input_ids.to(device)
-        model(input_ids)
-    for h in hooks:
-        h.remove()
-    return act_scales
-
-
-def get_weight(config, prefix, dtype):
-    if config[prefix + '.weight'].dtype != dtype:
-        config[prefix + '.weight'].data = config[prefix + '.weight'].to(dtype)
-    return config[prefix + '.weight']
-
-
-def get_bias(config, prefix, dtype):
-    if config[prefix + '.bias'].dtype != dtype:
-        config[prefix + '.bias'].data = config[prefix + '.bias'].to(dtype)
-    return config[prefix + '.bias']
-
-
-def get_weight_and_bias(config, prefix, dtype):
-    return get_weight(config, prefix, dtype), get_bias(config, prefix, dtype)
-
-
-def get_tllm_linear_sq_weight(vals,
-                              prefix,
-                              shape,
-                              tensor_parallel,
-                              is_qkv=False,
-                              per_token=False,
-                              per_channel=False,
-                              last_prefix=None,
-                              bias=None,
-                              smoother_value=None,
-                              smoother_shape=None,
-                              rank=0,
-                              cat_dim=0,
-                              multi_query_mode=False):
-    results = {}
-
-    def multi_query_split(data, local_dim, head_size, tp_size, cur_rank):
-        q, k, v = np.split(data, [local_dim, local_dim + head_size], axis=-1)
-        q_split = np.split(q, tp_size, axis=-1)
-        k_split = np.split(k, tp_size, axis=-1)
-        v_split = np.split(v, tp_size, axis=-1)
-        return [
-            np.concatenate((q_split[ii], k_split[ii], v_split[ii]), axis=-1)
-            for ii in range(tp_size)
-        ][cur_rank]
-
-    col_shape = shape if (is_qkv or per_channel) else [1, 1]
-
-    if per_token:
-        original_weights = vals["weight.int8.col"]
-
-        local_dim = original_weights.shape[0]
-        head_size = (original_weights.shape[1] - local_dim) // 2
-        if multi_query_mode:
-            cur_weights = multi_query_split(original_weights, local_dim,
-                                            head_size, tensor_parallel, rank)
-        else:
-            cur_weights = np.split(original_weights,
-                                   tensor_parallel,
-                                   axis=cat_dim)[rank]
-        if is_qkv:
-            hidden_dim = cur_weights.shape[0]
-            cur_weights = cur_weights.reshape(hidden_dim, -1)
-        results[prefix +
-                'weight'] = torch.from_numpy(cur_weights).t().contiguous()
-        if smoother_value is None:
-            results[last_prefix] = torch.from_numpy(
-                np.array([1.0], dtype=np.float32))
-
-        if smoother_value is None:
-            if multi_query_mode:
-                cur_per_channel_value = multi_query_split(
-                    vals["scale_w_quant_orig.col"], local_dim, head_size,
-                    tensor_parallel, rank)
-            else:
-                cur_per_channel_value = np.split(vals["scale_w_quant_orig.col"],
-                                                 tensor_parallel,
-                                                 axis=cat_dim)[rank]
-        else:
-            cur_per_channel_value = vals["scale_w_quant_orig.col"]
-        results[prefix + 'per_channel_scale'] = torch.from_numpy(
-            np.array(cur_per_channel_value,
-                     dtype=np.float32).reshape(col_shape)).contiguous()
-    else:
-        original_weights = np.array(vals["weight.int8"])
-        cur_weights = np.split(original_weights, tensor_parallel,
-                               axis=cat_dim)[rank]
-
-        if is_qkv:
-            hidden_dim = cur_weights.shape[0]
-            cur_weights = cur_weights.reshape(hidden_dim, -1)
-        results[prefix +
-                'weight'] = torch.from_numpy(cur_weights).t().contiguous()
-
-        cur_per_channel_value = vals["scale_y_accum_quant"]
-
-        results[prefix + 'per_channel_scale'] = torch.from_numpy(
-            np.array([cur_per_channel_value],
-                     dtype=np.float32).reshape(col_shape)).contiguous()
-
-        results[last_prefix] = torch.from_numpy(
-            np.array([vals['scale_x_orig_quant']],
-                     dtype=np.float32)).contiguous()
-
-        results[prefix + 'act_scale'] = torch.from_numpy(
-            np.array([[vals["scale_y_quant_orig"]]],
-                     dtype=np.float32)).contiguous()
-
-    if smoother_value is not None:
-        cur_smoother_value = np.split(smoother_value,
-                                      tensor_parallel,
-                                      axis=cat_dim)[rank]
-        results[prefix + 'smoother'] = cur_smoother_value.reshape(
-            smoother_shape).contiguous().to(torch.float32)
-
-    if bias is not None:
-        results[prefix + 'bias'] = bias
-
-    return results
-
-
-def convert_hf_llama(hf_model,
-                     mapping,
-                     rank=0,
-                     dtype='float32',
-                     use_parallel_embedding=False,
-                     sharding_dim=0,
-                     use_weight_only=False,
-                     share_embedding_table=False,
-                     plugin_weight_only_quant_type=torch.int8,
-                     use_smooth_quant=False,
-                     per_channel=False,
-                     per_token=False,
-                     int8_kv_cache=False,
-                     act_range=[],
-                     qkv_para=[],
-                     smoother=[],
-                     lora_config=None):
-
-    weights = {}
-    tik = time.time()
-    tensor_parallel = mapping.tp_size
-    model_params = dict(hf_model.named_parameters())
-    dtype = getattr(torch, dtype)
-    num_attention_heads = hf_model.config.num_attention_heads
-    hidden_size = hf_model.config.hidden_size
-    intermediate_size = hf_model.config.intermediate_size
-    num_key_value_heads = hf_model.config.num_key_value_heads
-    mha_mode = (num_key_value_heads == num_attention_heads)
-
-    num_hidden_layers = hf_model.config.num_hidden_layers
-    layers_range = mapping.pp_layers(num_hidden_layers)
-    for l in layers_range:
-        layer_idx = l - layers_range[0]
-        prefix = f'model.layers.{l}.'
-        tllm_prex = f'transformer.layers.{layer_idx}.'
-
-        q_weight = get_weight(model_params, prefix + 'self_attn.q_proj', dtype)
-        k_weight = get_weight(model_params, prefix + 'self_attn.k_proj', dtype)
-        v_weight = get_weight(model_params, prefix + 'self_attn.v_proj', dtype)
-
-        if not mha_mode:
-            head_size = hidden_size // num_attention_heads
-            if num_key_value_heads < tensor_parallel:
-                # duplicate the KV heads up to tensor_parallel
-                k_weight = dup_kv_weight(k_weight, num_key_value_heads,
-                                         tensor_parallel)
-                v_weight = dup_kv_weight(v_weight, num_key_value_heads,
-                                         tensor_parallel)
-            assert (k_weight.shape[0] % (mapping.tp_size * head_size)) == 0
-            assert (v_weight.shape[0] % (mapping.tp_size * head_size)) == 0
-
-            wq = split(q_weight, mapping.tp_size, mapping.tp_rank)
-            wk = split(k_weight, mapping.tp_size, mapping.tp_rank)
-            wv = split(v_weight, mapping.tp_size, mapping.tp_rank)
-
-            split_v = torch.concat((wq, wk, wv))
-
-        else:
-            qkv_weight = torch.cat([q_weight, k_weight, v_weight], dim=0)
-
-            split_v = split_qkv_tp(qkv_weight, num_attention_heads, hidden_size,
-                                   tensor_parallel, mapping.tp_rank)
-        if use_smooth_quant:
-            qkv_weight = qkv_para[prefix + 'self_attn.qkv_proj']
-
-            if not mha_mode:
-                hidden_size = qkv_weight.shape[0]
-                local_dim = hidden_size
-                head_size = (qkv_weight.shape[-1] - local_dim) // 2
-                qkv_weight = qkv_weight.reshape(hidden_size,
-                                                local_dim + 2 * head_size)
-            else:
-                qkv_weight = qkv_weight.reshape(hidden_size, 3, hidden_size)
-
-            int8_weights = generate_int8(qkv_weight,
-                                         act_range.get(prefix +
-                                                       'self_attn.qkv_proj'),
-                                         is_qkv=True,
-                                         multi_query_mode=bool(not mha_mode))
-
-            weights.update(
-                get_tllm_linear_sq_weight(
-                    int8_weights,
-                    tllm_prex + 'attention.qkv.', [
-                        1, 3 * hidden_size // tensor_parallel
-                        if mha_mode else hidden_size // tensor_parallel +
-                                         (hidden_size // num_key_value_heads) //
-                                         tensor_parallel * 2
-                    ],
-                    tensor_parallel,
-                    is_qkv=True,
-                    per_token=per_token,
-                    per_channel=per_channel,
-                    last_prefix=tllm_prex + 'input_layernorm.scale_to_int',
-                    smoother_value=None,
-                    smoother_shape=None,
-                    rank=mapping.tp_rank,
-                    cat_dim=-1,
-                    multi_query_mode=bool(not mha_mode)))
-        else:
-            weights.update(
-                get_tllm_linear_weight(split_v, tllm_prex + 'attention.qkv.',
-                                       None, use_weight_only,
-                                       plugin_weight_only_quant_type))
-
-        if int8_kv_cache:
-            qkv_y = torch.cat([
-                act_range.get(prefix + 'self_attn.q_proj')["y"],
-                act_range.get(prefix + 'self_attn.k_proj')["y"],
-                act_range.get(prefix + 'self_attn.v_proj')["y"]
-            ],
-                dim=0)
-
-            int8_kv_scales = qkv_y.max() / 127.
-
-            kv_cache_weights = {}
-
-            kv_cache_weights[
-                tllm_prex +
-                'attention.kv_cache_scaling_factor'] = int8_kv_scales.reshape(
-                [1])
-
-        attn_dense_weight = get_weight(model_params,
-                                       prefix + 'self_attn.o_proj', dtype)
-        split_v = split_matrix_tp(attn_dense_weight,
-                                  tensor_parallel,
-                                  mapping.tp_rank,
-                                  dim=1)
-        if use_smooth_quant:
-            attn_dense_weight = attn_dense_weight.t()
-            int8_weights = generate_int8(
-                attn_dense_weight, act_range.get(prefix + 'self_attn.o_proj'))
-            weights.update(
-                get_tllm_linear_sq_weight(
-                    int8_weights,
-                    tllm_prex + 'attention.dense.', [1, hidden_size],
-                    tensor_parallel,
-                    is_qkv=False,
-                    per_token=per_token,
-                    per_channel=per_channel,
-                    last_prefix=tllm_prex +
-                                'attention.quantization_scaling_factor',
-                    smoother_value=smoother[(prefix + 'self_attn.o_proj')],
-                    smoother_shape=[1, hidden_size // tensor_parallel],
-                    rank=mapping.tp_rank,
-                    cat_dim=0))
-        else:
-            weights.update(
-                get_tllm_linear_weight(split_v, tllm_prex + 'attention.dense.',
-                                       None, use_weight_only,
-                                       plugin_weight_only_quant_type))
-
-        mlp_gate_weight = get_weight(model_params, prefix + 'mlp.up_proj',
-                                     dtype)
-        split_v = split_matrix_tp(mlp_gate_weight,
-                                  tensor_parallel,
-                                  mapping.tp_rank,
-                                  dim=0)
-        if use_smooth_quant:
-            mlp_gate_weight = mlp_gate_weight.t()
-            int8_weights = generate_int8(mlp_gate_weight,
-                                         act_range.get(prefix + 'mlp.up_proj'))
-
-            weights.update(
-                get_tllm_linear_sq_weight(
-                    int8_weights,
-                    tllm_prex + 'mlp.gate.',
-                    [1, intermediate_size // tensor_parallel],
-                    tensor_parallel,
-                    is_qkv=False,
-                    per_token=per_token,
-                    per_channel=per_channel,
-                    last_prefix=tllm_prex + 'post_layernorm.scale_to_int',
-                    smoother_value=None,
-                    smoother_shape=None,
-                    rank=mapping.tp_rank,
-                    cat_dim=-1))
-        else:
-            weights.update(
-                get_tllm_linear_weight(split_v, tllm_prex + 'mlp.gate.', None,
-                                       use_weight_only,
-                                       plugin_weight_only_quant_type))
-
-        mlp_fc_weight = get_weight(model_params, prefix + 'mlp.gate_proj',
-                                   dtype)
-        split_v = split_matrix_tp(mlp_fc_weight,
-                                  tensor_parallel,
-                                  mapping.tp_rank,
-                                  dim=0)
-
-        if use_smooth_quant:
-            mlp_fc_weight = mlp_fc_weight.t()  #verified
-            int8_weights = generate_int8(
-                mlp_fc_weight, act_range.get(prefix + 'mlp.gate_proj'))
-            weights.update(
-                get_tllm_linear_sq_weight(
-                    int8_weights,
-                    tllm_prex + 'mlp.fc.',
-                    [1, intermediate_size // tensor_parallel],
-                    tensor_parallel,
-                    is_qkv=False,
-                    per_token=per_token,
-                    per_channel=per_channel,
-                    last_prefix=tllm_prex + 'post_layernorm.scale_to_int',
-                    smoother_value=None,
-                    smoother_shape=None,
-                    rank=mapping.tp_rank,
-                    cat_dim=-1))
-        else:
-            weights.update(
-                get_tllm_linear_weight(split_v, tllm_prex + 'mlp.fc.', None,
-                                       use_weight_only,
-                                       plugin_weight_only_quant_type))
-
-        mlp_proj_weight = get_weight(model_params, prefix + 'mlp.down_proj',
-                                     dtype)
-        split_v = split_matrix_tp(mlp_proj_weight,
-                                  tensor_parallel,
-                                  mapping.tp_rank,
-                                  dim=1)
-
-        if use_smooth_quant:
-            mlp_proj_weight = mlp_proj_weight.t()
-            int8_weights = generate_int8(
-                mlp_proj_weight, act_range.get(prefix + 'mlp.down_proj'))
-            weights.update(
-                get_tllm_linear_sq_weight(
-                    int8_weights,
-                    tllm_prex + 'mlp.proj.', [1, hidden_size],
-                    tensor_parallel,
-                    is_qkv=False,
-                    per_token=per_token,
-                    per_channel=per_channel,
-                    last_prefix=tllm_prex + 'mlp.quantization_scaling_factor',
-                    smoother_value=smoother[prefix + 'mlp.down_proj'],
-                    smoother_shape=[1, intermediate_size // tensor_parallel],
-                    rank=mapping.tp_rank,
-                    cat_dim=0))
-        else:
-            weights.update(
-                get_tllm_linear_weight(split_v, tllm_prex + 'mlp.proj.', None,
-                                       use_weight_only,
-                                       plugin_weight_only_quant_type))
-        # Layer norms do not use tensor parallelism
-        input_ln_weight = get_weight(model_params, prefix + 'input_layernorm',
-                                     dtype)
-        weights[tllm_prex + 'input_layernorm.weight'] = input_ln_weight
-
-        post_ln_weight = get_weight(model_params,
-                                    prefix + 'post_attention_layernorm', dtype)
-        weights[tllm_prex + 'post_layernorm.weight'] = post_ln_weight
-
-    v = get_weight(model_params, 'model.embed_tokens', dtype)
-
-    if hf_model.config.tie_word_embeddings:
-        # lm_head.weight has the same weights as embedding
-        if mapping.is_last_pp_rank():
-            weights['lm_head.weight'] = split(v, mapping.tp_size,
-                                              mapping.tp_rank)
-
-    if use_parallel_embedding:
-        v = split_matrix_tp(v,
-                            mapping.tp_size,
-                            mapping.tp_rank,
-                            dim=sharding_dim)
-
-    if mapping.is_first_pp_rank():
-        weights['transformer.vocab_embedding.weight'] = v
-
-    lm_head_weights = get_weight(model_params, 'lm_head', dtype)
-
-    if mapping.is_last_pp_rank():
-        weights['lm_head.weight'] = split_matrix_tp(lm_head_weights,
-                                                    tensor_parallel,
-                                                    mapping.tp_rank,
-                                                    dim=0)
-
-        ln_f_w = get_weight(model_params, 'model.norm', dtype)
-    weights['transformer.ln_f.weight'] = ln_f_w
-
-    tok = time.time()
-    t = time.strftime('%H:%M:%S', time.gmtime(tok - tik))
-    print(f'Weights loaded. Total time: {t}')
-    return weights
-
-
-=======
->>>>>>> e1533727
 if __name__ == '__main__':
     # TODO(qijun): Currently, the convert script depends on a torch op:
     # torch.ops.fastertransformer.symmetric_quantize_last_axis_of_batched_matrix,
