import argparse
import copy
import functools
import json
import os
import time
import traceback
from collections import defaultdict
from concurrent.futures import ThreadPoolExecutor, as_completed
from pathlib import Path

import numpy as np
import safetensors
import torch
import torch.nn as nn
from tqdm import tqdm
from transformers import LlamaConfig, LlamaForCausalLM, AutoTokenizer
from transformers.models.llama.modeling_llama import LlamaDecoderLayer
from transformers.pytorch_utils import Conv1D

import tensorrt_llm
from tensorrt_llm.logger import logger
from tensorrt_llm.mapping import Mapping
from tensorrt_llm.models import PretrainedConfig
from tensorrt_llm.models.convert_utils import load_calib_dataset
from tensorrt_llm.models.llama.convert import load_weights_from_hf_by_shard
from tensorrt_llm.models.medusa.weight import (get_tllm_linear_weight,
                                               load_medusa_hf)
from tensorrt_llm.quantization import QuantAlgo

try:
    from transformers import MixtralForCausalLM
except ImportError:
    MixtralForCausalLM = None


def parse_arguments():
    parser = argparse.ArgumentParser()
    parser.add_argument('--model_dir', type=str, default=None)
    parser.add_argument('--meta_ckpt_dir', type=str, default=None)
    parser.add_argument('--tp_size',
                        type=int,
                        default=1,
                        help='N-way tensor parallelism size')
    parser.add_argument('--pp_size',
                        type=int,
                        default=1,
                        help='N-way pipeline parallelism size')
    parser.add_argument('--dtype',
                        type=str,
                        default='float16',
                        choices=['float32', 'bfloat16', 'float16'])
    parser.add_argument('--vocab_size', type=int, default=32000)
    parser.add_argument('--n_positions', type=int, default=2048)
    parser.add_argument('--n_layer', type=int, default=32)

    parser.add_argument(
        '--use_weight_only',
        default=False,
        action="store_true",
        help='Quantize weights for the various GEMMs to INT4/INT8.'
        'See --weight_only_precision to set the precision')
    parser.add_argument(
        '--weight_only_precision',
        const='int8',
        type=str,
        nargs='?',
        default='int8',
        choices=['int8', 'int4', 'int4_gptq'],
        help=
        'Define the precision for the weights when using weight-only quantization.'
        'You must also use --use_weight_only for that argument to have an impact.'
    )
    parser.add_argument(
        '--calib_dataset',
        type=str,
        default='ccdv/cnn_dailymail',
        help=
        "The huggingface dataset name or the local directory of the dataset for calibration."
    )
    parser.add_argument(
        "--smoothquant",
        "-sq",
        type=float,
        default=None,
        help="Set the α parameter (see https://arxiv.org/pdf/2211.10438.pdf)"
        " to Smoothquant the model, and output int8 weights."
        " A good first try is 0.5. Must be in [0, 1]")
    parser.add_argument(
        '--per_channel',
        action="store_true",
        default=False,
        help=
        'By default, we use a single static scaling factor for the GEMM\'s result. '
        'per_channel instead uses a different static scaling factor for each channel. '
        'The latter is usually more accurate, but a little slower.')
    parser.add_argument(
        '--per_token',
        action="store_true",
        default=False,
        help=
        'By default, we use a single static scaling factor to scale activations in the int8 range. '
        'per_token chooses at run time, and for each token, a custom scaling factor. '
        'The latter is usually more accurate, but a little slower.')
    parser.add_argument(
        '--int8_kv_cache',
        default=False,
        action="store_true",
        help=
        'By default, we use dtype for KV cache. int8_kv_cache chooses int8 quantization for KV'
    )

    parser.add_argument(
        '--per_group',
        default=False,
        action="store_true",
        help=
        'By default, we use a single static scaling factor to scale weights in the int4 range. '
        'per_group chooses at run time, and for each group, a custom scaling factor. '
        'The flag is built for GPTQ/AWQ quantization.')

    parser.add_argument('--load_by_shard',
                        action='store_true',
                        help='Load a pretrained model shard-by-shard.')
    parser.add_argument('--hidden_act', type=str, default='silu')

    parser.add_argument('--rotary_base', type=float, default=10000.0)
    parser.add_argument('--rotary_scaling', nargs=2, type=str, default=None)

    parser.add_argument('--group_size',
                        type=int,
                        default=128,
                        help='Group size used in GPTQ/AWQ quantization.')

    parser.add_argument("--storage-type",
                        "-t",
                        type=str,
                        default="fp32",
                        choices=["fp32", "fp16"])
    parser.add_argument("--dataset-cache-dir",
                        type=str,
                        default=None,
                        help="cache dir to load the hugging face dataset")
    parser.add_argument("--load_model_on_cpu", action="store_true")
    parser.add_argument("--convert_model_on_cpu", action="store_true")
    parser.add_argument(
        '--use_parallel_embedding',
        action="store_true",
        default=False,
        help=
        'By default embedding parallelism is disabled. By setting this flag, embedding parallelism is enabled'
    )
    parser.add_argument(
        '--embedding_sharding_dim',
        type=int,
        default=0,
        choices=[0, 1],
        help=
        'By default the embedding lookup table is sharded along vocab dimension (embedding_sharding_dim=0). '
        'To shard it along hidden dimension, set embedding_sharding_dim=1'
        'Note: embedding sharing is only enabled when embedding_sharding_dim = 0'
    )
    parser.add_argument(
        '--use_embedding_sharing',
        action="store_true",
        default=False,
        help=
        'Try to reduce the engine size by sharing the embedding lookup table between two layers.'
        'Note: the flag might not take effect when the criteria are not met.')
    parser.add_argument('--output_dir',
                        type=str,
                        default='tllm_checkpoint',
                        help='The path to save the TensorRT-LLM checkpoint')
    parser.add_argument(
        '--workers',
        type=int,
        default=1,
        help='The number of workers for converting checkpoint in parallel')

    parser.add_argument('--num_medusa_heads', type=int, default=4)
    parser.add_argument('--num_medusa_layers', type=int, default=1)
    parser.add_argument('--max_medusa_token_len', type=int, default=63)
    parser.add_argument('--medusa_hidden_act', type=str, default="silu")
    parser.add_argument('--medusa_model_dir', type=str, default=None)
    args = parser.parse_args()
    return args


def generate_int8(weights, act_range, is_qkv=False, multi_query_mode=False):
    """
     This function has two purposes:
      - compute quantized weights, scaled either per-tensor or per-column
      - compute scaling factors

      Depending on the GEMM API (CUTLASS/CUBLAS) the required scaling factors differ.
      CUTLASS uses two sets of scaling factors. One for the activation X, one for the weight W.
      CUBLAS only has one (we can't do per-row scaling). So we must provide pre-multiplied scaling factor.

      Here is the list of what we need (T means per-tensor, C per-column):
        - scale_x_orig_quant puts fp activation into the quantized range (i.e. [-128, 127], for int8). Used before the GEMM. (T)
        - scale_y_quant_orig puts quantized activation into the fp range. Used if the GEMM outputs int8. (T)
        - scale_w_quant_orig puts weights from quant range to fp range (used with CUTLASS) (T, C)
        - scale_y_accum_quant puts the GEMM result (XW) from accumulation range (int32)
          to quant range (int8) (used for CUBLAS) (T, C)

      Note that we don't do anything special about row-parallel GEMM. Theoretically, we could have per-GPU scaling factors too,
      but then the model would change depending on the number of GPUs used.

      For QKV projection, the behavior is special. Even if we have a single matrix to perform QKV projection, we consider it
      as three different matrices: Q, K, and V. So per-tensor actually means one scaling factor for each Q, K and V.
      For our GEMM implementation to respect this behavior, we use per-column mode and replicate values along columns.
    """
    weights = weights.detach().cpu().numpy()

    # compute weight scaling factors for fp->int8 and int8->fp
    if is_qkv and not multi_query_mode:
        scale_w_orig_quant_t = 127. / act_range["w"].reshape(3, -1).max(
            dim=-1, keepdims=True)[0].cpu().numpy()
        scale_w_orig_quant_c = 127. / act_range["w"].reshape(3,
                                                             -1).cpu().numpy()
    elif is_qkv and multi_query_mode:
        hidden_dim = weights.shape[0]
        local_dim = act_range["w"].shape[0]
        kv_dim = (local_dim - hidden_dim) // 2
        scale_w_q = act_range["w"][0:hidden_dim]
        scale_w_k = act_range["w"][hidden_dim:hidden_dim + kv_dim]
        scale_w_v = act_range["w"][-kv_dim:]

        scale_w_qkv_t = torch.concat([
            scale_w_q.max(dim=0, keepdim=True)[0],
            scale_w_k.max(dim=0, keepdim=True)[0],
            scale_w_v.max(dim=0, keepdim=True)[0]
        ])

        scale_w_orig_quant_t = 127. / scale_w_qkv_t.cpu().numpy()
        scale_w_orig_quant_c = 127. / act_range["w"].cpu().numpy()
    else:
        scale_w_orig_quant_t = 127. / act_range["w"].max().cpu().numpy()
        scale_w_orig_quant_c = 127. / act_range["w"].cpu().numpy()
    scale_w_quant_orig_t = 1.0 / scale_w_orig_quant_t
    scale_w_quant_orig_c = 1.0 / scale_w_orig_quant_c

    # compute the rest of needed scaling factors
    scale_x_orig_quant_t = np.array(127. / act_range["x"].max().item())
    scale_y_orig_quant_t = np.array(127. / act_range["y"].max().item())
    scale_y_quant_orig_t = np.array(act_range["y"].max().item() / 127.)
    scale_y_accum_quant_t = scale_y_orig_quant_t / (scale_x_orig_quant_t *
                                                    scale_w_orig_quant_t)
    scale_y_accum_quant_c = scale_y_orig_quant_t / (scale_x_orig_quant_t *
                                                    scale_w_orig_quant_c)
    if is_qkv and not multi_query_mode:
        scale_y_accum_quant_t = np.broadcast_to(scale_y_accum_quant_t,
                                                scale_w_orig_quant_c.shape)
        scale_w_quant_orig_t = np.broadcast_to(scale_w_quant_orig_t,
                                               scale_w_orig_quant_c.shape)
    if is_qkv and multi_query_mode:
        scale_q_y_accum_t = np.broadcast_to(scale_y_accum_quant_t[0],
                                            scale_w_q.shape)
        scale_k_y_accum_t = np.broadcast_to(scale_y_accum_quant_t[1],
                                            scale_w_k.shape)
        scale_v_y_accum_t = np.broadcast_to(scale_y_accum_quant_t[2],
                                            scale_w_v.shape)
        scale_y_accum_quant_t = np.concatenate(
            [scale_q_y_accum_t, scale_k_y_accum_t, scale_v_y_accum_t])
        scale_w_quant_orig_t = np.concatenate([
            np.broadcast_to(scale_w_quant_orig_t[0], scale_w_q.shape),
            np.broadcast_to(scale_w_quant_orig_t[1], scale_w_k.shape),
            np.broadcast_to(scale_w_quant_orig_t[2], scale_w_v.shape)
        ])

    to_i8 = lambda x: x.round().clip(-127, 127).astype(np.int8)

    if is_qkv and multi_query_mode:
        scale_w_quant_orig_t_expand = np.ones([weights.shape[-1]])
        scale_w_quant_orig_t_expand[:hidden_dim] = scale_w_quant_orig_t[0]
        scale_w_quant_orig_t_expand[hidden_dim:hidden_dim +
                                    kv_dim] = scale_w_quant_orig_t[1]
        scale_w_quant_orig_t_expand[-kv_dim:] = scale_w_quant_orig_t[2]
        weight_int8 = to_i8(weights * scale_w_quant_orig_t_expand)
    else:
        weight_int8 = to_i8(weights * scale_w_orig_quant_t)
    return {
        "weight.int8": weight_int8,
        "weight.int8.col": to_i8(weights * scale_w_orig_quant_c),
        "scale_x_orig_quant": scale_x_orig_quant_t.astype(np.float32),
        "scale_w_quant_orig": scale_w_quant_orig_t.astype(np.float32),
        "scale_w_quant_orig.col": scale_w_quant_orig_c.astype(np.float32),
        "scale_y_accum_quant": scale_y_accum_quant_t.astype(np.float32),
        "scale_y_accum_quant.col": scale_y_accum_quant_c.astype(np.float32),
        "scale_y_quant_orig": scale_y_quant_orig_t.astype(np.float32),
    }


@torch.no_grad()
def apply_smoothing(scales,
                    gemm_weights,
                    layernorm_weights=None,
                    layernorm_bias=None,
                    dtype=torch.float32,
                    layernorm_1p=False):
    if not isinstance(gemm_weights, list):
        gemm_weights = [gemm_weights]

    if layernorm_weights is not None:
        assert layernorm_weights.numel() == scales.numel()
        layernorm_weights.div_(scales).to(dtype)
    if layernorm_bias is not None:
        assert layernorm_bias.numel() == scales.numel()
        layernorm_bias.div_(scales).to(dtype)
    if layernorm_1p:
        layernorm_weights += (1 / scales) - 1

    for gemm in gemm_weights:
        gemm.mul_(scales.view(1, -1)).to(dtype)


@torch.no_grad()
def smooth_gemm(gemm_weights,
                act_scales,
                layernorm_weights=None,
                layernorm_bias=None,
                alpha=0.5,
                weight_scales=None):
    if not isinstance(gemm_weights, list):
        gemm_weights = [gemm_weights]
    orig_dtype = gemm_weights[0].dtype

    for gemm in gemm_weights:
        # gemm_weights are expected to be transposed
        assert gemm.shape[1] == act_scales.numel()

    if weight_scales is None:
        weight_scales = torch.cat(
            [gemm.abs().max(dim=0, keepdim=True)[0] for gemm in gemm_weights],
            dim=0)
        weight_scales = weight_scales.max(dim=0)[0]
    weight_scales.to(float).clamp(min=1e-5)
    scales = (act_scales.to(gemm_weights[0].device).to(float).pow(alpha) /
              weight_scales.pow(1 - alpha)).clamp(min=1e-5)

    apply_smoothing(scales, gemm_weights, layernorm_weights, layernorm_bias,
                    orig_dtype)

    return scales


@torch.no_grad()
def smooth_gemm_fc1_gate(fc1_weights,
                         gate_weights,
                         act_scales,
                         layernorm_weights=None,
                         layernorm_bias=None,
                         alpha=0.5,
                         weight_scales=None):
    gemm_weights = []
    if not isinstance(fc1_weights, list):
        fc1_weights = [fc1_weights]
    if not isinstance(gate_weights, list):
        gate_weights = [gate_weights]

    for i in range(len(fc1_weights)):
        gemm_weight = torch.cat([fc1_weights[i], gate_weights[i]], dim=0)
        gemm_weights.append(gemm_weight)

    orig_dtype = gemm_weights[0].dtype

    for gemm in gemm_weights:
        # gemm_weights are expected to be transposed
        assert gemm.shape[1] == act_scales.numel()

    if weight_scales is None:
        weight_scales = torch.cat(
            [gemm.abs().max(dim=0, keepdim=True)[0] for gemm in gemm_weights],
            dim=0)
        weight_scales = weight_scales.max(dim=0)[0]
    weight_scales.to(float).clamp(min=1e-5)
    scales = (act_scales.to(gemm_weights[0].device).to(float).pow(alpha) /
              weight_scales.pow(1 - alpha)).clamp(min=1e-5)

    apply_smoothing(scales, fc1_weights + gate_weights, layernorm_weights,
                    layernorm_bias, orig_dtype)

    return scales


@torch.no_grad()
def smooth_llama_model(model, scales, alpha, llama_qkv_para, llama_smoother):
    # Smooth the activation and weights with smoother = $\diag{s}$
    for name, module in model.named_modules():
        if not isinstance(module, LlamaDecoderLayer):
            continue
        # qkv_proj
        layer_name_q = name + ".self_attn.q_proj"
        layer_name_k = name + ".self_attn.k_proj"
        layer_name_v = name + ".self_attn.v_proj"
        layer_name_qkv = name + ".self_attn.qkv_proj"

        weight = torch.cat([
            module.self_attn.q_proj.weight, module.self_attn.k_proj.weight,
            module.self_attn.v_proj.weight
        ],
                           dim=0)

        smoother = smooth_gemm(weight, scales[layer_name_q]["x"],
                               module.input_layernorm.weight, None, alpha)

        scales[layer_name_qkv]["x"] = scales[layer_name_q]["x"] / smoother
        scales[layer_name_qkv]["w"] = weight.abs().max(dim=1)[0]
        scales[layer_name_qkv]["y"] = torch.cat([
            scales[layer_name_q]["y"], scales[layer_name_k]["y"],
            scales[layer_name_v]["y"]
        ],
                                                dim=0)

        # see transpose_weights function
        llama_qkv_para[layer_name_qkv] = weight.transpose(0, 1)

        # =================================================================
        layer_name = name + ".self_attn.o_proj"
        smoother = smooth_gemm(module.self_attn.o_proj.weight,
                               scales[layer_name]["x"], None, None, alpha)
        llama_smoother[layer_name] = smoother.float()

        scales[layer_name]["x"] = scales[layer_name]["x"] / smoother
        scales[layer_name]["w"] = module.self_attn.o_proj.weight.abs().max(
            dim=1)[0]

        # ==================================================================
        fc1_layer_name = name + ".mlp.gate_proj"
        gate_layer_name = name + ".mlp.up_proj"

        smoother = smooth_gemm_fc1_gate(module.mlp.gate_proj.weight,
                                        module.mlp.up_proj.weight,
                                        scales[fc1_layer_name]["x"],
                                        module.post_attention_layernorm.weight,
                                        None, alpha)

        scales[fc1_layer_name]["x"] = scales[fc1_layer_name]["x"] / smoother
        scales[fc1_layer_name]["w"] = module.mlp.gate_proj.weight.abs().max(
            dim=1)[0]

        scales[gate_layer_name]["x"] = scales[gate_layer_name]["x"] / smoother
        scales[gate_layer_name]["w"] = module.mlp.up_proj.weight.abs().max(
            dim=1)[0]

        # ==================================================================
        layer_name = name + ".mlp.down_proj"
        smoother = smooth_gemm(module.mlp.down_proj.weight,
                               scales[layer_name]["x"], None, None, alpha)
        llama_smoother[layer_name] = smoother.float()
        scales[layer_name]["x"] = scales[layer_name]["x"] / smoother
        scales[layer_name]["w"] = module.mlp.down_proj.weight.abs().max(
            dim=1)[0]


@torch.no_grad()
def capture_activation_range(model,
                             tokenizer,
                             dataset,
                             num_samples=512,
                             seq_len=512):
    model.eval()
    device = next(model.parameters()).device
    act_scales = defaultdict(lambda: {"x": None, "y": None, "w": None})

    tokenizer.pad_token = tokenizer.eos_token

    def stat_tensor(name, tensor, act_scales, key):
        hidden_dim = tensor.shape[-1]
        tensor = tensor.view(-1, hidden_dim).abs().detach()
        comming_max = torch.max(tensor, dim=0)[0].float()

        if act_scales[name][key] is None:
            act_scales[name][key] = comming_max
        else:
            act_scales[name][key] = torch.max(act_scales[name][key],
                                              comming_max)

    def stat_input_hook(m, x, y, name):
        if isinstance(x, tuple):
            x = x[0]
        stat_tensor(name, x, act_scales, "x")
        stat_tensor(name, y, act_scales, "y")

        if act_scales[name]["w"] is None:
            act_scales[name]["w"] = m.weight.abs().clip(1e-8,
                                                        None).max(dim=1)[0]

    hooks = []
    for name, m in model.named_modules():
        if isinstance(m, nn.Linear) or isinstance(m, Conv1D):
            hooks.append(
                m.register_forward_hook(
                    functools.partial(stat_input_hook, name=name)))

    for i in tqdm(range(num_samples), desc="calibrating model"):
        datapoint = dataset[i:i + 1]
        line = copy.copy(datapoint)
        line[0] = line[0] + ' TL;DR: '
        line[0] = line[0].strip()
        line[0] = line[0].replace(" n't", "n't")
        input_ids = tokenizer(line,
                              return_tensors="pt",
                              max_length=seq_len,
                              padding=True,
                              truncation=True).input_ids.to(device)
        model(input_ids)
    for h in hooks:
        h.remove()
    return act_scales


def split(v, tp_size, idx, dim=0):
    if tp_size == 1:
        return v
    if len(v.shape) == 1:
        return torch.chunk(v, tp_size)[idx].contiguous()
    else:
        return torch.chunk(v, tp_size, dim=dim)[idx].contiguous()


def split_qkv_tp(v, n_head, n_hidden, tensor_parallel, rank):
    """
    Splits the QKV matrix according to tensor parallelism
    """
    v = v.reshape(3, n_hidden, n_hidden)
    split_v = split(v, tensor_parallel, rank, dim=1)
    split_v = split_v.reshape(3 * (n_hidden // tensor_parallel), n_hidden)
    return split_v.contiguous()


def split_qkv_bias_tp(v, n_head, n_hidden, tensor_parallel, rank):
    """
    Splits the QKV bias according to tensor parallelism
    """
    v = v.reshape(3, n_hidden)
    split_v = split(v, tensor_parallel, rank, dim=1)
    split_v = split_v.reshape(3 * (n_hidden // tensor_parallel))
    return split_v.contiguous()


def split_matrix_tp(v, tensor_parallel, rank, dim):
    return split(v, tensor_parallel, rank, dim=dim)


def get_weight(config, prefix, dtype):
    if config[prefix + '.weight'].dtype != dtype:
        config[prefix + '.weight'].data = config[prefix + '.weight'].to(dtype)
    return config[prefix + '.weight']


def get_bias(config, prefix, dtype):
    if config[prefix + '.bias'].dtype != dtype:
        config[prefix + '.bias'].data = config[prefix + '.bias'].to(dtype)
    return config[prefix + '.bias']


def get_weight_and_bias(config, prefix, dtype):
    return get_weight(config, prefix, dtype), get_bias(config, prefix, dtype)


def dup_kv_weight(v, num_head, tp_size):
    assert tp_size % num_head == 0
    reps = tp_size // num_head
    head_size = v.shape[0] // num_head
    v = v.reshape(num_head, head_size,
                  -1)[:, None, :, :].expand(num_head, reps, head_size,
                                            v.shape[1])
    return v.reshape(num_head * reps * head_size, -1).clone().detach()


def get_tllm_linear_sq_weight(vals,
                              prefix,
                              shape,
                              tensor_parallel,
                              is_qkv=False,
                              per_token=False,
                              per_channel=False,
                              last_prefix=None,
                              bias=None,
                              smoother_value=None,
                              smoother_shape=None,
                              rank=0,
                              cat_dim=0,
                              multi_query_mode=False):
    results = {}

    def multi_query_split(data, local_dim, head_size, tp_size, cur_rank):
        q, k, v = np.split(data, [local_dim, local_dim + head_size], axis=-1)
        q_split = np.split(q, tp_size, axis=-1)
        k_split = np.split(k, tp_size, axis=-1)
        v_split = np.split(v, tp_size, axis=-1)
        return [
            np.concatenate((q_split[ii], k_split[ii], v_split[ii]), axis=-1)
            for ii in range(tp_size)
        ][cur_rank]

    col_shape = shape if (is_qkv or per_channel) else [1, 1]

    if per_token:
        original_weights = vals["weight.int8.col"]

        local_dim = original_weights.shape[0]
        head_size = (original_weights.shape[1] - local_dim) // 2
        if multi_query_mode:
            cur_weights = multi_query_split(original_weights, local_dim,
                                            head_size, tensor_parallel, rank)
        else:
            cur_weights = np.split(original_weights,
                                   tensor_parallel,
                                   axis=cat_dim)[rank]
        if is_qkv:
            hidden_dim = cur_weights.shape[0]
            cur_weights = cur_weights.reshape(hidden_dim, -1)
        results[prefix +
                'weight'] = torch.from_numpy(cur_weights).t().contiguous()
        if smoother_value is None:
            results[last_prefix] = torch.from_numpy(
                np.array([1.0], dtype=np.float32))

        if smoother_value is None:
            if multi_query_mode:
                cur_per_channel_value = multi_query_split(
                    vals["scale_w_quant_orig.col"], local_dim, head_size,
                    tensor_parallel, rank)
            else:
                cur_per_channel_value = np.split(vals["scale_w_quant_orig.col"],
                                                 tensor_parallel,
                                                 axis=cat_dim)[rank]
        else:
            cur_per_channel_value = vals["scale_w_quant_orig.col"]
        results[prefix + 'per_channel_scale'] = torch.from_numpy(
            np.array(cur_per_channel_value,
                     dtype=np.float32).reshape(col_shape)).contiguous()
    else:
        original_weights = np.array(vals["weight.int8"])
        cur_weights = np.split(original_weights, tensor_parallel,
                               axis=cat_dim)[rank]

        if is_qkv:
            hidden_dim = cur_weights.shape[0]
            cur_weights = cur_weights.reshape(hidden_dim, -1)
        results[prefix +
                'weight'] = torch.from_numpy(cur_weights).t().contiguous()

        cur_per_channel_value = vals["scale_y_accum_quant"]

        results[prefix + 'per_channel_scale'] = torch.from_numpy(
            np.array([cur_per_channel_value],
                     dtype=np.float32).reshape(col_shape)).contiguous()

        results[last_prefix] = torch.from_numpy(
            np.array([vals['scale_x_orig_quant']],
                     dtype=np.float32)).contiguous()

        results[prefix + 'act_scale'] = torch.from_numpy(
            np.array([[vals["scale_y_quant_orig"]]],
                     dtype=np.float32)).contiguous()

    if smoother_value is not None:
        cur_smoother_value = np.split(smoother_value,
                                      tensor_parallel,
                                      axis=cat_dim)[rank]
        results[prefix + 'smoother'] = cur_smoother_value.reshape(
            smoother_shape).contiguous().to(torch.float32)

    if bias is not None:
        results[prefix + 'bias'] = bias

    return results


def convert_hf_llama(hf_model,
                     mapping,
                     rank=0,
                     dtype='float32',
                     use_parallel_embedding=False,
                     sharding_dim=0,
                     use_weight_only=False,
                     share_embedding_table=False,
                     plugin_weight_only_quant_type=torch.int8,
                     use_smooth_quant=False,
                     per_channel=False,
                     per_token=False,
                     int8_kv_cache=False,
                     act_range=[],
                     qkv_para=[],
                     smoother=[],
                     lora_config=None):

    weights = {}
    tik = time.time()
    tensor_parallel = mapping.tp_size
    model_params = dict(hf_model.named_parameters())
    dtype = getattr(torch, dtype)
    num_attention_heads = hf_model.config.num_attention_heads
    hidden_size = hf_model.config.hidden_size
    intermediate_size = hf_model.config.intermediate_size
    num_key_value_heads = hf_model.config.num_key_value_heads
    mha_mode = (num_key_value_heads == num_attention_heads)

    num_hidden_layers = hf_model.config.num_hidden_layers
    layers_range = mapping.pp_layers(num_hidden_layers)
    for l in layers_range:
        layer_idx = l - layers_range[0]
        prefix = f'model.layers.{l}.'
        tllm_prex = f'transformer.layers.{layer_idx}.'

        q_weight = get_weight(model_params, prefix + 'self_attn.q_proj', dtype)
        k_weight = get_weight(model_params, prefix + 'self_attn.k_proj', dtype)
        v_weight = get_weight(model_params, prefix + 'self_attn.v_proj', dtype)

        if not mha_mode:
            head_size = hidden_size // num_attention_heads
            if num_key_value_heads < tensor_parallel:
                # duplicate the KV heads up to tensor_parallel
                k_weight = dup_kv_weight(k_weight, num_key_value_heads,
                                         tensor_parallel)
                v_weight = dup_kv_weight(v_weight, num_key_value_heads,
                                         tensor_parallel)
            assert (k_weight.shape[0] % (mapping.tp_size * head_size)) == 0
            assert (v_weight.shape[0] % (mapping.tp_size * head_size)) == 0

            wq = split(q_weight, mapping.tp_size, mapping.tp_rank)
            wk = split(k_weight, mapping.tp_size, mapping.tp_rank)
            wv = split(v_weight, mapping.tp_size, mapping.tp_rank)

            split_v = torch.concat((wq, wk, wv))

        else:
            qkv_weight = torch.cat([q_weight, k_weight, v_weight], dim=0)

            split_v = split_qkv_tp(qkv_weight, num_attention_heads, hidden_size,
                                   tensor_parallel, mapping.tp_rank)

        if prefix + 'self_attn.q_proj.bias' in model_params:
            # only used in Internlm 7B models
            q_bias = get_bias(model_params, prefix + 'self_attn.q_proj', dtype)
            k_bias = get_bias(model_params, prefix + 'self_attn.k_proj', dtype)
            v_bias = get_bias(model_params, prefix + 'self_attn.v_proj', dtype)
            if not mha_mode:
                bq = split(q_bias, mapping.tp_size, mapping.tp_rank)
                bk = split(k_bias, mapping.tp_size, mapping.tp_rank)
                bv = split(v_bias, mapping.tp_size, mapping.tp_rank)
                split_bias_v = torch.concat((bq, bk, bv))
            else:
                qkv_bias = torch.cat((q_bias, k_bias, v_bias))
                split_bias_v = split_qkv_bias_tp(qkv_bias, num_attention_heads,
                                                 hidden_size, tensor_parallel,
                                                 mapping.tp_rank)
        else:
            split_bias_v = None

        if use_smooth_quant:
            qkv_weight = qkv_para[prefix + 'self_attn.qkv_proj']

            if not mha_mode:
                hidden_size = qkv_weight.shape[0]
                local_dim = hidden_size
                head_size = (qkv_weight.shape[-1] - local_dim) // 2
                qkv_weight = qkv_weight.reshape(hidden_size,
                                                local_dim + 2 * head_size)
            else:
                qkv_weight = qkv_weight.reshape(hidden_size, 3, hidden_size)

            int8_weights = generate_int8(qkv_weight,
                                         act_range.get(prefix +
                                                       'self_attn.qkv_proj'),
                                         is_qkv=True,
                                         multi_query_mode=bool(not mha_mode))

            weights.update(
                get_tllm_linear_sq_weight(
                    int8_weights,
                    tllm_prex + 'attention.qkv.', [
                        1, 3 * hidden_size // tensor_parallel
                        if mha_mode else hidden_size // tensor_parallel +
                        (hidden_size // num_key_value_heads) //
                        tensor_parallel * 2
                    ],
                    tensor_parallel,
                    is_qkv=True,
                    bias=split_bias_v,
                    per_token=per_token,
                    per_channel=per_channel,
                    last_prefix=tllm_prex + 'input_layernorm.scale_to_int',
                    smoother_value=None,
                    smoother_shape=None,
                    rank=mapping.tp_rank,
                    cat_dim=-1,
                    multi_query_mode=bool(not mha_mode)))
        else:
            weights.update(
                get_tllm_linear_weight(split_v, tllm_prex + 'attention.qkv.',
                                       split_bias_v, use_weight_only,
                                       plugin_weight_only_quant_type))

        if int8_kv_cache:
            qkv_y = torch.cat([
                act_range.get(prefix + 'self_attn.q_proj')["y"],
                act_range.get(prefix + 'self_attn.k_proj')["y"],
                act_range.get(prefix + 'self_attn.v_proj')["y"]
            ],
                              dim=0)

            int8_kv_scales = qkv_y.max() / 127.

            kv_cache_weights = {}

            kv_cache_weights[
                tllm_prex +
                'attention.kv_cache_scaling_factor'] = int8_kv_scales.reshape(
                    [1])

        attn_dense_weight = get_weight(model_params,
                                       prefix + 'self_attn.o_proj', dtype)
        split_v = split_matrix_tp(attn_dense_weight,
                                  tensor_parallel,
                                  mapping.tp_rank,
                                  dim=1)

        if prefix + 'self_attn.o_proj.bias' in model_params:
            attn_dense_bias = get_bias(model_params,
                                       prefix + 'self_attn.o_proj', dtype)
        else:
            attn_dense_bias = None

        if use_smooth_quant:
            attn_dense_weight = attn_dense_weight.t()
            int8_weights = generate_int8(
                attn_dense_weight, act_range.get(prefix + 'self_attn.o_proj'))
            weights.update(
                get_tllm_linear_sq_weight(
                    int8_weights,
                    tllm_prex + 'attention.dense.', [1, hidden_size],
                    tensor_parallel,
                    is_qkv=False,
                    bias=attn_dense_bias,
                    per_token=per_token,
                    per_channel=per_channel,
                    last_prefix=tllm_prex +
                    'attention.quantization_scaling_factor',
                    smoother_value=smoother[(prefix + 'self_attn.o_proj')],
                    smoother_shape=[1, hidden_size // tensor_parallel],
                    rank=mapping.tp_rank,
                    cat_dim=0))
        else:
            weights.update(
                get_tllm_linear_weight(split_v, tllm_prex + 'attention.dense.',
                                       attn_dense_bias, use_weight_only,
                                       plugin_weight_only_quant_type))

        mlp_gate_weight = get_weight(model_params, prefix + 'mlp.up_proj',
                                     dtype)
        split_v = split_matrix_tp(mlp_gate_weight,
                                  tensor_parallel,
                                  mapping.tp_rank,
                                  dim=0)
        if use_smooth_quant:
            mlp_gate_weight = mlp_gate_weight.t()
            int8_weights = generate_int8(mlp_gate_weight,
                                         act_range.get(prefix + 'mlp.up_proj'))

            weights.update(
                get_tllm_linear_sq_weight(
                    int8_weights,
                    tllm_prex + 'mlp.gate.',
                    [1, intermediate_size // tensor_parallel],
                    tensor_parallel,
                    is_qkv=False,
                    per_token=per_token,
                    per_channel=per_channel,
                    last_prefix=tllm_prex + 'post_layernorm.scale_to_int',
                    smoother_value=None,
                    smoother_shape=None,
                    rank=mapping.tp_rank,
                    cat_dim=-1))
        else:
            weights.update(
                get_tllm_linear_weight(split_v, tllm_prex + 'mlp.gate.', None,
                                       use_weight_only,
                                       plugin_weight_only_quant_type))

        mlp_fc_weight = get_weight(model_params, prefix + 'mlp.gate_proj',
                                   dtype)
        split_v = split_matrix_tp(mlp_fc_weight,
                                  tensor_parallel,
                                  mapping.tp_rank,
                                  dim=0)

        if use_smooth_quant:
            mlp_fc_weight = mlp_fc_weight.t()  #verified
            int8_weights = generate_int8(
                mlp_fc_weight, act_range.get(prefix + 'mlp.gate_proj'))
            weights.update(
                get_tllm_linear_sq_weight(
                    int8_weights,
                    tllm_prex + 'mlp.fc.',
                    [1, intermediate_size // tensor_parallel],
                    tensor_parallel,
                    is_qkv=False,
                    per_token=per_token,
                    per_channel=per_channel,
                    last_prefix=tllm_prex + 'post_layernorm.scale_to_int',
                    smoother_value=None,
                    smoother_shape=None,
                    rank=mapping.tp_rank,
                    cat_dim=-1))
        else:
            weights.update(
                get_tllm_linear_weight(split_v, tllm_prex + 'mlp.fc.', None,
                                       use_weight_only,
                                       plugin_weight_only_quant_type))

        mlp_proj_weight = get_weight(model_params, prefix + 'mlp.down_proj',
                                     dtype)
        split_v = split_matrix_tp(mlp_proj_weight,
                                  tensor_parallel,
                                  mapping.tp_rank,
                                  dim=1)

        if use_smooth_quant:
            mlp_proj_weight = mlp_proj_weight.t()
            int8_weights = generate_int8(
                mlp_proj_weight, act_range.get(prefix + 'mlp.down_proj'))
            weights.update(
                get_tllm_linear_sq_weight(
                    int8_weights,
                    tllm_prex + 'mlp.proj.', [1, hidden_size],
                    tensor_parallel,
                    is_qkv=False,
                    per_token=per_token,
                    per_channel=per_channel,
                    last_prefix=tllm_prex + 'mlp.quantization_scaling_factor',
                    smoother_value=smoother[prefix + 'mlp.down_proj'],
                    smoother_shape=[1, intermediate_size // tensor_parallel],
                    rank=mapping.tp_rank,
                    cat_dim=0))
        else:
            weights.update(
                get_tllm_linear_weight(split_v, tllm_prex + 'mlp.proj.', None,
                                       use_weight_only,
                                       plugin_weight_only_quant_type))
        # Layer norms do not use tensor parallelism
        input_ln_weight = get_weight(model_params, prefix + 'input_layernorm',
                                     dtype)
        weights[tllm_prex + 'input_layernorm.weight'] = input_ln_weight

        post_ln_weight = get_weight(model_params,
                                    prefix + 'post_attention_layernorm', dtype)
        weights[tllm_prex + 'post_layernorm.weight'] = post_ln_weight

    v = get_weight(model_params, 'model.embed_tokens', dtype)

    if hf_model.config.tie_word_embeddings:
        # lm_head.weight has the same weights as embedding
        if mapping.is_last_pp_rank():
            weights['lm_head.weight'] = split(v, mapping.tp_size,
                                              mapping.tp_rank)

    if use_parallel_embedding:
        v = split_matrix_tp(v,
                            mapping.tp_size,
                            mapping.tp_rank,
                            dim=sharding_dim)

    if mapping.is_first_pp_rank():
        weights['transformer.vocab_embedding.weight'] = v

    lm_head_weights = get_weight(model_params, 'lm_head', dtype)

    if mapping.is_last_pp_rank():
        weights['lm_head.weight'] = split_matrix_tp(lm_head_weights,
                                                    tensor_parallel,
                                                    mapping.tp_rank,
                                                    dim=0)

        ln_f_w = get_weight(model_params, 'model.norm', dtype)
    weights['transformer.ln_f.weight'] = ln_f_w

    tok = time.time()
    t = time.strftime('%H:%M:%S', time.gmtime(tok - tik))
    print(f'Weights loaded. Total time: {t}')
    return weights


if __name__ == '__main__':
    # TODO(qijun): Currently, the convert script depends on a torch op:
    # torch.ops.fastertransformer.symmetric_quantize_last_axis_of_batched_matrix,
    # which is included in tensorrt_llm Python package. Otherwise, the convert
    # script does not need to import tensorrt_llm. Will remove it after reimplementing
    # the op with PyTorch.
    print(tensorrt_llm.__version__)
    args = parse_arguments()
    world_size = args.tp_size * args.pp_size

    tik = time.time()

    if not os.path.exists(args.output_dir):
        os.makedirs(args.output_dir)
    hf_config = None
    if args.model_dir is not None:
        hf_config = LlamaConfig.from_pretrained(args.model_dir)

        args.model_type = hf_config.model_type
        args.n_head = hf_config.num_attention_heads
        args.inter_size = hf_config.intermediate_size
        args.n_layer = hf_config.num_hidden_layers
        args.n_embd = hf_config.hidden_size
        args.n_kv_head = hf_config.num_key_value_heads
        args.rms_norm_eps = hf_config.rms_norm_eps
        args.vocab_size = hf_config.vocab_size
        args.n_positions = hf_config.max_position_embeddings
        args.attn_bias = getattr(hf_config, 'bias', False) or getattr(
            hf_config, 'attention_bias', False)

    elif args.meta_ckpt_dir is not None:

        with open(Path(args.meta_ckpt_dir, "params.json")) as fp:
            meta_config: dict = json.load(fp)
        args.n_embd = meta_config["dim"]
        args.n_head = meta_config["n_heads"]
        args.n_layer = meta_config["n_layers"]
        args.n_kv_head = meta_config.get("n_kv_heads", args.n_head)

        if "hidden_dim" in meta_config:
            args.inter_size = meta_config["hidden_dim"]
        else:
            args.multiple_of = meta_config.get("multiple_of", 1)
            n_embd = int(4 * args.n_embd * 2 / 3)
            args.ffn_dim_multiplier = meta_config.get("ffn_dim_multiplier", 1)
            args.inter_size = args.multiple_of * (
                (int(n_embd * args.ffn_dim_multiplier) + args.multiple_of - 1)
                // args.multiple_of)
        args.rms_norm_eps = meta_config["norm_eps"]
        attn_bias = meta_config.get("bias", False) or meta_config.get("attention_bias", False)

    if args.rotary_scaling is not None:
        # assert args.use_gpt_attention_plugin, "RoPE scaling is only supported through GPT attention plugin."
        rotary_scaling = {
            "type": args.rotary_scaling[0],
            "factor": float(args.rotary_scaling[1])
        }
        assert rotary_scaling["type"] in ["linear", "dynamic"]
        assert rotary_scaling["factor"] > 1.0
        args.rotary_scaling = rotary_scaling

    config = {
        'architecture': 'MedusaForCausalLM',
        'dtype': args.dtype,
        'logits_dtype': 'float32',
        'num_hidden_layers': args.n_layer,
        'num_attention_heads': args.n_head,
        'hidden_size': args.n_embd,
        'intermediate_size': args.inter_size,
        'num_key_value_heads': args.n_kv_head,
        'vocab_size': args.vocab_size,
        'position_embedding_type': 'rope_gpt_neox',
        'max_position_embeddings': args.n_positions,
        'hidden_act': args.hidden_act,
        'rotary_base': args.rotary_base,
        'rotary_scaling': args.rotary_scaling,
        'norm_epsilon': args.rms_norm_eps,
        'attn_bias': args.attn_bias,
        'quantization': {
            'quant_algo': None,
            'kv_cache_quant_algo': None,
        },
        'mapping': {
            'world_size': world_size,
            'tp_size': args.tp_size,
            'pp_size': args.pp_size,
        },
        'use_parallel_embedding': args.use_parallel_embedding,
        'embedding_sharding_dim': args.embedding_sharding_dim,
        'share_embedding_table': args.use_embedding_sharing,
        'max_draft_len': args.max_medusa_token_len,
        'num_medusa_heads': args.num_medusa_heads if args.fixed_num_medusa_heads is None else args.fixed_num_medusa_heads,
        'num_medusa_layers': args.num_medusa_layers,
    }

    if args.use_weight_only:
        if args.weight_only_precision == 'int8':
            config['quantization']['quant_algo'] = QuantAlgo.W8A16
        elif args.weight_only_precision == 'int4':
            config['quantization']['quant_algo'] = QuantAlgo.W4A16
    elif args.smoothquant:
        if args.per_channel:
            if args.per_token:
                config['quantization'][
                    'quant_algo'] = QuantAlgo.W8A8_SQ_PER_CHANNEL_PER_TOKEN_PLUGIN
            else:
                config['quantization'][
                    'quant_algo'] = QuantAlgo.W8A8_SQ_PER_CHANNEL_PER_TENSOR_PLUGIN
        else:
            if args.per_token:
                config['quantization'][
                    'quant_algo'] = QuantAlgo.W8A8_SQ_PER_TENSOR_PER_TOKEN_PLUGIN
            else:
                config['quantization'][
                    'quant_algo'] = QuantAlgo.W8A8_SQ_PER_TENSOR_PLUGIN

    if args.int8_kv_cache:
        config['quantization']['kv_cache_quant_algo'] = QuantAlgo.INT8

    if args.weight_only_precision == 'int4_gptq':
        config['quantization'].update({
            "group_size": args.group_size,
            "has_zero_point": True,
            "pre_quant_scale": False,
            'quant_algo': QuantAlgo.W4A16_GPTQ
        })

    with open(os.path.join(args.output_dir, 'config.json'), 'w') as f:
        json.dump(config, f, indent=4)

    if args.weight_only_precision == 'int8':
        plugin_weight_only_quant_type = torch.int8
    elif args.weight_only_precision == 'int4':
        plugin_weight_only_quant_type = torch.quint4x2

    act_range = {}
    llama_qkv_para = {}
    # smoother for inputs of self_attn.o_proj and mlp.down_proj
    llama_smoother = {}
    model = None
    if args.model_dir is not None:
        hf_model = LlamaForCausalLM if args.model_type != "mixtral" else MixtralForCausalLM

        model = hf_model.from_pretrained(args.model_dir,
                                         torch_dtype=torch.float16,
                                         device_map="auto",
                                         trust_remote_code=True)

        if args.smoothquant is not None or args.int8_kv_cache:
            os.environ["TOKENIZERS_PARALLELISM"] = os.environ.get(
                "TOKENIZERS_PARALLELISM", "false")
            if args.load_model_on_cpu:
                logger.warning(
                    "Note that running capture_activation_range on cpu would be very small."
                )
            tokenizer = AutoTokenizer.from_pretrained(args.model_dir,
                                                      trust_remote_code=True,
                                                      padding_side='left')
            dataset = load_calib_dataset(args.calib_dataset,
                                         cache_dir=args.dataset_cache_dir)

            act_range = capture_activation_range(model, tokenizer, dataset)
            if args.smoothquant is not None:
                smooth_llama_model(model, act_range, args.smoothquant,
                                   llama_qkv_para, llama_smoother)
    convert_args = {
        'hf_model': model,
        'act_range': act_range,
        'llama_qkv_para': llama_qkv_para,
        'llama_smoother': llama_smoother
    }

    def covert_and_save(rank, convert_args):
        mapping = Mapping(world_size=world_size,
                          rank=rank,
                          tp_size=args.tp_size,
                          pp_size=args.pp_size)

        if args.use_weight_only and args.weight_only_precision == 'int4_gptq':
            assert False, "Never supported"
        else:
            if args.load_by_shard:
                weights = load_weights_from_hf_by_shard(
                    args.model_dir, PretrainedConfig.from_dict(config))

            else:
                weights = convert_hf_llama(
                    convert_args['hf_model'],
                    mapping,
                    rank,
                    dtype=args.dtype,
                    use_weight_only=args.use_weight_only,
                    plugin_weight_only_quant_type=plugin_weight_only_quant_type,
                    use_parallel_embedding=args.use_parallel_embedding,
                    sharding_dim=args.embedding_sharding_dim,
                    share_embedding_table=args.use_embedding_sharing,
                    use_smooth_quant=args.smoothquant,
                    per_channel=args.per_channel,
                    per_token=args.per_token,
                    int8_kv_cache=args.int8_kv_cache,
                    act_range=convert_args['act_range'],
                    qkv_para=convert_args['llama_qkv_para'],
                    smoother=convert_args['llama_smoother'])

<<<<<<< HEAD
                def load_medusa_hf(medusa_path: str,
                                   mapping=Mapping(),
                                   dtype='float32'):
                    logger.info("Loading Medusa heads' weights ...")
                    is_ckpt_safetensors = False

                    ckpt_file = Path(medusa_path) / "medusa_lm_head.pt"
                    if not ckpt_file.exists():
                        ckpt_file = Path(
                            medusa_path) / "medusa_lm_head.safetensors"
                        is_ckpt_safetensors = True

                    if is_ckpt_safetensors:
                        logger.info("Safetensors Found ...")
                        from safetensors.torch import load_file
                        state_dict = load_file(ckpt_file)
                    else:
                        state_dict = torch.load(ckpt_file, map_location="cpu")

                    torch_dtype = str_dtype_to_torch(dtype)
                    weights = {}

                    for h in range(args.num_medusa_heads):
                        for l in range(args.num_medusa_layers):
                            w = state_dict[f"{h}.{l}.linear.weight"].clone().to(
                                torch_dtype)

                            split_v = split(w, mapping.tp_size, mapping.tp_rank)
                            weights.update(
                                get_tllm_linear_weight(
                                    split_v,
                                    f'medusa_heads.{h}.medusa_layers.{l}.linear.',
                                    None, args.use_weight_only,
                                    plugin_weight_only_quant_type))

                            b = state_dict[f"{h}.{l}.linear.bias"].clone().to(
                                torch_dtype)

                            weights[
                                'medusa_heads.{}.medusa_layers.{}.linear.bias'.
                                format(h, l)] = split(b, mapping.tp_size,
                                                      mapping.tp_rank)

                        lm = state_dict[
                            f"{h}.{args.num_medusa_layers}.weight"].clone().to(
                            torch_dtype)  # LM Head

                        weights['medusa_heads.{}.lm_head.weight'.format(
                            h)] = split(lm, mapping.tp_size, mapping.tp_rank)

                    return weights

=======
>>>>>>> 9691e12b
                if args.medusa_model_dir is not None:
                    config_file = Path(args.medusa_model_dir) / "config.json"
                    with open(config_file) as fp:
                        config = json.load(fp)
                    num_medusa_heads_from_config = config.get(
                        'medusa_num_heads', args.num_medusa_heads)
                    args.num_medusa_layers = config.get('medusa_num_layers',
                                                        args.num_medusa_layers)
                    if args.num_medusa_heads is None:
                        args.num_medusa_heads = num_medusa_heads_from_config

                    assert args.max_medusa_token_len > 0, "should have max_medusa_token_len > 0"

                    medusa_weights = load_medusa_hf(
                        medusa_path=args.medusa_model_dir,
                        num_medusa_heads=args.num_medusa_heads,
                        num_medusa_layers=args.num_medusa_layers,
                        mapping=mapping,
                        dtype=args.dtype,
                        use_weight_only=args.use_weight_only,
                        plugin_weight_only_quant_type=
                        plugin_weight_only_quant_type)
                    weights.update(medusa_weights)

        safetensors.torch.save_file(
            weights, os.path.join(args.output_dir, f'rank{rank}.safetensors'))

    if args.workers == 1:
        for rank in range(world_size):
            covert_and_save(rank, convert_args)
    else:
        with ThreadPoolExecutor(max_workers=args.workers) as p:
            futures = [
                p.submit(covert_and_save, rank, convert_args)
                for rank in range(world_size)
            ]
            exceptions = []
            for future in as_completed(futures):
                try:
                    future.result()
                except Exception as e:
                    traceback.print_exc()
                    exceptions.append(e)
            assert len(
                exceptions
            ) == 0, "Checkpoint conversion failed, please check error log."

    tok = time.time()
    t = time.strftime('%H:%M:%S', time.gmtime(tok - tik))
    print(f'Total time of converting checkpoints: {t}')<|MERGE_RESOLUTION|>--- conflicted
+++ resolved
@@ -14,7 +14,7 @@
 import torch
 import torch.nn as nn
 from tqdm import tqdm
-from transformers import LlamaConfig, LlamaForCausalLM, AutoTokenizer
+from transformers import LlamaConfig, LlamaForCausalLM, LlamaTokenizer
 from transformers.models.llama.modeling_llama import LlamaDecoderLayer
 from transformers.pytorch_utils import Conv1D
 
@@ -59,7 +59,7 @@
         default=False,
         action="store_true",
         help='Quantize weights for the various GEMMs to INT4/INT8.'
-        'See --weight_only_precision to set the precision')
+             'See --weight_only_precision to set the precision')
     parser.add_argument(
         '--weight_only_precision',
         const='int8',
@@ -84,8 +84,8 @@
         type=float,
         default=None,
         help="Set the α parameter (see https://arxiv.org/pdf/2211.10438.pdf)"
-        " to Smoothquant the model, and output int8 weights."
-        " A good first try is 0.5. Must be in [0, 1]")
+             " to Smoothquant the model, and output int8 weights."
+             " A good first try is 0.5. Must be in [0, 1]")
     parser.add_argument(
         '--per_channel',
         action="store_true",
@@ -141,8 +141,8 @@
                         type=str,
                         default=None,
                         help="cache dir to load the hugging face dataset")
-    parser.add_argument("--load_model_on_cpu", action="store_true")
-    parser.add_argument("--convert_model_on_cpu", action="store_true")
+    parser.add_argument("--load-model-on-cpu", action="store_true")
+    parser.add_argument("--convert-model-on-cpu", action="store_true")
     parser.add_argument(
         '--use_parallel_embedding',
         action="store_true",
@@ -274,7 +274,7 @@
         scale_w_quant_orig_t_expand = np.ones([weights.shape[-1]])
         scale_w_quant_orig_t_expand[:hidden_dim] = scale_w_quant_orig_t[0]
         scale_w_quant_orig_t_expand[hidden_dim:hidden_dim +
-                                    kv_dim] = scale_w_quant_orig_t[1]
+                                               kv_dim] = scale_w_quant_orig_t[1]
         scale_w_quant_orig_t_expand[-kv_dim:] = scale_w_quant_orig_t[2]
         weight_int8 = to_i8(weights * scale_w_quant_orig_t_expand)
     else:
@@ -399,7 +399,7 @@
             module.self_attn.q_proj.weight, module.self_attn.k_proj.weight,
             module.self_attn.v_proj.weight
         ],
-                           dim=0)
+            dim=0)
 
         smoother = smooth_gemm(weight, scales[layer_name_q]["x"],
                                module.input_layernorm.weight, None, alpha)
@@ -410,7 +410,7 @@
             scales[layer_name_q]["y"], scales[layer_name_k]["y"],
             scales[layer_name_v]["y"]
         ],
-                                                dim=0)
+            dim=0)
 
         # see transpose_weights function
         llama_qkv_para[layer_name_qkv] = weight.transpose(0, 1)
@@ -732,25 +732,6 @@
 
             split_v = split_qkv_tp(qkv_weight, num_attention_heads, hidden_size,
                                    tensor_parallel, mapping.tp_rank)
-
-        if prefix + 'self_attn.q_proj.bias' in model_params:
-            # only used in Internlm 7B models
-            q_bias = get_bias(model_params, prefix + 'self_attn.q_proj', dtype)
-            k_bias = get_bias(model_params, prefix + 'self_attn.k_proj', dtype)
-            v_bias = get_bias(model_params, prefix + 'self_attn.v_proj', dtype)
-            if not mha_mode:
-                bq = split(q_bias, mapping.tp_size, mapping.tp_rank)
-                bk = split(k_bias, mapping.tp_size, mapping.tp_rank)
-                bv = split(v_bias, mapping.tp_size, mapping.tp_rank)
-                split_bias_v = torch.concat((bq, bk, bv))
-            else:
-                qkv_bias = torch.cat((q_bias, k_bias, v_bias))
-                split_bias_v = split_qkv_bias_tp(qkv_bias, num_attention_heads,
-                                                 hidden_size, tensor_parallel,
-                                                 mapping.tp_rank)
-        else:
-            split_bias_v = None
-
         if use_smooth_quant:
             qkv_weight = qkv_para[prefix + 'self_attn.qkv_proj']
 
@@ -775,12 +756,11 @@
                     tllm_prex + 'attention.qkv.', [
                         1, 3 * hidden_size // tensor_parallel
                         if mha_mode else hidden_size // tensor_parallel +
-                        (hidden_size // num_key_value_heads) //
-                        tensor_parallel * 2
+                                         (hidden_size // num_key_value_heads) //
+                                         tensor_parallel * 2
                     ],
                     tensor_parallel,
                     is_qkv=True,
-                    bias=split_bias_v,
                     per_token=per_token,
                     per_channel=per_channel,
                     last_prefix=tllm_prex + 'input_layernorm.scale_to_int',
@@ -792,7 +772,7 @@
         else:
             weights.update(
                 get_tllm_linear_weight(split_v, tllm_prex + 'attention.qkv.',
-                                       split_bias_v, use_weight_only,
+                                       None, use_weight_only,
                                        plugin_weight_only_quant_type))
 
         if int8_kv_cache:
@@ -801,7 +781,7 @@
                 act_range.get(prefix + 'self_attn.k_proj')["y"],
                 act_range.get(prefix + 'self_attn.v_proj')["y"]
             ],
-                              dim=0)
+                dim=0)
 
             int8_kv_scales = qkv_y.max() / 127.
 
@@ -810,7 +790,7 @@
             kv_cache_weights[
                 tllm_prex +
                 'attention.kv_cache_scaling_factor'] = int8_kv_scales.reshape(
-                    [1])
+                [1])
 
         attn_dense_weight = get_weight(model_params,
                                        prefix + 'self_attn.o_proj', dtype)
@@ -818,13 +798,6 @@
                                   tensor_parallel,
                                   mapping.tp_rank,
                                   dim=1)
-
-        if prefix + 'self_attn.o_proj.bias' in model_params:
-            attn_dense_bias = get_bias(model_params,
-                                       prefix + 'self_attn.o_proj', dtype)
-        else:
-            attn_dense_bias = None
-
         if use_smooth_quant:
             attn_dense_weight = attn_dense_weight.t()
             int8_weights = generate_int8(
@@ -835,11 +808,10 @@
                     tllm_prex + 'attention.dense.', [1, hidden_size],
                     tensor_parallel,
                     is_qkv=False,
-                    bias=attn_dense_bias,
                     per_token=per_token,
                     per_channel=per_channel,
                     last_prefix=tllm_prex +
-                    'attention.quantization_scaling_factor',
+                                'attention.quantization_scaling_factor',
                     smoother_value=smoother[(prefix + 'self_attn.o_proj')],
                     smoother_shape=[1, hidden_size // tensor_parallel],
                     rank=mapping.tp_rank,
@@ -847,7 +819,7 @@
         else:
             weights.update(
                 get_tllm_linear_weight(split_v, tllm_prex + 'attention.dense.',
-                                       attn_dense_bias, use_weight_only,
+                                       None, use_weight_only,
                                        plugin_weight_only_quant_type))
 
         mlp_gate_weight = get_weight(model_params, prefix + 'mlp.up_proj',
@@ -1011,8 +983,6 @@
         args.rms_norm_eps = hf_config.rms_norm_eps
         args.vocab_size = hf_config.vocab_size
         args.n_positions = hf_config.max_position_embeddings
-        args.attn_bias = getattr(hf_config, 'bias', False) or getattr(
-            hf_config, 'attention_bias', False)
 
     elif args.meta_ckpt_dir is not None:
 
@@ -1030,10 +1000,9 @@
             n_embd = int(4 * args.n_embd * 2 / 3)
             args.ffn_dim_multiplier = meta_config.get("ffn_dim_multiplier", 1)
             args.inter_size = args.multiple_of * (
-                (int(n_embd * args.ffn_dim_multiplier) + args.multiple_of - 1)
-                // args.multiple_of)
+                    (int(n_embd * args.ffn_dim_multiplier) + args.multiple_of - 1)
+                    // args.multiple_of)
         args.rms_norm_eps = meta_config["norm_eps"]
-        attn_bias = meta_config.get("bias", False) or meta_config.get("attention_bias", False)
 
     if args.rotary_scaling is not None:
         # assert args.use_gpt_attention_plugin, "RoPE scaling is only supported through GPT attention plugin."
@@ -1061,7 +1030,6 @@
         'rotary_base': args.rotary_base,
         'rotary_scaling': args.rotary_scaling,
         'norm_epsilon': args.rms_norm_eps,
-        'attn_bias': args.attn_bias,
         'quantization': {
             'quant_algo': None,
             'kv_cache_quant_algo': None,
@@ -1075,8 +1043,8 @@
         'embedding_sharding_dim': args.embedding_sharding_dim,
         'share_embedding_table': args.use_embedding_sharing,
         'max_draft_len': args.max_medusa_token_len,
-        'num_medusa_heads': args.num_medusa_heads if args.fixed_num_medusa_heads is None else args.fixed_num_medusa_heads,
-        'num_medusa_layers': args.num_medusa_layers,
+        'num_medusa_heads': args.num_medusa_heads,
+        'num_medusa_layers': args.num_medusa_layers
     }
 
     if args.use_weight_only:
@@ -1128,7 +1096,7 @@
         hf_model = LlamaForCausalLM if args.model_type != "mixtral" else MixtralForCausalLM
 
         model = hf_model.from_pretrained(args.model_dir,
-                                         torch_dtype=torch.float16,
+                                         torch_dtype='auto',
                                          device_map="auto",
                                          trust_remote_code=True)
 
@@ -1139,9 +1107,8 @@
                 logger.warning(
                     "Note that running capture_activation_range on cpu would be very small."
                 )
-            tokenizer = AutoTokenizer.from_pretrained(args.model_dir,
-                                                      trust_remote_code=True,
-                                                      padding_side='left')
+            tokenizer = LlamaTokenizer.from_pretrained(args.model_dir,
+                                                       padding_side='left')
             dataset = load_calib_dataset(args.calib_dataset,
                                          cache_dir=args.dataset_cache_dir)
 
@@ -1188,61 +1155,6 @@
                     qkv_para=convert_args['llama_qkv_para'],
                     smoother=convert_args['llama_smoother'])
 
-<<<<<<< HEAD
-                def load_medusa_hf(medusa_path: str,
-                                   mapping=Mapping(),
-                                   dtype='float32'):
-                    logger.info("Loading Medusa heads' weights ...")
-                    is_ckpt_safetensors = False
-
-                    ckpt_file = Path(medusa_path) / "medusa_lm_head.pt"
-                    if not ckpt_file.exists():
-                        ckpt_file = Path(
-                            medusa_path) / "medusa_lm_head.safetensors"
-                        is_ckpt_safetensors = True
-
-                    if is_ckpt_safetensors:
-                        logger.info("Safetensors Found ...")
-                        from safetensors.torch import load_file
-                        state_dict = load_file(ckpt_file)
-                    else:
-                        state_dict = torch.load(ckpt_file, map_location="cpu")
-
-                    torch_dtype = str_dtype_to_torch(dtype)
-                    weights = {}
-
-                    for h in range(args.num_medusa_heads):
-                        for l in range(args.num_medusa_layers):
-                            w = state_dict[f"{h}.{l}.linear.weight"].clone().to(
-                                torch_dtype)
-
-                            split_v = split(w, mapping.tp_size, mapping.tp_rank)
-                            weights.update(
-                                get_tllm_linear_weight(
-                                    split_v,
-                                    f'medusa_heads.{h}.medusa_layers.{l}.linear.',
-                                    None, args.use_weight_only,
-                                    plugin_weight_only_quant_type))
-
-                            b = state_dict[f"{h}.{l}.linear.bias"].clone().to(
-                                torch_dtype)
-
-                            weights[
-                                'medusa_heads.{}.medusa_layers.{}.linear.bias'.
-                                format(h, l)] = split(b, mapping.tp_size,
-                                                      mapping.tp_rank)
-
-                        lm = state_dict[
-                            f"{h}.{args.num_medusa_layers}.weight"].clone().to(
-                            torch_dtype)  # LM Head
-
-                        weights['medusa_heads.{}.lm_head.weight'.format(
-                            h)] = split(lm, mapping.tp_size, mapping.tp_rank)
-
-                    return weights
-
-=======
->>>>>>> 9691e12b
                 if args.medusa_model_dir is not None:
                     config_file = Path(args.medusa_model_dir) / "config.json"
                     with open(config_file) as fp:
