--- conflicted
+++ resolved
@@ -90,9 +90,6 @@
                         help="KV Cache dtype.",
                         default=None,
                         choices=["int8", "fp8", None])
-<<<<<<< HEAD
-    parser.add_argument('--max_draft_len', type=int, default=None)
-=======
     # Medusa
     parser.add_argument('--num_medusa_heads', type=int, default=4)
     parser.add_argument('--num_medusa_layers', type=int, default=1)
@@ -104,7 +101,6 @@
                         action='store_true',
                         help="whether to quantize the weights of medusa heads")
 
->>>>>>> 9691e12b
     args = parser.parse_args()
 
     if args.model_dir is not None:
@@ -124,16 +120,12 @@
             pp_size=args.pp_size,
             seed=args.seed,
             tokenizer_max_seq_length=args.tokenizer_max_seq_length,
-<<<<<<< HEAD
-            max_draft_len=args.max_draft_len)
-=======
             num_medusa_heads=args.num_medusa_heads,
             num_medusa_layers=args.num_medusa_layers,
             max_draft_len=args.max_draft_len,
             medusa_hidden_act=args.medusa_hidden_act,
             medusa_model_dir=args.medusa_model_dir,
             quant_medusa_head=args.quant_medusa_head)
->>>>>>> 9691e12b
     elif args.nemo_ckpt_path is not None:
         quantize_nemo_and_export(nemo_ckpt_path=args.nemo_ckpt_path,
                                  decoder_type=args.decoder_type,
